jsonschema
pyyaml
requests
black
flake8
<<<<<<< HEAD
rdflib
=======
pytest
>>>>>>> 52dea30d
<|MERGE_RESOLUTION|>--- conflicted
+++ resolved
@@ -3,8 +3,5 @@
 requests
 black
 flake8
-<<<<<<< HEAD
 rdflib
-=======
-pytest
->>>>>>> 52dea30d
+pytest