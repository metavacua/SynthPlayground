--- conflicted
+++ resolved
@@ -10,7 +10,6 @@
 
 
 
-<<<<<<< HEAD
 # --- Protocol Modules ---
 
 This repository uses a hierarchical, decentralized protocol system. Each of the following directories contains a self-contained set of protocols and is compiled by its own local build script.
@@ -23,7 +22,6 @@
 ## Root Protocols
 
 General protocols are defined in the [root protocol module](./protocols/AGENTS.md).
-=======
 # --- Child Protocol Modules ---
 
 This repository uses a hierarchical protocol system. Each of the following directories contains a self-contained set of protocols in its own `AGENTS.md` file.
@@ -32,5 +30,4 @@
 - [Critic](protocols/critic/AGENTS.md)
 - [Security](protocols/security/AGENTS.md)
 - [Testing](protocols/testing/AGENTS.md)
-- [Self_improvement](protocols/self_improvement/AGENTS.md)
->>>>>>> 6b8f7064
+- [Self_improvement](protocols/self_improvement/AGENTS.md)