--- conflicted
+++ resolved
@@ -8,7 +8,6 @@
 
 ## Build & Commands
 
-<<<<<<< HEAD
 This repository uses a hierarchical, decentralized protocol system. Each of the following directories contains a self-contained set of protocols and is compiled by its own local build script.
 - [Compliance](protocols/compliance/AGENTS.md)
 - [Core](protocols/core/AGENTS.md)
@@ -18,14 +17,9 @@
 - [Self-improvement](protocols/self_improvement/AGENTS.md)
 - [Testing](protocols/testing/AGENTS.md)
 
-## Root Protocols
+### Dependency Installation
 
 General protocols are defined in the [root protocol module](./protocols/AGENTS.md).
-=======
-Here are the essential commands for working with this repository.
-
-### Dependency Installation
-
 To install all required Python packages, run:
 ```bash
 make install
@@ -92,5 +86,4 @@
 
 if __name__ == '__main__':
     execute_commands_from_agents_md()
-```
->>>>>>> 1efecf0d
+```