# Module Documentation

## Overview

This document provides a human-readable summary of the protocols and key
components defined within this module. It is automatically generated from the
corresponding `AGENTS.md` file and the source code docstrings.

## Core Protocols

This module is governed by a series of machine-readable protocols defined in `AGENTS.md`. These protocols are the source of truth for the agent's behavior within this scope. The key protocols are:

- **`agent-bootstrap-001`**: A foundational protocol that dictates the agent's initial actions upon starting any task.
<<<<<<< HEAD

### Child Module: `compliance`

This module includes protocols from its child module `compliance`, as summarized below:
This module contains the following protocols, which are defined in its own `AGENTS.md` file:

- `best-practices-001`
- `meta-protocol-001`
- `non-compliance-protocol-001`
- `pre-commit-protocol-001`
- `protocol-reset-all-pre-check-001`
- `reset-all-authorization-001`
- `reset-all-prohibition-001`

### Child Module: `core`

This module includes protocols from its child module `core`, as summarized below:
This module contains the following protocols, which are defined in its own `AGENTS.md` file:

- `cfdc-protocol-001`
- `core-directive-001`
- `decidability-constraints-001`
- `deep-research-cycle-001`
- `fdc-protocol-001`
- `orientation-cascade-001`
- `plan-registry-001`
- `research-fdc-001`
- `research-protocol-001`
- `self-correction-protocol-001`
- `standing-orders-001`

### Child Module: `critic`

This module includes protocols from its child module `critic`, as summarized below:
This module contains the following protocols, which are defined in its own `AGENTS.md` file:

- `critic-meta-protocol-001`
- `critic-reset-prohibition-001`
=======
- **`dependency-management-001`**: A protocol for ensuring a reliable execution environment through formal dependency management.
- **`core-directive-001`**: The mandatory first action for any new task, ensuring a formal start to the Finite Development Cycle (FDC).
- **`decidability-constraints-001`**: Ensures all development processes are formally decidable and computationally tractable.
- **`orientation-cascade-001`**: Defines the mandatory, four-tiered orientation cascade that must be executed at the start of any task to establish a coherent model of the agent's identity, environment, and the world state.
- **`fdc-protocol-001`**: Defines the Finite Development Cycle (FDC), a formally defined process for executing a single, coherent task.
- **`standing-orders-001`**: A set of non-negotiable, high-priority mandates that govern the agent's behavior across all tasks.
- **`best-practices-001`**: A set of best practices derived from observing successful, data-driven workflow patterns.
- **`meta-protocol-001`**: A meta-protocol governing the agent's awareness and maintenance of its own core protocol files.
- **`cfdc-protocol-001`**: Defines the Context-Free Development Cycle (CFDC), a hierarchical planning and execution model.
- **`plan-registry-001`**: Defines a central registry for discovering and executing hierarchical plans by a logical name.
- **`self-correction-protocol-001`**: Defines the automated, closed-loop workflow for protocol self-correction.
- **`non-compliance-protocol-001`**: A protocol that defines non-compliance with AGENTS.md and specifies corrective actions.
- **`pre-commit-protocol-001`**: Defines the mandatory pre-commit checks to ensure code quality, correctness, and readiness for submission.
- **`research-protocol-001`**: A protocol for conducting systematic research using the integrated research toolchain.
- **`reset-all-prohibition-001`**: A high-priority protocol that unconditionally forbids the use of the `reset_all` tool.
- **`critic-meta-protocol-001`**: A meta-protocol that governs the behavior and evaluation criteria of the Code Review Critic agent.
- **`critic-reset-prohibition-001`**: A specific, high-priority protocol that forbids the Code Review Critic agent from using the 'reset_all' tool.
- **`deep-research-cycle-001`**: A standardized, callable plan for conducting in-depth research on a complex topic.
- **`research-fdc-001`**: Defines the formal Finite Development Cycle (FDC) for conducting deep research.
>>>>>>> 8b838ddd

## Key Components

- **`tooling/__init__.py`**:

  > _No docstring found._

- **`tooling/code_suggester.py`**:

  > Handles the generation and application of autonomous code change suggestions.\n  > \n  > This tool is a key component of the advanced self-correction loop. It is\n  > designed to be invoked by the self-correction orchestrator when a lesson\n  > contains a 'propose-code-change' action.\n  > \n  > For its initial implementation, this tool acts as a structured executor. It\n  > takes a lesson where the 'details' field contains a fully-formed git-style\n  > merge diff and applies it to the target file. It does this by generating a\n  > temporary, single-step plan file and signaling its location for the master\n  > controller to execute.\n  > \n  > This establishes the fundamental workflow for autonomous code modification,\n  > decoupling the suggestion logic from the execution logic. Future iterations\n  > can enhance this tool with more sophisticated code generation capabilities\n  > (e.g., using an LLM to generate the diff from a natural language description)\n  > without altering the core orchestration process.

- **`tooling/context_awareness_scanner.py`**:

  > _No docstring found._

- **`tooling/dependency_graph_generator.py`**:

  > Scans the repository for dependency files and generates a unified dependency graph.\n  > \n  > This script is a crucial component of the agent's environmental awareness,\n  > providing a clear map of the software supply chain. It recursively searches the\n  > entire repository for common dependency management files, specifically:\n  > - `package.json` (for JavaScript/Node.js projects)\n  > - `requirements.txt` (for Python projects)\n  > \n  > It parses these files to identify two key types of relationships:\n  > 1.  **Internal Dependencies:** Links between different projects within this repository.\n  > 2.  **External Dependencies:** Links to third-party libraries and packages.\n  > \n  > The final output is a JSON file, `knowledge_core/dependency_graph.json`, which\n  > represents these relationships as a graph structure with nodes (projects and\n  > dependencies) and edges (the dependency links). This artifact is a primary\n  > input for the agent's orientation and planning phases, allowing it to reason\n  > about the potential impact of its changes.

- **`tooling/doc_generator.py`**:

  > Generates detailed system documentation from Python source files.\n  > \n  > This script scans specified directories for Python files, parses their\n  > Abstract Syntax Trees (ASTs), and extracts documentation for the module,\n  > classes, and functions. The output is a structured Markdown file.\n  > \n  > This is a key component of the project's self-documentation capabilities,\n  > powering the `SYSTEM_DOCUMENTATION.md` artifact in the `knowledge_core`.\n  > \n  > The script is configured via top-level constants:\n  > - `SCAN_DIRECTORIES`: A list of directories to search for .py files.\n  > - `OUTPUT_FILE`: The path where the final Markdown file will be written.\n  > - `DOC_TITLE`: The main title for the generated documentation file.\n  > \n  > It uses Python's `ast` module to reliably parse source files without\n  > importing them, which avoids issues with dependencies or script side-effects.

- **`tooling/environmental_probe.py`**:

  > Performs a series of checks to assess the capabilities of the execution environment.\n  > \n  > This script is a critical diagnostic tool run at the beginning of a task to\n  > ensure the agent understands its operational sandbox. It verifies fundamental\n  > capabilities required for most software development tasks:\n  > \n  > 1.  **Filesystem I/O:** Confirms that the agent can create, write to, read from,\n  >     and delete files. It also provides a basic latency measurement for these\n  >     operations.\n  > 2.  **Network Connectivity:** Checks for external network access by attempting to\n  >     connect to a highly-available public endpoint (google.com). This is crucial\n  >     for tasks requiring `git` operations, package downloads, or API calls.\n  > 3.  **Environment Variables:** Verifies that standard environment variables are\n  >     accessible, which is a prerequisite for many command-line tools.\n  > \n  > The script generates a human-readable report summarizing the results of these\n  > probes, allowing the agent to quickly identify any environmental constraints\n  > that might impact its ability to complete a task.

- **`tooling/fdc_cli.py`**:

  > Provides the command-line interface for the Finite Development Cycle (FDC).\n  > \n  > This script is a core component of the agent's protocol, offering tools to ensure\n  > that all development work is structured, verifiable, and safe. It is used by both\n  > the agent to signal progress and the `master_control.py` orchestrator to\n  > validate the agent's plans before execution.\n  > \n  > The CLI provides several key commands:\n  > - `close`: Logs the formal end of a task, signaling to the orchestrator that\n  >   execution is complete.\n  > - `validate`: Performs a deep validation of a plan file against the FDC's Finite\n  >   State Machine (FSM) definition. It checks for both syntactic correctness (Is\n  >   the sequence of operations valid?) and semantic correctness (Does the plan try\n  >   to use a file before creating it?).\n  > - `analyze`: Reads a plan and provides a high-level analysis of its\n  >   characteristics, such as its computational complexity and whether it is a\n  >   read-only or read-write plan.\n  > - `lint`: A comprehensive "linter" that runs a full suite of checks on a plan\n  >   file, including `validate`, `analyze`, and checks for disallowed recursion.

- **`tooling/hierarchical_compiler.py`**:

  > _No docstring found._

- **`tooling/knowledge_compiler.py`**:

  > Extracts structured lessons from post-mortem reports and compiles them into a\n  > centralized, long-term knowledge base.\n  > \n  > This script is a core component of the agent's self-improvement feedback loop.\n  > After a task is completed, a post-mortem report is generated that includes a\n  > section for "Corrective Actions & Lessons Learned." This script automates the\n  > process of parsing that section to extract key insights.\n  > \n  > It identifies pairs of "Lesson" and "Action" statements and transforms them\n  > into a standardized, machine-readable format. These formatted entries are then\n  > appended to the `knowledge_core/lessons.jsonl` file, which serves as the\n  > agent's persistent memory of what has worked, what has failed, and what can be\n  > improved in future tasks.\n  > \n  > The script is executed via the command line, taking the path to a completed\n  > post-mortem file as its primary argument.

- **`tooling/knowledge_integrator.py`**:

  > Enriches the local knowledge graph with data from external sources like DBPedia.\n  > \n  > This script loads the RDF graph generated from the project's protocols,\n  > identifies key concepts (like tools and rules), queries the DBPedia SPARQL\n  > endpoint to find related information, and merges the external data into a new,\n  > enriched knowledge graph.

- **`tooling/log_failure.py`**:

  > _No docstring found._

- **`tooling/master_control.py`**:

  > The master orchestrator for the agent's lifecycle, governed by a Finite State Machine.\n  > \n  > This script, `master_control.py`, is the heart of the agent's operational loop.\n  > It implements a strict, protocol-driven workflow defined in a JSON file\n  > (typically `tooling/fsm.json`). The `MasterControlGraph` class reads this FSM\n  > definition and steps through the prescribed states, ensuring that the agent\n  > cannot deviate from the established protocol.\n  > \n  > The key responsibilities of this orchestrator include:\n  > - **State Enforcement:** Guiding the agent through the formal states of a task:\n  >   ORIENTING, PLANNING, EXECUTING, FINALIZING, and finally AWAITING_SUBMISSION.\n  > - **Plan Validation:** Before execution, it invokes the `fdc_cli.py` tool to\n  >   formally validate the agent-generated `plan.txt`, preventing the execution of\n  >   invalid or unsafe plans.\n  > - **Hierarchical Execution (CFDC):** It manages the plan execution stack, which\n  >   is the core mechanism of the Context-Free Development Cycle (CFDC). This\n  >   allows plans to call other plans as sub-routines via the `call_plan`\n  >   directive.\n  > - **Recursion Safety:** It enforces a `MAX_RECURSION_DEPTH` on the plan stack to\n  >   guarantee that the execution process is always decidable and will terminate.\n  > - **Lifecycle Management:** It orchestrates the entire lifecycle, from initial\n  >   orientation and environmental probing to the final post-mortem analysis and\n  >   compilation of lessons learned.\n  > \n  > The FSM operates by waiting for specific signals—typically the presence of\n  > files like `plan.txt` or `step_complete.txt`—before transitioning to the next\n  > state. This creates a robust, interactive loop where the orchestrator directs\n  > the high-level state, and the agent is responsible for completing the work\n  > required to advance that state.

- **`tooling/master_control_cli.py`**:

  > The official command-line interface for the agent's master control loop.\n  > \n  > This script provides a clean entry point for initiating a task. It handles\n  > argument parsing, initializes the agent's state, and runs the main FSM-driven\n  > workflow defined in `master_control.py`.

- **`tooling/pages_generator.py`**:

  > Generates a single HTML file for GitHub Pages from the repository's metalanguage.\n  > \n  > This script combines the human-readable `README.md` and the machine-readable\n  > `AGENTS.md` into a single, navigable HTML document. It uses the `markdown`\n  > library to convert the Markdown content to HTML and to automatically generate\n  > a Table of Contents.\n  > \n  > The final output is a semantic HTML5 document, `index.html`, which serves as\n  > the main page for the project's GitHub Pages site.

- **`tooling/plan_manager.py`**:

  > Provides a command-line interface for managing the agent's Plan Registry.\n  > \n  > This script is the administrative tool for the Plan Registry, a key component\n  > of the Context-Free Development Cycle (CFDC) that enables hierarchical and\n  > modular planning. The registry, located at `knowledge_core/plan_registry.json`,\n  > maps human-readable, logical names to the file paths of specific plans. This\n  > decouples the `call_plan` directive from hardcoded file paths, making plans\n  > more reusable and the system more robust.\n  > \n  > This CLI provides three essential functions:\n  > - **register**: Associates a new logical name with a plan file path, adding it\n  >   to the central registry.\n  > - **deregister**: Removes an existing logical name and its associated path from\n  >   the registry.\n  > - **list**: Displays all current name-to-path mappings in the registry.\n  > \n  > By providing a simple, standardized interface for managing this library of\n  > reusable plans, this tool improves the agent's ability to compose complex\n  > workflows from smaller, validated sub-plans.

- **`tooling/plan_parser.py`**:

  > Parses a plan file into a structured list of commands.\n  > \n  > This module provides the `parse_plan` function and the `Command` dataclass,\n  > which are central to the agent's ability to understand and execute plans.\n  > The parser correctly handles multi-line arguments and ignores comments,\n  > allowing for robust and readable plan files.

- **`tooling/protocol_auditor.py`**:

  > Audits the agent's behavior against its governing protocols and generates a report.\n  > \n  > This script performs a comprehensive analysis to ensure the agent's actions,\n  > as recorded in the activity log, align with the defined protocols in AGENTS.md.\n  > It serves as a critical feedback mechanism for maintaining operational integrity.\n  > The final output is a detailed `audit_report.md` file.\n  > \n  > The auditor performs three main checks:\n  > 1.  **`AGENTS.md` Source Check:** Verifies if the `AGENTS.md` build artifact is\n  >     potentially stale by comparing its modification time against the source\n  >     protocol files in the `protocols/` directory.\n  > 2.  **Protocol Completeness:** It cross-references the tools used in the log\n  >     (`logs/activity.log.jsonl`) against the tools defined in `AGENTS.md` to find:\n  >     - Tools used but not associated with any formal protocol.\n  >     - Tools defined in protocols but never used in the log.\n  > 3.  **Tool Centrality:** It conducts a frequency analysis of tool usage to\n  >     identify which tools are most critical to the agent's workflow.\n  > \n  > The script parses all embedded JSON protocol blocks within `AGENTS.md` and reads\n  > from the standard `logs/activity.log.jsonl` log file, providing a reliable and\n  > accurate audit.

- **`tooling/protocol_compiler.py`**:

  > Compiles source protocol files into unified, human-readable and machine-readable artifacts.\n  > \n  > This script is the engine behind the "protocol as code" principle. It discovers,\n  > validates, and assembles protocol definitions from a source directory (e.g., `protocols/`)\n  > into high-level documents like `AGENTS.md`.\n  > \n  > Key Functions:\n  > - **Discovery:** Scans a directory for source files, including `.protocol.json`\n  >   (machine-readable rules) and `.protocol.md` (human-readable context).\n  > - **Validation:** Uses a JSON schema (`protocol.schema.json`) to validate every\n  >   `.protocol.json` file, ensuring all protocol definitions are syntactically\n  >   correct and adhere to the established structure.\n  > - **Compilation:** Combines the human-readable markdown and the machine-readable\n  >   JSON into a single, cohesive Markdown file, embedding the JSON in code blocks.\n  > - **Documentation Injection:** Can inject other generated documents, like the\n  >   `SYSTEM_DOCUMENTATION.md`, into the final output at specified locations.\n  > - **Knowledge Graph Generation:** Optionally, it can process the validated JSON\n  >   protocols and serialize them into an RDF knowledge graph (in Turtle format),\n  >   creating a machine-queryable version of the agent's governing rules.\n  > \n  > This process ensures that `AGENTS.md` and other protocol documents are not edited\n  > manually but are instead generated from a validated, single source of truth,\n  > making the agent's protocols robust, verifiable, and maintainable.

- **`tooling/protocol_updater.py`**:

  > A command-line tool for programmatically updating protocol source files.\n  > \n  > This script provides the mechanism for the agent to perform self-correction\n  > by modifying its own governing protocols based on structured, actionable\n  > lessons. It is a key component of the Protocol-Driven Self-Correction (PDSC)\n  > workflow.\n  > \n  > The tool operates on the .protocol.json files located in the `protocols/`\n  > directory, performing targeted updates based on command-line arguments.

- **`tooling/readme_generator.py`**:

  > _No docstring found._

- **`tooling/research.py`**:

  > A unified, constraint-based interface for all research and data-gathering operations.\n  > \n  > This script abstracts the various methods an agent might use to gather information\n  > (reading local files, accessing the web, querying a database) into a single,\n  > standardized function: `execute_research_protocol`. It is a core component of\n  > the Advanced Orientation and Research Protocol (AORP), providing the mechanism\n  > by which the agent fulfills the requirements of each orientation level (L1-L4).\n  > \n  > The function operates on a `constraints` dictionary, which specifies the target,\n  > scope, and other parameters of the research task. This design allows the calling\n  > orchestrator (e.g., `master_control.py`) to request information without needing\n  > to know the underlying implementation details of how that information is fetched.\n  > \n  > This script is designed to be executed by a system that has pre-loaded the\n  > following native tools into the execution environment:\n  > - `read_file(filepath: str) -> str`\n  > - `list_files(path: str = ".") -> list[str]`\n  > - `google_search(query: str) -> str`\n  > - `view_text_website(url: str) -> str`

- **`tooling/research_planner.py`**:

  > Generates a structured, executable plan for conducting deep research tasks.\n  > \n  > This script provides a standardized, FSM-compliant workflow for the agent when\n  > it needs to perform in-depth research on a complex topic. The `plan_deep_research`\n  > function creates a plan file that is not just a template, but a formal,\n  > verifiable artifact that can be executed by the `master_control.py` orchestrator.\n  > \n  > The generated plan adheres to the state transitions defined in `research_fsm.json`,\n  > guiding the agent through the phases of GATHERING, SYNTHESIZING, and REPORTING.

- **`tooling/self_correction_orchestrator.py`**:

  > Orchestrates the Protocol-Driven Self-Correction (PDSC) workflow.\n  > \n  > This script is the engine of the automated feedback loop. It reads structured,\n  > actionable lessons from `knowledge_core/lessons.jsonl` and uses the\n  > `protocol_updater.py` tool to apply them to the source protocol files.

- **`tooling/self_improvement_cli.py`**:

  > Analyzes agent activity logs to identify opportunities for self-improvement.\n  > \n  > This script is a command-line tool that serves as a key part of the agent's\n  > meta-cognitive loop. It parses the structured activity log\n  > (`logs/activity.log.jsonl`) to identify patterns that may indicate\n  > inefficiencies or errors in the agent's workflow.\n  > \n  > The primary analysis currently implemented is:\n  > - **Planning Efficiency Analysis:** It scans the logs for tasks that required\n  >   multiple `set_plan` actions. A high number of plan revisions for a single\n  >   task can suggest that the initial planning phase was insufficient, the task\n  >   was poorly understood, or the agent struggled to adapt to unforeseen\n  >   challenges.\n  > \n  > By flagging these tasks, the script provides a starting point for a deeper\n  > post-mortem analysis, helping the agent (or its developers) to understand the\n  > root causes of the planning churn and to develop strategies for more effective\n  > upfront planning in the future.\n  > \n  > The tool is designed to be extensible, with future analyses (such as error\n  > rate tracking or tool usage anti-patterns) to be added as the system evolves.

- **`tooling/state.py`**:

  > Defines the core data structures for managing the agent's state.\n  > \n  > This module provides the `AgentState` and `PlanContext` dataclasses, which are\n  > fundamental to the operation of the Context-Free Development Cycle (CFDC). These\n  > structures allow the `master_control.py` orchestrator to maintain a complete,\n  > snapshot-able representation of the agent's progress through a task.\n  > \n  > - `AgentState`: The primary container for all information related to the current\n  >   task, including the plan execution stack, message history, and error states.\n  > - `PlanContext`: A specific structure that holds the state of a single plan\n  >   file, including its content and the current execution step. This is the\n  >   element that gets pushed onto the `plan_stack` in `AgentState`.\n  > \n  > Together, these classes enable the hierarchical, stack-based planning and\n  > execution that is the hallmark of the CFDC.

- **`tooling/symbol_map_generator.py`**:

  > Generates a code symbol map for the repository to aid in contextual understanding.\n  > \n  > This script creates a `symbols.json` file in the `knowledge_core` directory,\n  > which acts as a high-level index of the codebase. This map contains information\n  > about key programming constructs like classes and functions, including their\n  > name, location (file path and line number), and language.\n  > \n  > The script employs a two-tiered approach for symbol generation:\n  > 1.  **Universal Ctags (Preferred):** It first checks for the presence of the\n  >     `ctags` command-line tool. If available, it uses `ctags` to perform a\n  >     comprehensive, multi-language scan of the repository. This is the most\n  >     robust and accurate method.\n  > 2.  **AST Fallback (Python-only):** If `ctags` is not found, the script falls\n  >     back to using Python's built-in Abstract Syntax Tree (`ast`) module. This\n  >     method parses all `.py` files and extracts symbol information for Python\n  >     code. While less comprehensive than `ctags`, it ensures that a baseline\n  >     symbol map is always available.\n  > \n  > The resulting `symbols.json` artifact is a critical input for the agent's\n  > orientation and planning phases, allowing it to quickly locate relevant code\n  > and understand the structure of the repository without having to read every file.<|MERGE_RESOLUTION|>--- conflicted
+++ resolved
@@ -11,7 +11,6 @@
 This module is governed by a series of machine-readable protocols defined in `AGENTS.md`. These protocols are the source of truth for the agent's behavior within this scope. The key protocols are:
 
 - **`agent-bootstrap-001`**: A foundational protocol that dictates the agent's initial actions upon starting any task.
-<<<<<<< HEAD
 
 ### Child Module: `compliance`
 
@@ -50,7 +49,6 @@
 
 - `critic-meta-protocol-001`
 - `critic-reset-prohibition-001`
-=======
 - **`dependency-management-001`**: A protocol for ensuring a reliable execution environment through formal dependency management.
 - **`core-directive-001`**: The mandatory first action for any new task, ensuring a formal start to the Finite Development Cycle (FDC).
 - **`decidability-constraints-001`**: Ensures all development processes are formally decidable and computationally tractable.
@@ -70,7 +68,6 @@
 - **`critic-reset-prohibition-001`**: A specific, high-priority protocol that forbids the Code Review Critic agent from using the 'reset_all' tool.
 - **`deep-research-cycle-001`**: A standardized, callable plan for conducting in-depth research on a complex topic.
 - **`research-fdc-001`**: Defines the formal Finite Development Cycle (FDC) for conducting deep research.
->>>>>>> 8b838ddd
 
 ## Key Components
 
