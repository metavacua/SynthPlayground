--- conflicted
+++ resolved
@@ -41,7 +41,6 @@
     },
     {
       "source": "PLANNING",
-<<<<<<< HEAD
       "dest": "RESEARCHING",
       "trigger": "research_requested"
     },
@@ -54,10 +53,6 @@
       "source": "RESEARCHING",
       "dest": "ERROR",
       "trigger": "research_failed"
-=======
-      "dest": "PLANNING",
-      "trigger": "plan_not_found"
->>>>>>> 7d8b7bf9
     },
     {
       "source": "EXECUTING",
