"""
This module is responsible for planning deep research tasks.
"""
<<<<<<< HEAD
=======

import sys

>>>>>>> a89c47de

def plan_deep_research(task_description: str) -> dict:
    """
    Generates a plan for deep research.
    For this stress test, it returns a dummy plan.
    """
    return {
        "task": task_description,
        "keywords": ["agent", "FSM", "stress test"],
        "urls": ["http://example.com/fsm", "http://example.com/agent"],
    }<|MERGE_RESOLUTION|>--- conflicted
+++ resolved
@@ -1,12 +1,6 @@
 """
 This module is responsible for planning deep research tasks.
 """
-<<<<<<< HEAD
-=======
-
-import sys
-
->>>>>>> a89c47de
 
 def plan_deep_research(task_description: str) -> dict:
     """
