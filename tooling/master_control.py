"""
The master orchestrator for the agent's lifecycle, implementing the Context-Free Development Cycle (CFDC).

This script, master_control.py, is the heart of the agent's operational loop.
It implements the CFDC, a hierarchical planning and execution model based on a
Pushdown Automaton. This allows the agent to execute complex tasks by calling
plans as sub-routines.

Core Responsibilities:
- **Hierarchical Plan Execution:** Manages a plan execution stack to enable
  plans to call other plans via the `call_plan` directive. This allows for
  modular, reusable, and complex task decomposition. A maximum recursion depth
  is enforced to guarantee decidability.
- **Plan Validation:** Contains the in-memory plan validator. Before execution,
  it parses a plan and simulates its execution against a Finite State Machine
  (FSM) to ensure it complies with the agent's operational protocols.
- **"Registry-First" Plan Resolution:** When resolving a `call_plan` directive,
  it first attempts to look up the plan by its logical name in the
  `knowledge_core/plan_registry.json`. If not found, it falls back to treating
  the argument as a direct file path.
- **FSM-Governed Lifecycle:** The entire workflow, from orientation to
  finalization, is governed by a strict FSM definition (e.g., `tooling/fsm.json`)
  to ensure predictable and auditable behavior.

This module is designed as a library to be controlled by an external shell
(e.g., `agent_shell.py`), making its interaction purely programmatic.
"""

import json
import os
import datetime
import subprocess
import tempfile
<<<<<<< HEAD
import time

=======
>>>>>>> a89c47de
from tooling.state import AgentState, PlanContext
from tooling.research import execute_research_protocol
from tooling.plan_parser import parse_plan, Command
from tooling.document_scanner import scan_documents
from utils.logger import Logger

MAX_RECURSION_DEPTH = 10

PLAN_REGISTRY_PATH = os.path.abspath(
    os.path.join(
        os.path.dirname(__file__), "..", "knowledge_core", "plan_registry.json"
    )
)


def _load_plan_registry():
    """Loads the plan registry, returning an empty dict if it doesn't exist or is invalid."""
    if not os.path.exists(PLAN_REGISTRY_PATH):
        return {}
    try:
        with open(PLAN_REGISTRY_PATH, "r") as f:
            return json.load(f)
    except (json.JSONDecodeError, IOError):
        return {}


class MasterControlGraph:
    """
    A Finite State Machine (FSM) that enforces the agent's protocol.
    This graph reads a state definition and orchestrates the agent's workflow,
    ensuring that all protocol steps are followed in the correct order.
    """

    def __init__(self, fsm_path: str = "tooling/fsm.json"):
        with open(fsm_path, "r") as f:
            self.fsm = json.load(f)
        self.current_state = self.fsm["initial_state"]

    def get_trigger(self, source_state: str, dest_state: str) -> str:
        """
        Finds a trigger in the FSM definition for a transition from a source
        to a destination state. This is a helper to avoid hardcoding trigger
        strings in the state handlers.
        """
        for transition in self.fsm["transitions"]:
            if (
                transition["source"] == source_state
                and transition["dest"] == dest_state
            ):
                return transition["trigger"]
        raise ValueError(
            f"No trigger found for transition from {source_state} to {dest_state}"
        )

<<<<<<< HEAD
    def do_orientation(self, agent_state: AgentState, logger: Logger) -> str:
        """
        Executes orientation, including analyzing the last post-mortem.
        """
        logger.log("Phase 1", agent_state.task, -1, "INFO", {"state": "ORIENTING"}, "SUCCESS")
        try:
            # Analyze the most recent post-mortem report
            postmortem_dir = "postmortems/"
            if os.path.exists(postmortem_dir):
                postmortem_files = [os.path.join(postmortem_dir, f) for f in os.listdir(postmortem_dir) if f.endswith(".md")]
                if postmortem_files:
                    latest_postmortem = max(postmortem_files, key=os.path.getctime)
                    with open(latest_postmortem, "r") as f:
                        postmortem_content = f.read()
                    agent_state.messages.append({"role": "system", "content": f"Reviewing last task's post-mortem:\n{postmortem_content}"})
                    logger.log("Phase 1", agent_state.task, -1, "INFO", {"summary": f"Analyzed post-mortem: {latest_postmortem}"}, "SUCCESS")

            # L1, L2, L3 steps...
=======
    def do_orientation(self, agent_state: AgentState, logger: Logger, tools: dict) -> str:
        """Executes the L1, L2, and L3 orientation steps."""
        logger.log(
            "Phase 1", agent_state.task, -1, "INFO", {"state": "ORIENTING"}, "SUCCESS"
        )
        try:
            # L1: Local filesystem scan, including document scanning
            agent_state.research_findings["scanned_documents"] = scan_documents()
            execute_research_protocol({"target": "local_filesystem", "scope": "directory"}, tools)
            # L2: External web scan
            execute_research_protocol({"target": "external_web", "scope": "narrow", "query": "agentic software"}, tools)
            # L3: Knowledge graph enrichment
            execute_research_protocol({"target": "knowledge_graph", "scope": "enrich"}, tools)

>>>>>>> a89c47de
            agent_state.orientation_complete = True
            logger.log(
                "Phase 1",
                agent_state.task,
                -1,
                "INFO",
                {"summary": "Orientation successful."},
                "SUCCESS",
            )
            return self.get_trigger("ORIENTING", "PLANNING")
        except Exception as e:
            agent_state.error = f"Orientation failed: {e}"
            logger.log(
                "Phase 1",
                agent_state.task,
                -1,
                "SYSTEM_FAILURE",
                {"state": "ERROR"},
                "FAILURE",
                str(e),
            )
            return self.get_trigger("ORIENTING", "ERROR")

    def do_planning(
        self, agent_state: AgentState, plan_content: str, logger: Logger
    ) -> str:
        """
        Validates a given plan, parses it, and initializes the plan stack.
        """
        logger.log(
            "Phase 2", agent_state.task, 0, "INFO", {"state": "PLANNING"}, "SUCCESS"
        )

        is_valid, error_message = self._validate_plan_with_cli(plan_content)

        if not is_valid:
            agent_state.error = error_message
            logger.log(
                "Phase 2",
                agent_state.task,
                0,
                "PLAN_UPDATE",
                {"plan": plan_content},
                "FAILURE",
                error_message,
            )
            return self.get_trigger("PLANNING", "ERROR")

        logger.log(
            "Phase 2",
            agent_state.task,
            0,
            "PLAN_UPDATE",
            {"plan": plan_content},
            "SUCCESS",
        )
        parsed_commands = parse_plan(plan_content)
        agent_state.plan_path = "agent_generated_plan"
        agent_state.plan_stack.append(
            PlanContext(plan_path=agent_state.plan_path, commands=parsed_commands)
        )
        return "plan_op"

    def _validate_plan_with_cli(self, plan_content: str) -> (bool, str):
        """
        Validates a plan by writing it to a temporary file and using the fdc_cli.py script.
        """
<<<<<<< HEAD
        ACTION_TYPE_MAP = {
            "set_plan": "plan_op",
            "message_user": "step_op",
            "plan_step_complete": "step_op",
            "submit": "submit_op",
            "create_file_with_block": "write_op",
            "overwrite_file_with_block": "write_op",
            "replace_with_git_merge_diff": "write_op",
            "read_file": "read_op",
            "list_files": "read_op",
            "grep": "read_op",
            "delete_file": "delete_op",
            "rename_file": "move_op",
            "run_in_bash_session": "tool_exec",
            "call_plan": "call_plan_op",
            "research": "research_requested",
        }

        commands = parse_plan(plan_content)
        current_state = "PLANNING" # Validation always starts from the PLANNING state

        for command in commands:
            action_type = ACTION_TYPE_MAP.get(command.tool_name)
            if not action_type:
                return False, f"Unknown command '{command.tool_name}' in plan."

            next_state = None
            for transition in self.fsm["transitions"]:
                if transition["source"] == current_state and transition["trigger"] == action_type:
                    next_state = transition["dest"]
                    break

            if not next_state:
                return False, f"Invalid FSM transition. Cannot perform action '{action_type}' (from tool '{command.tool_name}') from state '{current_state}'."

            current_state = next_state

        if current_state not in self.fsm["final_states"] and current_state != "EXECUTING":
             return False, f"Plan does not end in a valid state. Final state: '{current_state}'"

        return True, ""

    def do_researching(self, agent_state: AgentState, logger: Logger) -> str:
=======
        with tempfile.NamedTemporaryFile(mode='w', delete=False, suffix=".txt") as temp_plan:
            temp_plan.write(plan_content)
            temp_plan_path = temp_plan.name

        try:
            result = subprocess.run(
                ["python3", "tooling/fdc_cli.py", "validate", temp_plan_path],
                capture_output=True,
                text=True,
                check=True
            )
            return True, result.stdout
        except subprocess.CalledProcessError as e:
            return False, e.stderr
        finally:
            os.remove(temp_plan_path)

    def do_researching(self, agent_state: AgentState, logger: Logger, tools: dict) -> str:
>>>>>>> a89c47de
        """
        Launches the background research process.
        """
<<<<<<< HEAD
        logger.log("Phase 3", agent_state.task, -1, "INFO", {"state": "RESEARCHING"}, "SUCCESS")
        try:
            task_id = agent_state.task
            process = subprocess.Popen(
                ["python", "tooling/background_researcher.py", task_id],
                stdout=subprocess.PIPE,
                stderr=subprocess.PIPE,
            )
            agent_state.background_processes["research"] = process
            logger.log("Phase 3", task_id, -1, "INFO", {"summary": f"Started background research (PID: {process.pid})"}, "SUCCESS")
            return self.get_trigger("RESEARCHING", "AWAITING_RESULT")
        except Exception as e:
            agent_state.error = f"Failed to start research process: {e}"
            logger.log("Phase 3", agent_state.task, -1, "SYSTEM_FAILURE", {"state": "ERROR"}, "FAILURE", str(e))
            return self.get_trigger("RESEARCHING", "ERROR")

    def do_awaiting_result(self, agent_state: AgentState, logger: Logger) -> str:
        """
        Checks for the result of the background research process.
        """
        task_id = agent_state.task
        result_path = f"/tmp/{task_id}.result"
        if os.path.exists(result_path):
            with open(result_path, "r") as f:
                result = f.read()
            os.remove(result_path) # Clean up the result file
            # Store and log the research findings
            agent_state.research_findings["report"] = result
            report_path = f"reports/{task_id}-research.md"
            os.makedirs(os.path.dirname(report_path), exist_ok=True)
            with open(report_path, "w") as f:
                f.write(f"# Research Report for Task: {task_id}\n\n{result}")
            logger.log("Phase 3", task_id, -1, "RESEARCH_REPORT", {"path": report_path}, "SUCCESS")
            return self.get_trigger("AWAITING_RESULT", "PLANNING")
        else:
            # Check if the process is still running
            process = agent_state.background_processes.get("research")
            if process and process.poll() is not None: # Process has terminated
                stdout, stderr = process.communicate()
                agent_state.error = f"Research process failed with code {process.returncode}.\nStderr: {stderr.decode()}"
                logger.log("Phase 3", task_id, -1, "SYSTEM_FAILURE", {"state": "ERROR"}, "FAILURE", agent_state.error)
                return self.get_trigger("AWAITING_RESULT", "ERROR") # Should be a transition from AWAITING_RESULT to ERROR

            logger.log("Phase 3", task_id, -1, "INFO", {"summary": "Waiting for research result..."}, "SUCCESS")
            time.sleep(1) # Wait before checking again
            return self.get_trigger("AWAITING_RESULT", "AWAITING_RESULT")
=======
        logger.log(
            "Phase 3", agent_state.task, -1, "INFO", {"state": "RESEARCHING"}, "SUCCESS"
        )
        # ... (researching logic) ...
        return self.get_trigger("RESEARCHING", "EXECUTING")
>>>>>>> a89c47de

    def get_current_step(self, agent_state: AgentState) -> Command | None:
        """
        Returns the current command to be executed by the agent, or None if execution is complete.
        """
        if not agent_state.plan_stack:
            return None
        current_context = agent_state.plan_stack[-1]
        if current_context.current_step >= len(current_context.commands):
            return None
        return current_context.commands[current_context.current_step]

    def do_execution(
        self, agent_state: AgentState, step_result: str | None, logger: Logger
    ) -> str:
        """
        Processes the result of a step and advances the execution state.
        """
        logger.log(
            "Phase 4", agent_state.task, -1, "INFO", {"state": "EXECUTING"}, "SUCCESS"
        )

        if step_result == "code_generation_requested":
            return self.get_trigger("EXECUTING", "GENERATING_CODE")

        if not agent_state.plan_stack:
            return self.get_trigger("EXECUTING", "FINALIZING")

        current_context = agent_state.plan_stack[-1]
        if current_context.current_step >= len(current_context.commands):
            agent_state.plan_stack.pop()
            if not agent_state.plan_stack:
                return self.get_trigger("EXECUTING", "FINALIZING")
            else:
                return self.get_trigger("EXECUTING", "EXECUTING")

        command_obj = current_context.commands[current_context.current_step]
        logger.log(
            "Phase 4",
            agent_state.task,
            current_context.current_step,
            "TOOL_EXEC",
            {"tool_name": command_obj.tool_name, "args_text": command_obj.args_text},
            "SUCCESS",
            step_result,
        )

        current_context.current_step += 1
        return "step_op"

    def do_generating_code(self, agent_state: AgentState, logger: Logger) -> str:
        """Handles the code generation state."""
        logger.log(
            "Phase 4.1", agent_state.task, -1, "INFO", {"state": "GENERATING_CODE"}, "SUCCESS"
        )
        # In a real implementation, this would involve calling a code generation tool
        return self.get_trigger("GENERATING_CODE", "RUNNING_TESTS")

    def do_running_tests(self, agent_state: AgentState, logger: Logger) -> str:
        """Handles the test execution state."""
        logger.log(
            "Phase 4.2", agent_state.task, -1, "INFO", {"state": "RUNNING_TESTS"}, "SUCCESS"
        )
        # In a real implementation, this would involve running tests and checking the results
        # For now, we'll just simulate the tests passing.
        return self.get_trigger("RUNNING_TESTS", "EXECUTING")

    def do_debugging(self, agent_state: AgentState, logger: Logger) -> str:
        """Handles the debugging state."""
        logger.log(
            "Phase 4.3", agent_state.task, -1, "INFO", {"state": "DEBUGGING"}, "SUCCESS"
        )
        # In a real implementation, this would involve running debugging tools
        return self.get_trigger("DEBUGGING", "EXECUTING")

    def do_finalizing(
        self, agent_state: AgentState, analysis_content: str, logger: Logger
    ) -> str:
        """
        Handles the finalization of the task with agent-provided analysis.
        """
        logger.log(
            "Phase 5", agent_state.task, -1, "INFO", {"state": "FINALIZING"}, "SUCCESS"
        )
        try:
            task_id = agent_state.task
            final_path = f"postmortems/{datetime.date.today()}-{task_id}.md"
            os.makedirs(os.path.dirname(final_path), exist_ok=True)
            report_content = f"# Post-Mortem Report for Task: {task_id}\n\n## Agent Analysis\n\n{analysis_content}\n"
            with open(final_path, "w") as f:
                f.write(report_content)

            logger.log(
                "Phase 5",
                task_id,
                -1,
                "POST_MORTEM",
                {"path": final_path, "content": report_content},
                "SUCCESS",
            )

            # Knowledge compilation and self-correction would also be logged here

            return self.get_trigger("FINALIZING", "AWAITING_SUBMISSION")
        except Exception as e:
            agent_state.error = f"An unexpected error occurred during finalization: {e}"
            logger.log(
                "Phase 5",
                agent_state.task,
                -1,
                "SYSTEM_FAILURE",
                {"state": "ERROR"},
                "FAILURE",
                str(e),
            )
            return self.get_trigger("FINALIZING", "finalization_failed")<|MERGE_RESOLUTION|>--- conflicted
+++ resolved
@@ -31,11 +31,8 @@
 import datetime
 import subprocess
 import tempfile
-<<<<<<< HEAD
 import time
 
-=======
->>>>>>> a89c47de
 from tooling.state import AgentState, PlanContext
 from tooling.research import execute_research_protocol
 from tooling.plan_parser import parse_plan, Command
@@ -90,7 +87,6 @@
             f"No trigger found for transition from {source_state} to {dest_state}"
         )
 
-<<<<<<< HEAD
     def do_orientation(self, agent_state: AgentState, logger: Logger) -> str:
         """
         Executes orientation, including analyzing the last post-mortem.
@@ -109,22 +105,6 @@
                     logger.log("Phase 1", agent_state.task, -1, "INFO", {"summary": f"Analyzed post-mortem: {latest_postmortem}"}, "SUCCESS")
 
             # L1, L2, L3 steps...
-=======
-    def do_orientation(self, agent_state: AgentState, logger: Logger, tools: dict) -> str:
-        """Executes the L1, L2, and L3 orientation steps."""
-        logger.log(
-            "Phase 1", agent_state.task, -1, "INFO", {"state": "ORIENTING"}, "SUCCESS"
-        )
-        try:
-            # L1: Local filesystem scan, including document scanning
-            agent_state.research_findings["scanned_documents"] = scan_documents()
-            execute_research_protocol({"target": "local_filesystem", "scope": "directory"}, tools)
-            # L2: External web scan
-            execute_research_protocol({"target": "external_web", "scope": "narrow", "query": "agentic software"}, tools)
-            # L3: Knowledge graph enrichment
-            execute_research_protocol({"target": "knowledge_graph", "scope": "enrich"}, tools)
-
->>>>>>> a89c47de
             agent_state.orientation_complete = True
             logger.log(
                 "Phase 1",
@@ -192,7 +172,6 @@
         """
         Validates a plan by writing it to a temporary file and using the fdc_cli.py script.
         """
-<<<<<<< HEAD
         ACTION_TYPE_MAP = {
             "set_plan": "plan_op",
             "message_user": "step_op",
@@ -236,30 +215,9 @@
         return True, ""
 
     def do_researching(self, agent_state: AgentState, logger: Logger) -> str:
-=======
-        with tempfile.NamedTemporaryFile(mode='w', delete=False, suffix=".txt") as temp_plan:
-            temp_plan.write(plan_content)
-            temp_plan_path = temp_plan.name
-
-        try:
-            result = subprocess.run(
-                ["python3", "tooling/fdc_cli.py", "validate", temp_plan_path],
-                capture_output=True,
-                text=True,
-                check=True
-            )
-            return True, result.stdout
-        except subprocess.CalledProcessError as e:
-            return False, e.stderr
-        finally:
-            os.remove(temp_plan_path)
-
-    def do_researching(self, agent_state: AgentState, logger: Logger, tools: dict) -> str:
->>>>>>> a89c47de
         """
         Launches the background research process.
         """
-<<<<<<< HEAD
         logger.log("Phase 3", agent_state.task, -1, "INFO", {"state": "RESEARCHING"}, "SUCCESS")
         try:
             task_id = agent_state.task
@@ -306,13 +264,6 @@
             logger.log("Phase 3", task_id, -1, "INFO", {"summary": "Waiting for research result..."}, "SUCCESS")
             time.sleep(1) # Wait before checking again
             return self.get_trigger("AWAITING_RESULT", "AWAITING_RESULT")
-=======
-        logger.log(
-            "Phase 3", agent_state.task, -1, "INFO", {"state": "RESEARCHING"}, "SUCCESS"
-        )
-        # ... (researching logic) ...
-        return self.get_trigger("RESEARCHING", "EXECUTING")
->>>>>>> a89c47de
 
     def get_current_step(self, agent_state: AgentState) -> Command | None:
         """
