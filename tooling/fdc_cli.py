--- conflicted
+++ resolved
@@ -400,7 +400,6 @@
     print(f"  - Modality:   {modality}")
 
 
-<<<<<<< HEAD
 def lint_plan(plan_filepath):
     """
     Runs a comprehensive suite of checks on a plan file.
@@ -411,7 +410,6 @@
     validate_plan(plan_filepath)
     analyze_plan(plan_filepath)
     print("\n--- Linting Complete: All checks passed. ---")
-=======
 def start_task(task_id):
     """Initiates the AORP cascade for a new task."""
     if not task_id:
@@ -466,7 +464,6 @@
         )
     )
     print(f"\n--- AORP Complete. Logged TASK_START event for task: {task_id} ---")
->>>>>>> 52dea30d
 
 
 def main():
@@ -478,11 +475,7 @@
     )
 
     start_parser = subparsers.add_parser(
-<<<<<<< HEAD
         "start", help="Starts a task, initiating the development cycle."
-=======
-        "start", help="Starts a task, initiating the AORP cascade."
->>>>>>> 52dea30d
     )
     start_parser.add_argument(
         "--task-id", required=True, help="The unique identifier for the task."
