"""
This script serves as the command-line executor for `.aura` files.

It bridges the gap between the high-level Aura scripting language and the
agent's underlying Python-based toolset. The executor is responsible for:
1.  Parsing the `.aura` source code using the lexer and parser from the
    `aura_lang` package.
2.  Setting up an execution environment for the interpreter.
3.  Injecting a "tool-calling" capability into the Aura environment, which
    allows Aura scripts to dynamically invoke registered Python tools
    (e.g., `hdl_prover`, `environmental_probe`).
4.  Executing the parsed program and printing the final result.

This makes it a key component for enabling more expressive and complex
automation scripts for the agent.
"""
import argparse
import sys
from pathlib import Path

# Add the parent directory to the path to allow imports from aura_lang
sys.path.append(str(Path(__file__).resolve().parent.parent))

import importlib

from aura_lang.lexer import Lexer
from aura_lang.parser import Parser
import aura_lang.interpreter as interpreter

def dynamic_agent_call_tool(tool_name, *args):
    """
    Dynamically imports and calls a tool from the 'tooling' directory.
    Tool name should be the module name, without .py.
    """
    try:
        # Sanitize the tool_name to prevent directory traversal
        if '..' in tool_name or '/' in tool_name or '.py' in tool_name:
            raise ValueError("Invalid tool name. Should be module name without path or extension.")

        module_name = f"tooling.{tool_name}"
        func_name = "main"
        tool_module = importlib.import_module(module_name)
        tool_func = getattr(tool_module, func_name)

        original_argv = sys.argv
        sys.argv = [f"tooling/{tool_name}.py"] + list(args)

        print(f"[Aura Executor]: Calling tool '{tool_name}' with args {args}...")
        result = tool_func()

        sys.argv = original_argv
        return result
    except (ModuleNotFoundError, AttributeError) as e:
        print(f"Error calling tool '{tool_name}': {e}", file=sys.stderr)
        return None
    except Exception as e:
        print(f"An unexpected error occurred when calling tool '{tool_name}': {e}", file=sys.stderr)
        return None


def main():
    """
    Main entry point for the Aura script executor.
    """
    parser = argparse.ArgumentParser(description="Execute an Aura script.")
    parser.add_argument("filepath", type=str, help="The path to the .aura script file.")
    args = parser.parse_args()

    try:
        with open(args.filepath, 'r') as f:
            script_content = f.read()
    except FileNotFoundError:
<<<<<<< HEAD
        print(f"Error: File not found at {args.filepath}")
        return

    print(f"Executing Aura script: {args.filepath}")
    l = lexer.Lexer(source_code)
    p = parser.Parser(l)
    program = p.parse_program()

    if p.errors:
        for error in p.errors:
            print(f"Parser error: {error}")
        return

    # --- Tooling and Execution Environment ---
    from aura_lang import interpreter
    from tooling import hdl_prover # Import the tool we want to expose
    from logic_system.src import diagram, lj, formulas, proof

    # --- Tooling and Execution Environment ---

    def dynamic_agent_call_tool(tool_name, *args):
        """
        Dynamically calls an agent tool and wraps the result in an Aura object.
        """
        print(f"[Aura Executor]: Received call for tool '{tool_name}' with args {args}")
        try:
            # For simplicity, we'll use a hardcoded map.
            # A real implementation would use a more dynamic discovery mechanism.
            if tool_name == "hdl_prover.prove_sequent":
                result = hdl_prover.prove_sequent(args[0])
                return interpreter.Object(result)
            elif tool_name == "environmental_probe.probe_network":
                from tooling import environmental_probe
                result = environmental_probe.probe_network()
                return interpreter.Object(result)
            elif tool_name == "diagram.translate":
                # Expects: proof_obj, start_logic_str, end_logic_str
                proof_obj, start_logic_str, end_logic_str = args

                # Convert string representations of logics to Enum members
                start_logic = diagram.Logic[start_logic_str]
                end_logic = diagram.Logic[end_logic_str]

                d = diagram.Diagram()
                translated_proof = d.translate(proof_obj, start_logic, end_logic)
                return interpreter.Object(translated_proof.to_dict())
            elif tool_name == "lj.axiom":
                prop_name = args[0]
                prop = formulas.Prop(prop_name)
                axiom_proof = lj.axiom(prop)
                return interpreter.Object(axiom_proof)
            else:
                print(f"Error: Tool '{tool_name}' not found.")
                return interpreter.Object(None)
        except Exception as e:
            print(f"Error executing tool '{tool_name}': {e}")
            return interpreter.Object(None)

    # --- Execute the Program ---
=======
        print(f"Error: File not found at {args.filepath}", file=sys.stderr)
        sys.exit(1)

    # Directly replace the function in the interpreter's BUILTINS object.
    # This is the most reliable way to ensure the correct function is called.
    interpreter.BUILTINS["agent"].call_tool.fn = dynamic_agent_call_tool

    lexer = Lexer(script_content)
    parser = Parser(lexer)
    program = parser.parse_program()

    if parser.errors:
        for error in parser.errors:
            print(f"Parser Error: {error}", file=sys.stderr)
        sys.exit(1)

    # Create a global environment for the script
>>>>>>> 1c65d6a0
    env = interpreter.Environment()

    # Execute the script
    interpreter.evaluate(program, env)

if __name__ == "__main__":
    main()<|MERGE_RESOLUTION|>--- conflicted
+++ resolved
@@ -70,7 +70,6 @@
         with open(args.filepath, 'r') as f:
             script_content = f.read()
     except FileNotFoundError:
-<<<<<<< HEAD
         print(f"Error: File not found at {args.filepath}")
         return
 
@@ -130,25 +129,6 @@
             return interpreter.Object(None)
 
     # --- Execute the Program ---
-=======
-        print(f"Error: File not found at {args.filepath}", file=sys.stderr)
-        sys.exit(1)
-
-    # Directly replace the function in the interpreter's BUILTINS object.
-    # This is the most reliable way to ensure the correct function is called.
-    interpreter.BUILTINS["agent"].call_tool.fn = dynamic_agent_call_tool
-
-    lexer = Lexer(script_content)
-    parser = Parser(lexer)
-    program = parser.parse_program()
-
-    if parser.errors:
-        for error in parser.errors:
-            print(f"Parser Error: {error}", file=sys.stderr)
-        sys.exit(1)
-
-    # Create a global environment for the script
->>>>>>> 1c65d6a0
     env = interpreter.Environment()
 
     # Execute the script
