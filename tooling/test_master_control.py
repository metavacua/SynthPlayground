"""
Integration tests for the master control FSM and CFDC workflow.

This test suite has been redesigned to be single-threaded and deterministic,
eliminating the file-polling, multi-threaded architecture that was causing
timeouts and instability in the test environment.

The key principles of this new design are:
- **No `time.sleep`:** All forms of waiting are removed.
- **No `threading`:** The tests run in a single, predictable thread.
- **Direct State Manipulation:** The tests directly call the FSM's state-handler
  methods (e.g., `do_planning`, `do_execution`) instead of running the FSM's
  main loop.
- **Mocking Filesystem I/O:** `os.path.exists` and other file operations that
  the FSM uses for polling are mocked. This gives the test complete and
  instantaneous control over the FSM's state transitions.
- **Hermetic Environment:** All tests run inside a temporary directory, and all
  necessary dependencies from the repository are copied into it, ensuring tests
  do not have side effects and do not rely on the external state of the repo.
"""
import unittest
import sys
import os
import datetime
import json
import subprocess
import tempfile
import shutil
from unittest.mock import patch, MagicMock

# Use absolute imports
from tooling.master_control import MasterControlGraph
from tooling.state import AgentState, PlanContext
from tooling.plan_parser import parse_plan, Command

class TestMasterControlRedesigned(unittest.TestCase):
    """
    Validates the FSM workflow in a single-threaded, deterministic manner.
    """

    def setUp(self):
        self.original_cwd = os.getcwd()
        self.test_dir = tempfile.mkdtemp()
        os.chdir(self.test_dir)

        # Create a hermetic test environment
        os.makedirs("knowledge_core", exist_ok=True)
        os.makedirs("postmortems", exist_ok=True)
        os.makedirs("tooling", exist_ok=True)
        os.makedirs("protocols", exist_ok=True)

        # Copy essential dependencies into the temp directory
        shutil.copyfile(os.path.join(self.original_cwd, "postmortem.md"), "postmortem.md")
        shutil.copyfile(os.path.join(self.original_cwd, "tooling", "state.py"), "tooling/state.py")
        shutil.copyfile(os.path.join(self.original_cwd, "tooling", "fdc_cli.py"), "tooling/fdc_cli.py")

        self.fsm_path = os.path.join(self.original_cwd, "tooling", "fsm.json")
        self.task_id = "test-redesigned-workflow"
        self.mock_protocol_id = "test-protocol-for-correction"

        # Create mock protocol and lessons files
        self.mock_protocol_file = f"protocols/{self.mock_protocol_id}.protocol.json"
        self.lessons_file = "knowledge_core/lessons.jsonl"
        with open(self.mock_protocol_file, "w") as f:
            json.dump({"protocol_id": self.mock_protocol_id, "associated_tools": []}, f)
        open(self.lessons_file, "w").close()

        # Instantiate the components under test
        self.agent_state = AgentState(task=self.task_id)
        self.graph = MasterControlGraph(fsm_path=self.fsm_path)


    def tearDown(self):
        os.chdir(self.original_cwd)
        shutil.rmtree(self.test_dir)


    @patch("master_control.subprocess.run")
    def test_full_workflow_single_threaded(self, mock_subprocess):
        """
        Tests the full, non-blocking FSM workflow deterministically.
        """
        # --- Mocking Setup ---
        def subprocess_side_effect(cmd, *args, **kwargs):
            cmd_str = " ".join(cmd)
            if "knowledge_compiler.py" in cmd_str:
                lesson = {"lesson_id": "l1", "insight": "Test lesson", "action": {"type": "UPDATE_PROTOCOL", "command": "add-tool", "parameters": {"protocol_id": self.mock_protocol_id, "tool_name": "new_mock_tool"}}, "status": "pending"}
                with open(self.lessons_file, "a") as f: f.write(json.dumps(lesson) + "\n")
            elif "self_correction_orchestrator.py" in cmd_str:
                with open(self.mock_protocol_file, "r+") as f:
                    data = json.load(f)
                    data["associated_tools"].append("new_mock_tool")
                    f.seek(0); json.dump(data, f); f.truncate()
            return subprocess.CompletedProcess(args=cmd, returncode=0)
        mock_subprocess.side_effect = subprocess_side_effect

        # --- Test Execution ---
        # 1. ORIENTING
<<<<<<< HEAD
        with patch("master_control.execute_research_protocol", return_value="Mocked Research Data"):
=======
        with patch("tooling.master_control.execute_research_protocol", return_value="Mocked Research Data"):
>>>>>>> 7d8b7bf9
            trigger = self.graph.do_orientation(self.agent_state)
        self.assertEqual(trigger, "orientation_succeeded")

<<<<<<< HEAD
        # 2. PLANNING (Standard Workflow)
        plan_content = 'set_plan "Test Plan"\nplan_step_complete "Done"'
        with open("plan.txt", "w") as f: f.write(plan_content)

        with patch("master_control.os.path.exists") as mock_exists:
            mock_exists.side_effect = lambda path: path == "plan.txt"
            trigger = self.graph.do_planning(self.agent_state)

=======
        # 2. PLANNING
        trigger = self.graph.do_planning(self.agent_state)
        self.assertEqual(trigger, "plan_not_found")
        plan_content = 'list_files\n\n# A comment\n\nread_file tooling/state.py'
        with open("plan.txt", "w") as f: f.write(plan_content)
        trigger = self.graph.do_planning(self.agent_state)
>>>>>>> 7d8b7bf9
        self.assertEqual(trigger, "plan_is_set")

        # 3. EXECUTING
<<<<<<< HEAD
        with patch("master_control.os.path.exists") as mock_exists:
            mock_exists.side_effect = lambda path: path in ['plan.txt', 'step_complete.txt']
            for _ in range(2):
                with open("step_complete.txt", "w") as f: f.write("done")
                trigger = self.graph.do_execution(self.agent_state)
                self.assertEqual(trigger, "step_succeeded")
                self.graph.current_state = "EXECUTING"

            trigger = self.graph.do_execution(self.agent_state)
            self.assertEqual(trigger, "step_succeeded")
            self.assertTrue(not self.agent_state.plan_stack)

            trigger = self.graph.do_execution(self.agent_state)
            self.assertEqual(trigger, "all_steps_completed")
            self.graph.current_state = "AWAITING_ANALYSIS"

        # 4. AWAITING_ANALYSIS
        with patch("master_control.os.path.exists", return_value=True):
            with open("analysis_complete.txt", "w") as f: f.write("done")
            trigger = self.graph.do_awaiting_analysis(self.agent_state)
=======
        # Step 1
        trigger = self.graph.do_execution(self.agent_state)
        self.assertEqual(trigger, "step_not_complete")
        with open("step_complete.txt", "w") as f: f.write("done")
        trigger = self.graph.do_execution(self.agent_state)
        self.assertEqual(trigger, "step_succeeded")
        # Step 2
        trigger = self.graph.do_execution(self.agent_state)
        self.assertEqual(trigger, "step_not_complete")
        with open("step_complete.txt", "w") as f: f.write("done")
        trigger = self.graph.do_execution(self.agent_state)
        self.assertEqual(trigger, "step_succeeded")

        # Finish Execution
        trigger = self.graph.do_execution(self.agent_state) # Pop plan
        self.assertEqual(trigger, "step_succeeded")
        trigger = self.graph.do_execution(self.agent_state) # Transition out
        self.assertEqual(trigger, "all_steps_completed")

        # 4. AWAITING_ANALYSIS
        trigger = self.graph.do_awaiting_analysis(self.agent_state)
        self.assertEqual(trigger, "analysis_not_complete")
        with open("analysis_complete.txt", "w") as f: f.write("done")
        trigger = self.graph.do_awaiting_analysis(self.agent_state)
>>>>>>> 7d8b7bf9
        self.assertEqual(trigger, "analysis_complete")

        # 5. POST_MORTEM
        trigger = self.graph.do_post_mortem(self.agent_state)
        self.assertEqual(trigger, "post_mortem_complete")

        # 6. SELF_CORRECTING
        trigger = self.graph.do_self_correcting(self.agent_state)
        self.assertEqual(trigger, "self_correction_succeeded")
        self.graph.current_state = "AWAITING_SUBMISSION"

        # --- Assertions ---
<<<<<<< HEAD
        self.assertIsNone(self.agent_state.error, f"Agent entered an error state: {self.agent_state.error}")
=======
        self.assertIsNone(self.agent_state.error)
        self.assertEqual(self.graph.current_state, "AWAITING_SUBMISSION")
>>>>>>> 7d8b7bf9
        with open(self.mock_protocol_file, "r") as f:
            updated_protocol = json.load(f)
        self.assertIn("new_mock_tool", updated_protocol["associated_tools"])

    @patch("master_control.subprocess.run")
    def test_l4_research_workflow(self, mock_subprocess):
        """
        Tests the L4 Deep Research Cycle is correctly triggered and executed.
        """
        mock_subprocess.return_value = subprocess.CompletedProcess(args=[], returncode=0)
        self.graph.current_state = "PLANNING"
        research_topic = "testing the L4 cycle"

        # 1. PLANNING -> RESEARCHING
        with patch("master_control.os.path.exists") as mock_exists:
            mock_exists.side_effect = lambda path: path == "request_deep_research.txt"
            with open("request_deep_research.txt", "w") as f:
                f.write(research_topic)
            trigger = self.graph.do_planning(self.agent_state)

        self.assertEqual(trigger, "research_requested")
        self.assertEqual(self.agent_state.research_findings["topic"], research_topic)
        self.graph.current_state = "RESEARCHING"

        # 2. RESEARCHING -> EXECUTING
        trigger = self.graph.do_researching(self.agent_state)
        self.assertEqual(trigger, "research_plan_validated")
        self.assertEqual(len(self.agent_state.plan_stack), 1)
        self.assertEqual(self.agent_state.plan_stack[0].plan_path, "research_plan.txt")
        self.assertTrue(os.path.exists("research_plan.txt"))
        self.graph.current_state = "EXECUTING"

        # 3. EXECUTING (the research plan)
        # The generated research plan has 4 steps
        with patch("master_control.os.path.exists") as mock_exists:
            mock_exists.side_effect = lambda path: path in ['research_plan.txt', 'step_complete.txt']
            for _ in range(4):
                with open("step_complete.txt", "w") as f: f.write("done")
                trigger = self.graph.do_execution(self.agent_state)
                self.assertEqual(trigger, "step_succeeded")
                self.graph.current_state = "EXECUTING"

            # After the loop, the plan is finished. The next call to do_execution
            # will find the current context is done, pop it, and return a trigger to re-enter.
            trigger = self.graph.do_execution(self.agent_state)
            self.assertEqual(trigger, "step_succeeded") # This pops the finished plan
            self.assertTrue(not self.agent_state.plan_stack) # The plan stack should now be empty

            # The final call to do_execution finds the stack empty and transitions out.
            trigger = self.graph.do_execution(self.agent_state)
            self.assertEqual(trigger, "all_steps_completed")

    def test_reset_all_unauthorized(self):
        """
        Verify that an attempt to use 'reset_all' without an authorization
        token immediately transitions the FSM to the ERROR state.
        """
        # Create a plan that contains the forbidden command
        plan_content = 'reset_all "Catastrophic Reset"'
        with open("plan.txt", "w") as f: f.write(plan_content)

        # Load the plan into the agent state
        self.agent_state.plan_stack.append(
            PlanContext(plan_path="plan.txt", commands=parse_plan(plan_content))
        )

        # Execute the step - it should return 'execution_failed' directly now
        trigger = self.graph.do_execution(self.agent_state)

        # Assert that the FSM entered the error state
        self.assertEqual(trigger, "execution_failed", "The FSM did not fire the correct error trigger.")
        self.assertIn("Unauthorized use of 'reset_all'", self.agent_state.error)

    def test_reset_all_authorized(self):
        """
        Verify that using 'reset_all' with an authorization token
        is allowed and that the token is consumed.
        """
        # Create the authorization token
        auth_token_path = "knowledge_core/reset_all_authorization.token"
        with open(auth_token_path, "w") as f: f.write("authorized")
        self.assertTrue(os.path.exists(auth_token_path))

        # Create a plan with the 'reset_all' command
        plan_content = 'reset_all "Authorized Reset"'
        with open("plan.txt", "w") as f: f.write(plan_content)

        # Load the plan into the agent state
        self.agent_state.plan_stack.append(
            PlanContext(plan_path="plan.txt", commands=parse_plan(plan_content))
        )

        # Create the 'step_complete.txt' file to simulate the agent completing the step
        with open("step_complete.txt", "w") as f:
            f.write("Reset authorized and executed.")

        # Execute the step
        trigger = self.graph.do_execution(self.agent_state)

        # Assert that the command was allowed and the FSM continued
        self.assertEqual(trigger, "step_succeeded")
        self.assertIsNone(self.agent_state.error)

        # Assert that the one-time token was consumed
        self.assertFalse(os.path.exists(auth_token_path), "The authorization token was not consumed.")


if __name__ == "__main__":
    unittest.main()<|MERGE_RESOLUTION|>--- conflicted
+++ resolved
@@ -96,15 +96,10 @@
 
         # --- Test Execution ---
         # 1. ORIENTING
-<<<<<<< HEAD
         with patch("master_control.execute_research_protocol", return_value="Mocked Research Data"):
-=======
-        with patch("tooling.master_control.execute_research_protocol", return_value="Mocked Research Data"):
->>>>>>> 7d8b7bf9
             trigger = self.graph.do_orientation(self.agent_state)
         self.assertEqual(trigger, "orientation_succeeded")
 
-<<<<<<< HEAD
         # 2. PLANNING (Standard Workflow)
         plan_content = 'set_plan "Test Plan"\nplan_step_complete "Done"'
         with open("plan.txt", "w") as f: f.write(plan_content)
@@ -113,18 +108,9 @@
             mock_exists.side_effect = lambda path: path == "plan.txt"
             trigger = self.graph.do_planning(self.agent_state)
 
-=======
-        # 2. PLANNING
-        trigger = self.graph.do_planning(self.agent_state)
-        self.assertEqual(trigger, "plan_not_found")
-        plan_content = 'list_files\n\n# A comment\n\nread_file tooling/state.py'
-        with open("plan.txt", "w") as f: f.write(plan_content)
-        trigger = self.graph.do_planning(self.agent_state)
->>>>>>> 7d8b7bf9
         self.assertEqual(trigger, "plan_is_set")
 
         # 3. EXECUTING
-<<<<<<< HEAD
         with patch("master_control.os.path.exists") as mock_exists:
             mock_exists.side_effect = lambda path: path in ['plan.txt', 'step_complete.txt']
             for _ in range(2):
@@ -145,32 +131,6 @@
         with patch("master_control.os.path.exists", return_value=True):
             with open("analysis_complete.txt", "w") as f: f.write("done")
             trigger = self.graph.do_awaiting_analysis(self.agent_state)
-=======
-        # Step 1
-        trigger = self.graph.do_execution(self.agent_state)
-        self.assertEqual(trigger, "step_not_complete")
-        with open("step_complete.txt", "w") as f: f.write("done")
-        trigger = self.graph.do_execution(self.agent_state)
-        self.assertEqual(trigger, "step_succeeded")
-        # Step 2
-        trigger = self.graph.do_execution(self.agent_state)
-        self.assertEqual(trigger, "step_not_complete")
-        with open("step_complete.txt", "w") as f: f.write("done")
-        trigger = self.graph.do_execution(self.agent_state)
-        self.assertEqual(trigger, "step_succeeded")
-
-        # Finish Execution
-        trigger = self.graph.do_execution(self.agent_state) # Pop plan
-        self.assertEqual(trigger, "step_succeeded")
-        trigger = self.graph.do_execution(self.agent_state) # Transition out
-        self.assertEqual(trigger, "all_steps_completed")
-
-        # 4. AWAITING_ANALYSIS
-        trigger = self.graph.do_awaiting_analysis(self.agent_state)
-        self.assertEqual(trigger, "analysis_not_complete")
-        with open("analysis_complete.txt", "w") as f: f.write("done")
-        trigger = self.graph.do_awaiting_analysis(self.agent_state)
->>>>>>> 7d8b7bf9
         self.assertEqual(trigger, "analysis_complete")
 
         # 5. POST_MORTEM
@@ -183,12 +143,7 @@
         self.graph.current_state = "AWAITING_SUBMISSION"
 
         # --- Assertions ---
-<<<<<<< HEAD
         self.assertIsNone(self.agent_state.error, f"Agent entered an error state: {self.agent_state.error}")
-=======
-        self.assertIsNone(self.agent_state.error)
-        self.assertEqual(self.graph.current_state, "AWAITING_SUBMISSION")
->>>>>>> 7d8b7bf9
         with open(self.mock_protocol_file, "r") as f:
             updated_protocol = json.load(f)
         self.assertIn("new_mock_tool", updated_protocol["associated_tools"])
