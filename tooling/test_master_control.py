"""
Integration tests for the master control FSM and CFDC workflow.

This test suite has been redesigned to be single-threaded and deterministic,
eliminating the file-polling, multi-threaded architecture that was causing
timeouts and instability in the test environment.

The key principles of this new design are:
- **No `time.sleep`:** All forms of waiting are removed.
- **No `threading`:** The tests run in a single, predictable thread.
- **Direct State Manipulation:** The tests directly call the FSM's state-handler
  methods (e.g., `do_planning`, `do_execution`) instead of running the FSM's
  main loop.
- **Mocking Filesystem I/O:** `os.path.exists` and other file operations that
  the FSM uses for polling are mocked. This gives the test complete and
  instantaneous control over the FSM's state transitions.
- **Hermetic Environment:** All tests run inside a temporary directory, and all
  necessary dependencies from the repository are copied into it, ensuring tests
  do not have side effects and do not rely on the external state of the repo.
"""
import unittest
import sys
import os
import datetime
import json
import subprocess
import tempfile
import shutil
from unittest.mock import patch, MagicMock

# Add tooling directory to path to import other tools
sys.path.insert(0, os.path.abspath(os.path.join(os.path.dirname(__file__), ".")))

from master_control import MasterControlGraph
from state import AgentState

class TestMasterControlRedesigned(unittest.TestCase):
    """
    Validates the FSM workflow in a single-threaded, deterministic manner.
    """

    def setUp(self):
        self.original_cwd = os.getcwd()
        self.test_dir = tempfile.mkdtemp()
        os.chdir(self.test_dir)

        # Create a hermetic test environment
        os.makedirs("knowledge_core", exist_ok=True)
        os.makedirs("postmortems", exist_ok=True)
        os.makedirs("tooling", exist_ok=True)
        os.makedirs("protocols", exist_ok=True)

        # Copy essential dependencies into the temp directory
        shutil.copyfile(os.path.join(self.original_cwd, "postmortem.md"), "postmortem.md")
        shutil.copyfile(os.path.join(self.original_cwd, "tooling", "state.py"), "tooling/state.py")
        shutil.copyfile(os.path.join(self.original_cwd, "tooling", "fdc_cli.py"), "tooling/fdc_cli.py")

        self.fsm_path = os.path.join(self.original_cwd, "tooling", "fsm.json")
        self.task_id = "test-redesigned-workflow"
        self.mock_protocol_id = "test-protocol-for-correction"

        # Create mock protocol and lessons files
        self.mock_protocol_file = f"protocols/{self.mock_protocol_id}.protocol.json"
        self.lessons_file = "knowledge_core/lessons.jsonl"
        with open(self.mock_protocol_file, "w") as f:
            json.dump({"protocol_id": self.mock_protocol_id, "associated_tools": []}, f)
        open(self.lessons_file, "w").close()

        # Instantiate the components under test
        self.agent_state = AgentState(task=self.task_id)
        self.graph = MasterControlGraph(fsm_path=self.fsm_path)


    def tearDown(self):
        os.chdir(self.original_cwd)
        shutil.rmtree(self.test_dir)


    @patch("master_control.subprocess.run")
    @patch("master_control.os.path.exists")
    def test_full_workflow_single_threaded(self, mock_exists, mock_subprocess):
        """
        Tests the full FSM workflow deterministically without threads or sleeps.
        """
        # --- Mocking Setup ---
        def subprocess_side_effect(cmd, *args, **kwargs):
            # Make the check more robust by looking for the script name anywhere in the command.
            cmd_str = " ".join(cmd)
            if "knowledge_compiler.py" in cmd_str:
                lesson = {
                    "lesson_id": "l1", "insight": "Test lesson",
                    "action": {"type": "UPDATE_PROTOCOL", "command": "add-tool", "parameters": {"protocol_id": self.mock_protocol_id, "tool_name": "new_mock_tool"}},
                    "status": "pending"
                }
                with open(self.lessons_file, "a") as f: f.write(json.dumps(lesson) + "\n")
                return subprocess.CompletedProcess(args=cmd, returncode=0)
            elif "self_correction_orchestrator.py" in cmd_str:
                with open(self.mock_protocol_file, "r+") as f:
                    data = json.load(f)
                    data["associated_tools"].append("new_mock_tool")
                    f.seek(0); json.dump(data, f); f.truncate()
                return subprocess.CompletedProcess(args=cmd, returncode=0)
            return subprocess.CompletedProcess(args=cmd, returncode=0)
        mock_subprocess.side_effect = subprocess_side_effect

        # --- Test Execution ---
        # 1. ORIENTING
        with patch("master_control.execute_research_protocol", return_value="Mocked Research Data"):
             trigger = self.graph.do_orientation(self.agent_state)
        self.assertEqual(trigger, "orientation_succeeded")
        self.graph.current_state = "PLANNING"

        # 2. PLANNING
        plan_content = 'set_plan "Test Plan"\nplan_step_complete "Done"'
        with open("plan.txt", "w") as f: f.write(plan_content)
        mock_exists.return_value = True
        trigger = self.graph.do_planning(self.agent_state)
        self.assertEqual(trigger, "plan_is_set")
        self.graph.current_state = "EXECUTING"

        # 3. EXECUTING
        # Simulate completing the two steps in the plan
        for _ in range(2):
            with open("step_complete.txt", "w") as f: f.write("done")
            mock_exists.return_value = True
            trigger = self.graph.do_execution(self.agent_state)
            self.assertEqual(trigger, "step_succeeded")
            self.graph.current_state = "EXECUTING"
            mock_exists.return_value = False

        # After all steps are done, the FSM pops the plan from the stack
        # and returns a trigger to re-enter the execution loop.
        trigger = self.graph.do_execution(self.agent_state)
        self.assertEqual(trigger, "step_succeeded") # This pops the finished plan
        self.assertTrue(not self.agent_state.plan_stack) # The plan stack should now be empty

        # The next call to do_execution finds the stack empty and transitions out.
        trigger = self.graph.do_execution(self.agent_state)
        self.assertEqual(trigger, "all_steps_completed")
        self.graph.current_state = "AWAITING_ANALYSIS"

        # 4. AWAITING_ANALYSIS
        with open("analysis_complete.txt", "w") as f: f.write("done")
        mock_exists.return_value = True
        trigger = self.graph.do_awaiting_analysis(self.agent_state)
        self.assertEqual(trigger, "analysis_complete")
        self.graph.current_state = "POST_MORTEM"

        # 5. POST_MORTEM
        trigger = self.graph.do_post_mortem(self.agent_state)
        self.assertEqual(trigger, "post_mortem_complete")
        self.graph.current_state = "SELF_CORRECTING"

        # 6. SELF_CORRECTING
<<<<<<< HEAD
        # This is where the mocked subprocess for self_correction_orchestrator.py is called
=======
>>>>>>> c41a9f5f
        trigger = self.graph.do_self_correcting(self.agent_state)
        self.assertEqual(trigger, "self_correction_succeeded")
        self.graph.current_state = "AWAITING_SUBMISSION"

        # --- Assertions ---
        self.assertIsNone(self.agent_state.error, f"Agent entered an error state: {self.agent_state.error}")
        self.assertEqual(self.graph.current_state, "AWAITING_SUBMISSION")

        # Verify that the self-correction step actually modified the protocol file
        with open(self.mock_protocol_file, "r") as f:
            updated_protocol = json.load(f)
<<<<<<< HEAD
        # Now this assertion should pass because the mock was called
        self.assertIn("new_mock_tool", updated_protocol["associated_tools"])
=======
        self.assertIn("new_mock_tool", updated_protocol["associated_tools"], "The protocol file was not updated by the self-correction step.")
>>>>>>> c41a9f5f


if __name__ == "__main__":
    unittest.main()<|MERGE_RESOLUTION|>--- conflicted
+++ resolved
@@ -152,10 +152,7 @@
         self.graph.current_state = "SELF_CORRECTING"
 
         # 6. SELF_CORRECTING
-<<<<<<< HEAD
         # This is where the mocked subprocess for self_correction_orchestrator.py is called
-=======
->>>>>>> c41a9f5f
         trigger = self.graph.do_self_correcting(self.agent_state)
         self.assertEqual(trigger, "self_correction_succeeded")
         self.graph.current_state = "AWAITING_SUBMISSION"
@@ -167,12 +164,8 @@
         # Verify that the self-correction step actually modified the protocol file
         with open(self.mock_protocol_file, "r") as f:
             updated_protocol = json.load(f)
-<<<<<<< HEAD
         # Now this assertion should pass because the mock was called
         self.assertIn("new_mock_tool", updated_protocol["associated_tools"])
-=======
-        self.assertIn("new_mock_tool", updated_protocol["associated_tools"], "The protocol file was not updated by the self-correction step.")
->>>>>>> c41a9f5f
 
 
 if __name__ == "__main__":
