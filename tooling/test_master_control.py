import unittest
import sys
import os
import threading
import time
import datetime
import json
import subprocess
from unittest.mock import patch

# Add tooling directory to path to import other tools
sys.path.insert(0, os.path.abspath(os.path.join(os.path.dirname(__file__), ".")))

from master_control import MasterControlGraph
from state import AgentState, PlanContext


class TestMasterControlGraphFullWorkflow(unittest.TestCase):
    """
    Tests the fully integrated FSM workflow, including plan validation,
    interactive execution, and the new interactive analysis phase.
    """

    def setUp(self):
        self.task_id = "test-full-atomic-workflow"
        # Sanitize task_id for filename safety
        safe_task_id = "".join(
            c for c in self.task_id if c.isalnum() or c in ("-", "_")
        )

        # Define all file paths used in the test
        self.plan_file = "plan.txt"
        self.step_complete_file = "step_complete.txt"
        self.analysis_complete_file = "analysis_complete.txt"
        self.draft_postmortem_file = f"DRAFT-{self.task_id}.md"
        self.final_postmortem_file = (
            f"postmortems/{datetime.date.today()}-{safe_task_id}.md"
        )
        self.test_output_file = "test_output.txt"
        self.lessons_learned_file = "knowledge_core/lessons_learned.md"
        self.step_complete_file = "step_complete.txt"

        # Clean up all potential artifacts from previous runs
        self.cleanup_files()

        # Backup original lessons if it exists and create a fresh one for the test
        if os.path.exists(self.lessons_learned_file):
            os.rename(self.lessons_learned_file, self.lessons_learned_file + ".bak")
        with open(self.lessons_learned_file, "w") as f:
            f.write("# Lessons Learned\n")

    def tearDown(self):
        self.cleanup_files()
        # Clean up the test lessons learned and restore backup
        if os.path.exists(self.lessons_learned_file):
            os.remove(self.lessons_learned_file)
        if os.path.exists(self.lessons_learned_file + ".bak"):
            os.rename(self.lessons_learned_file + ".bak", self.lessons_learned_file)

    def cleanup_files(self):
        """Helper function to remove all files created during the test."""
        files_to_delete = [
            self.plan_file,
            self.step_complete_file,
            self.analysis_complete_file,
            self.draft_postmortem_file,
            self.final_postmortem_file,
            self.test_output_file,
            self.step_complete_file,
        ]
        for f in files_to_delete:
            if os.path.exists(f):
                os.remove(f)

    def test_full_atomic_workflow_with_analysis(self):
        """
        Validates the entire FSM flow: plan validation, step-by-step
        execution, interactive analysis, and finalization.
        """
        # 1. Define a complete and valid command-based plan for the validator
        test_plan = (
            'set_plan "A valid test plan for the full workflow"\n'
            'plan_step_complete "This is the step that transitions to executing"\n'
            f'create_file_with_block {self.test_output_file} "content"\n'
<<<<<<< HEAD
            f"run_in_bash_session python3 tooling/fdc_cli.py close --task-id {self.task_id}\n"
=======
            f"run_in_bash_session close --task-id {self.task_id}\n"
>>>>>>> 0718f871
            "submit"
        )
        plan_steps = [step for step in test_plan.split("\n") if step.strip()]

        final_state_container = {}

        # 2. Define the target function to run the FSM in a thread
        def run_fsm():
            initial_state = AgentState(task=self.task_id)
            graph = MasterControlGraph()
            final_state = graph.run(initial_state)
            final_state_container["final_state"] = final_state
            final_state_container["final_fsm_state"] = graph.current_state

        # 3. Start the FSM thread
        fsm_thread = threading.Thread(target=run_fsm)
        fsm_thread.start()

        # 4. Create the plan file to trigger planning and validation
        time.sleep(1)
        self.assertFalse(os.path.exists(self.plan_file))
        with open(self.plan_file, "w") as f:
            f.write(test_plan)

<<<<<<< HEAD
        # 5. Manually signal completion for each step in the plan to drive the FSM.
        time.sleep(1)

        for i, step in enumerate(plan_steps):
            time.sleep(1.5)
            with open("step_complete.txt", "w") as f:
                f.write(f"Step {i+1} '{step}' complete.")

        # 6. Wait for the FSM to create the draft post-mortem.
        timeout = 15
        start_time = time.time()
        while not os.path.exists(self.draft_postmortem_file):
            time.sleep(0.5)
            if time.time() - start_time > timeout:
                self.fail("FSM did not create draft post-mortem in time.")
=======
        # 5. Sequentially signal completion for each execution step
        for i, step in enumerate(plan_steps):
            time.sleep(1.5)
            with open(self.step_complete_file, "w") as f:
                f.write(f"Successfully signaled execution for step {i+1}.")

        # 6. Wait for the FSM to create the draft post-mortem, then "analyze" it
        time.sleep(1.5)
        self.assertTrue(
            os.path.exists(self.draft_postmortem_file),
            "Draft post-mortem file was not created.",
        )
>>>>>>> 0718f871

        analysis_content = f"""
# Post-Mortem Report
**Task ID:** `{self.task_id}`
"""
        with open(self.draft_postmortem_file, "w") as f:
            f.write(analysis_content)

        # 7. Signal that analysis is complete
        with open(self.analysis_complete_file, "w") as f:
            f.write("done")

        # 8. Wait for the FSM thread to complete its entire run
        fsm_thread.join(timeout=25)
        self.assertFalse(fsm_thread.is_alive(), "FSM thread did not complete in time.")

        # 9. Assertions
        final_state = final_state_container["final_state"]
        self.assertIsNone(
            final_state.error, f"FSM ended in an error state: {final_state.error}"
        )
        self.assertEqual(len(final_state.plan_stack), 0)
        self.assertEqual(
            final_state_container["final_fsm_state"], "AWAITING_SUBMISSION"
        )
        self.assertTrue(os.path.exists(self.final_postmortem_file))


class TestCFDCWorkflow(unittest.TestCase):
    """
    Tests the new Context-Free Development Cycle (CFDC) functionality,
    including hierarchical plans and recursion depth limits.
    """

    def setUp(self):
        self.task_id = "test-cfdc-task"
        self.sub_plan_file = "sub_plan.txt"
        self.step_complete_file = "step_complete.txt"
        self.analysis_complete_file = "analysis_complete.txt"
        self.output_file = "sub_plan_output.txt"
        self.draft_postmortem_file = f"DRAFT-{self.task_id}.md"
        self.root_plan_file = "plan.txt"
        self.plan_registry_file = os.path.join(
            "knowledge_core", "plan_registry.json"
        )
        self.cleanup_files()
        with open(self.plan_registry_file, "w") as f:
            json.dump({}, f)

    def tearDown(self):
        self.cleanup_files()

    def cleanup_files(self):
        """Helper function to remove all files created during the test."""
        files_to_delete = [
            self.sub_plan_file,
            self.step_complete_file,
            self.analysis_complete_file,
            self.output_file,
            self.root_plan_file,
            self.draft_postmortem_file,
            self.plan_registry_file,
        ]
        for f in os.listdir("postmortems"):
            if self.task_id in f:
                files_to_delete.append(os.path.join("postmortems", f))
        for f in files_to_delete:
            if os.path.exists(f):
                os.remove(f)

    def test_plan_registry_execution(self):
        """
<<<<<<< HEAD
        Validates that the FSM can execute a plan that calls a sub-plan.
        """
=======
        Validates that the FSM can execute a plan by its logical name
        from the plan registry.
        """
        # 1. Register a plan using the plan_manager tool
        sub_plan_name = "create-hello-file"
>>>>>>> 0718f871
        sub_plan_content = (
            'set_plan "Sub-plan"\n'
            'plan_step_complete " "\n'
            f'create_file_with_block {self.output_file} "hello from registry"\n'
            'run_in_bash_session close --task-id sub-task\n'
            'submit'
        )
        with open(self.sub_plan_file, "w") as f:
            f.write(sub_plan_content)

<<<<<<< HEAD
=======
        register_cmd = ["python3", "tooling/plan_manager.py", "register", sub_plan_name, self.sub_plan_file]
        subprocess.run(register_cmd, check=True)

        # 2. Define a main plan that calls the registered plan by its logical name
>>>>>>> 0718f871
        main_plan_content = (
            'set_plan "Main plan"\n'
            'plan_step_complete " "\n'
            f"call_plan {sub_plan_name}\n"
            'run_in_bash_session close --task-id main-task\n'
            'submit'
        )
        with open(self.root_plan_file, "w") as f:
            f.write(main_plan_content)

        # 3. Run the FSM
        final_state_container = {}
<<<<<<< HEAD

=======
>>>>>>> 0718f871
        def run_fsm():
            initial_state = AgentState(task=self.task_id)
            graph = MasterControlGraph()
            final_state = graph.run(initial_state)
            final_state_container["final_state"] = final_state

        fsm_thread = threading.Thread(target=run_fsm)
        fsm_thread.start()

<<<<<<< HEAD
        time.sleep(1.5)
        plan_steps = main_plan_content.split('\n') + sub_plan_content.split('\n')
        for i, step in enumerate(plan_steps):
             if "call_plan" not in step:
                time.sleep(1.5)
                with open(self.step_complete_file, "w") as f:
                    f.write(f"Step {i+1} '{step}' complete.")

        draft_created = False
        for _ in range(10):
            if os.path.exists(self.draft_postmortem_file):
                draft_created = True
                break
            time.sleep(0.5)
        self.assertTrue(
            draft_created, "Draft post-mortem file was not created in time."
        )

=======
        # 4. Signal all steps
        all_steps = main_plan_content.split('\n') + sub_plan_content.split('\n')
        # This is a brittle way to signal, a better test would parse the steps.
        # For now, we know the order.
        step_signals = [
            "main set_plan", "main plan_step_complete", "sub set_plan", "sub plan_step_complete",
            "sub create_file", "sub close", "sub submit", "main close", "main submit"
        ]

        for i, signal in enumerate(step_signals):
            time.sleep(1.5)
            # If this is the step that creates the file, we must manually create it
            # to correctly simulate the agent's action.
            if signal == "sub create_file":
                with open(self.output_file, "w") as f:
                    f.write("hello from registry")

            with open(self.step_complete_file, "w") as f:
                f.write(f"Signal for: {signal}")

        # 5. Signal analysis completion
        time.sleep(1.5)
>>>>>>> 0718f871
        with open(self.analysis_complete_file, "w") as f:
            f.write("done")

        fsm_thread.join(timeout=30)
        self.assertFalse(fsm_thread.is_alive(), "FSM thread timed out.")

<<<<<<< HEAD
=======
        # 6. Assertions
>>>>>>> 0718f871
        final_state = final_state_container["final_state"]
        self.assertIsNone(final_state.error)
        self.assertTrue(os.path.exists(self.output_file))
        with open(self.output_file, "r") as f:
<<<<<<< HEAD
            self.assertEqual(f.read(), "hello from sub-plan")

    def test_recursion_depth_limit(self):
        """
        Validates that the FSM correctly terminates when the recursion
        depth limit is exceeded.
        """
        recursive_plan_content = (
            'set_plan "Recursive plan"\n'
            'plan_step_complete "Transition to executing"\n'
            f"call_plan {self.root_plan_file}\n"
            f"run_in_bash_session close --task-id {self.task_id}-recursive\n"
            "submit"
        )
        with open(self.root_plan_file, "w") as f:
            f.write(recursive_plan_content)

        final_state_container = {}

        def run_fsm():
            initial_state = AgentState(task=self.task_id)
            graph = MasterControlGraph()
            with patch("master_control.MAX_RECURSION_DEPTH", 3):
                final_state = graph.run(initial_state)
            final_state_container["final_state"] = final_state
            final_state_container["final_fsm_state"] = graph.current_state

        fsm_thread = threading.Thread(target=run_fsm)
        fsm_thread.start()

        time.sleep(1.5)
        with open(self.step_complete_file, "w") as f:
            f.write("set_plan complete.")
        time.sleep(1.5)
        with open(self.step_complete_file, "w") as f:
            f.write("plan_step_complete complete.")

        fsm_thread.join(timeout=15)
        self.assertFalse(fsm_thread.is_alive(), "FSM thread timed out.")

        final_state = final_state_container["final_state"]
        self.assertEqual(final_state_container["final_fsm_state"], "ERROR")
        self.assertIsNotNone(final_state.error)
        self.assertIn("Maximum recursion depth", final_state.error)

    def test_plan_registry_execution(self):
        """
        Validates that the FSM can execute a plan by its logical name
        from the plan registry.
        """
        sub_plan_name = "create-hello-file"
        sub_plan_content = (
            'set_plan "Sub-plan"\n'
            'plan_step_complete " "\n'
            f'create_file_with_block {self.output_file} "hello from registry"\n'
            'run_in_bash_session close --task-id sub-task\n'
            'submit'
        )
        with open(self.sub_plan_file, "w") as f:
            f.write(sub_plan_content)

        register_cmd = ["python3", "tooling/plan_manager.py", "register", sub_plan_name, self.sub_plan_file]
        subprocess.run(register_cmd, check=True)

        main_plan_content = (
            'set_plan "Main plan"\n'
            'plan_step_complete " "\n'
            f"call_plan {sub_plan_name}\n"
            'run_in_bash_session close --task-id main-task\n'
            'submit'
        )
        with open(self.root_plan_file, "w") as f:
            f.write(main_plan_content)

        final_state_container = {}
        def run_fsm():
            initial_state = AgentState(task=self.task_id)
            graph = MasterControlGraph()
            final_state = graph.run(initial_state)
            final_state_container["final_state"] = final_state

        fsm_thread = threading.Thread(target=run_fsm)
        fsm_thread.start()

        step_signals = [
            "main set_plan", "main plan_step_complete", "sub set_plan", "sub plan_step_complete",
            "sub create_file", "sub close", "sub submit", "main close", "main submit"
        ]

        for signal in step_signals:
            time.sleep(1.5)
            if signal == "sub create_file":
                with open(self.output_file, "w") as f:
                    f.write("hello from registry")

            with open(self.step_complete_file, "w") as f:
                f.write(f"Signal for: {signal}")

        time.sleep(1.5)
        with open(self.analysis_complete_file, "w") as f:
            f.write("done")

        fsm_thread.join(timeout=30)
        self.assertFalse(fsm_thread.is_alive(), "FSM thread timed out.")

        final_state = final_state_container["final_state"]
        self.assertIsNone(final_state.error)
        self.assertTrue(os.path.exists(self.output_file))
        with open(self.output_file, "r") as f:
=======
>>>>>>> 0718f871
            self.assertEqual(f.read(), "hello from registry")


if __name__ == "__main__":
    if not os.path.exists("postmortems"):
        os.makedirs("postmortems")
<<<<<<< HEAD
    if not os.path.exists("knowledge_.core"):
=======
    if not os.path.exists("knowledge_core"):
>>>>>>> 0718f871
        os.makedirs("knowledge_core")
    unittest.main()<|MERGE_RESOLUTION|>--- conflicted
+++ resolved
@@ -82,11 +82,7 @@
             'set_plan "A valid test plan for the full workflow"\n'
             'plan_step_complete "This is the step that transitions to executing"\n'
             f'create_file_with_block {self.test_output_file} "content"\n'
-<<<<<<< HEAD
             f"run_in_bash_session python3 tooling/fdc_cli.py close --task-id {self.task_id}\n"
-=======
-            f"run_in_bash_session close --task-id {self.task_id}\n"
->>>>>>> 0718f871
             "submit"
         )
         plan_steps = [step for step in test_plan.split("\n") if step.strip()]
@@ -111,7 +107,6 @@
         with open(self.plan_file, "w") as f:
             f.write(test_plan)
 
-<<<<<<< HEAD
         # 5. Manually signal completion for each step in the plan to drive the FSM.
         time.sleep(1)
 
@@ -127,20 +122,6 @@
             time.sleep(0.5)
             if time.time() - start_time > timeout:
                 self.fail("FSM did not create draft post-mortem in time.")
-=======
-        # 5. Sequentially signal completion for each execution step
-        for i, step in enumerate(plan_steps):
-            time.sleep(1.5)
-            with open(self.step_complete_file, "w") as f:
-                f.write(f"Successfully signaled execution for step {i+1}.")
-
-        # 6. Wait for the FSM to create the draft post-mortem, then "analyze" it
-        time.sleep(1.5)
-        self.assertTrue(
-            os.path.exists(self.draft_postmortem_file),
-            "Draft post-mortem file was not created.",
-        )
->>>>>>> 0718f871
 
         analysis_content = f"""
 # Post-Mortem Report
@@ -213,16 +194,8 @@
 
     def test_plan_registry_execution(self):
         """
-<<<<<<< HEAD
         Validates that the FSM can execute a plan that calls a sub-plan.
         """
-=======
-        Validates that the FSM can execute a plan by its logical name
-        from the plan registry.
-        """
-        # 1. Register a plan using the plan_manager tool
-        sub_plan_name = "create-hello-file"
->>>>>>> 0718f871
         sub_plan_content = (
             'set_plan "Sub-plan"\n'
             'plan_step_complete " "\n'
@@ -233,13 +206,6 @@
         with open(self.sub_plan_file, "w") as f:
             f.write(sub_plan_content)
 
-<<<<<<< HEAD
-=======
-        register_cmd = ["python3", "tooling/plan_manager.py", "register", sub_plan_name, self.sub_plan_file]
-        subprocess.run(register_cmd, check=True)
-
-        # 2. Define a main plan that calls the registered plan by its logical name
->>>>>>> 0718f871
         main_plan_content = (
             'set_plan "Main plan"\n'
             'plan_step_complete " "\n'
@@ -252,10 +218,7 @@
 
         # 3. Run the FSM
         final_state_container = {}
-<<<<<<< HEAD
-
-=======
->>>>>>> 0718f871
+
         def run_fsm():
             initial_state = AgentState(task=self.task_id)
             graph = MasterControlGraph()
@@ -265,7 +228,6 @@
         fsm_thread = threading.Thread(target=run_fsm)
         fsm_thread.start()
 
-<<<<<<< HEAD
         time.sleep(1.5)
         plan_steps = main_plan_content.split('\n') + sub_plan_content.split('\n')
         for i, step in enumerate(plan_steps):
@@ -284,45 +246,16 @@
             draft_created, "Draft post-mortem file was not created in time."
         )
 
-=======
-        # 4. Signal all steps
-        all_steps = main_plan_content.split('\n') + sub_plan_content.split('\n')
-        # This is a brittle way to signal, a better test would parse the steps.
-        # For now, we know the order.
-        step_signals = [
-            "main set_plan", "main plan_step_complete", "sub set_plan", "sub plan_step_complete",
-            "sub create_file", "sub close", "sub submit", "main close", "main submit"
-        ]
-
-        for i, signal in enumerate(step_signals):
-            time.sleep(1.5)
-            # If this is the step that creates the file, we must manually create it
-            # to correctly simulate the agent's action.
-            if signal == "sub create_file":
-                with open(self.output_file, "w") as f:
-                    f.write("hello from registry")
-
-            with open(self.step_complete_file, "w") as f:
-                f.write(f"Signal for: {signal}")
-
-        # 5. Signal analysis completion
-        time.sleep(1.5)
->>>>>>> 0718f871
         with open(self.analysis_complete_file, "w") as f:
             f.write("done")
 
         fsm_thread.join(timeout=30)
         self.assertFalse(fsm_thread.is_alive(), "FSM thread timed out.")
 
-<<<<<<< HEAD
-=======
-        # 6. Assertions
->>>>>>> 0718f871
         final_state = final_state_container["final_state"]
         self.assertIsNone(final_state.error)
         self.assertTrue(os.path.exists(self.output_file))
         with open(self.output_file, "r") as f:
-<<<<<<< HEAD
             self.assertEqual(f.read(), "hello from sub-plan")
 
     def test_recursion_depth_limit(self):
@@ -432,18 +365,12 @@
         self.assertIsNone(final_state.error)
         self.assertTrue(os.path.exists(self.output_file))
         with open(self.output_file, "r") as f:
-=======
->>>>>>> 0718f871
             self.assertEqual(f.read(), "hello from registry")
 
 
 if __name__ == "__main__":
     if not os.path.exists("postmortems"):
         os.makedirs("postmortems")
-<<<<<<< HEAD
     if not os.path.exists("knowledge_.core"):
-=======
-    if not os.path.exists("knowledge_core"):
->>>>>>> 0718f871
         os.makedirs("knowledge_core")
     unittest.main()