"""
The new, interactive, API-driven entry point for the agent.

This script replaces the old file-based signaling system with a direct,
programmatic interface to the MasterControlGraph FSM. It is responsible for:
1.  Initializing the agent's state and a centralized logger.
2.  Instantiating and running the MasterControlGraph.
3.  Driving the FSM by calling its methods and passing data and the logger.
4.  Containing the core "agent logic" (e.g., an LLM call) to generate plans
    and respond to requests for action.
"""

import uuid
import os
import sys

# Add the root directory to the path to allow for absolute imports
sys.path.insert(0, os.path.abspath(os.path.join(os.path.dirname(__file__), "..")))

from tooling.master_control import MasterControlGraph
from tooling.state import AgentState
from tooling.filesystem_lister import list_all_files_and_dirs
from utils.logger import Logger
<<<<<<< HEAD
=======
try:
    from __main__ import read_file, google_search, view_text_website
except ImportError:
    # Provide mock objects for testing environments
    print("Could not import from __main__, using mock objects.")
    read_file = lambda x: ""
    google_search = lambda x: ""
    view_text_website = lambda x: ""


>>>>>>> a11f2529
def find_fsm_transition(fsm, source_state, trigger):
    """Finds the destination state for a given source and trigger."""
    for transition in fsm["transitions"]:
        if transition["source"] == source_state and transition["trigger"] == trigger:
            return transition["dest"]
    return None


import argparse

def run_agent_loop(task_description: str, tools: dict, model: str = None):
    """
    The main loop that drives the agent's lifecycle via the FSM.
    """
    # 1. Initialize State and Logger
    task_id = f"task-{uuid.uuid4()}"
    agent_state = AgentState(task=task_id)
    # Ensure the schema path is correct relative to the repo root
    schema_path = os.path.join(os.path.dirname(__file__), "..", "LOGGING_SCHEMA.md")
    logger = Logger(schema_path=schema_path)
    mcg = MasterControlGraph()
    planning_attempts = 0

    print(f"--- Starting Agent Task: {task_description} ({task_id}) ---")
    if model:
        print(f"--- Running under CSDC Model: {model} ---")

    while mcg.current_state not in mcg.fsm["final_states"]:
        current_state = mcg.current_state
        print(f"[AgentShell] FSM State: {current_state}")

        trigger = None
        if current_state == "START":
            mcg.current_state = "ORIENTING"
            continue

        if current_state == "ORIENTING":
<<<<<<< HEAD
=======
            tools = {
                "read_file": read_file,
                "list_files": list_all_files_and_dirs,
                "google_search": google_search,
                "view_text_website": view_text_website,
            }
>>>>>>> a11f2529
            trigger = mcg.do_orientation(agent_state, logger, tools)

        elif current_state == "PLANNING":
            # If a CSDC model is specified, load the corresponding plan
            if model:
                plan_path = f"plans/self_improvement_model_{model.lower()}.txt"
                print(f"[AgentShell] Loading CSDC plan from: {plan_path}")
                try:
                    with open(plan_path, "r") as f:
                        plan_content = f.read()

                    # Validate the plan against the specified model
                    is_valid, error_message = mcg.validate_plan_for_model(plan_content, model)
                    if not is_valid:
                        agent_state.error = f"Plan validation failed for model {model}: {error_message}"
                        mcg.current_state = "ERROR"
                        continue

                    print(f"[AgentShell] Plan is valid for Model {model}.")
                    trigger = mcg.do_planning(agent_state, plan_content, logger)

                except FileNotFoundError:
                    agent_state.error = f"Plan file not found: {plan_path}"
                    mcg.current_state = "ERROR"
                    continue
            # If we have research findings, create a real plan.
            elif agent_state.research_findings:
                print("[AgentShell] Research complete. Now creating an informed plan.")
                plan_content = """\
# FSM: tooling/fsm.json
set_plan
This is a plan created with research findings.
---
message_user
The research findings have been integrated.
"""
                trigger = mcg.do_planning(agent_state, plan_content, logger)
            # Otherwise, create a plan to do research first.
            else:
                print("[AgentShell] No research found. Planning to do research first.")
                # This is a meta-command, so we transition directly.
                mcg.current_state = "RESEARCHING"
                continue

        elif current_state == "RESEARCHING":
            trigger = mcg.do_researching(agent_state, logger)

        elif current_state == "AWAITING_RESULT":
            trigger = mcg.do_awaiting_result(agent_state, logger)

        elif current_state == "EXECUTING":
            step_to_execute = mcg.get_current_step(agent_state)
            if step_to_execute:
                print(
                    f"[AgentShell] Agent must now execute: {step_to_execute.tool_name} {step_to_execute.args_text}"
                )
                step_result = f"Successfully executed {step_to_execute.tool_name}."
                trigger = mcg.do_execution(agent_state, step_result, logger)
            else:
                trigger = mcg.do_execution(
                    agent_state, None, logger
                )  # Signals end of plan

        elif current_state == "FINALIZING":
            print("[AgentShell] Agent must now perform post-mortem analysis.")
            analysis_content = "The task was a test run to verify the new logging and artifact generation. It completed successfully."
            trigger = mcg.do_finalizing(agent_state, analysis_content, logger)

        else:
            agent_state.error = (
                f"Unknown state encountered in AgentShell: {current_state}"
            )
            mcg.current_state = "ERROR"


        # Transition the FSM to the next state
        next_state = find_fsm_transition(mcg.fsm, current_state, trigger)
        if next_state:
            mcg.current_state = next_state
        else:
            agent_state.error = f"No transition found for state '{current_state}' with trigger '{trigger}'"
            mcg.current_state = "ERROR"

        if mcg.current_state == "ERROR":
            print(f"[AgentShell] FSM entered ERROR state. Error: {agent_state.error}")
            break

    print("--- Agent Task Finished ---")
    print(f"Final FSM State: {mcg.current_state}")
    if agent_state.error:
        print(f"Error: {agent_state.error}")

    return agent_state


def main():
    """Main entry point for the agent shell."""
    parser = argparse.ArgumentParser(description="The main entry point for the agent.")
    parser.add_argument(
        "--model",
        choices=["A", "B"],
        default=None,
        help="The CSDC model to run the agent under (A or B).",
    )
    args = parser.parse_args()

    task_description = "Perform a basic self-check and greet the user."
    if args.model:
        task_description = f"Execute a self-improvement task under CSDC Model {args.model}."

    run_agent_loop(task_description, None, model=args.model)


if __name__ == "__main__":
    main()<|MERGE_RESOLUTION|>--- conflicted
+++ resolved
@@ -21,19 +21,6 @@
 from tooling.state import AgentState
 from tooling.filesystem_lister import list_all_files_and_dirs
 from utils.logger import Logger
-<<<<<<< HEAD
-=======
-try:
-    from __main__ import read_file, google_search, view_text_website
-except ImportError:
-    # Provide mock objects for testing environments
-    print("Could not import from __main__, using mock objects.")
-    read_file = lambda x: ""
-    google_search = lambda x: ""
-    view_text_website = lambda x: ""
-
-
->>>>>>> a11f2529
 def find_fsm_transition(fsm, source_state, trigger):
     """Finds the destination state for a given source and trigger."""
     for transition in fsm["transitions"]:
@@ -71,15 +58,6 @@
             continue
 
         if current_state == "ORIENTING":
-<<<<<<< HEAD
-=======
-            tools = {
-                "read_file": read_file,
-                "list_files": list_all_files_and_dirs,
-                "google_search": google_search,
-                "view_text_website": view_text_website,
-            }
->>>>>>> a11f2529
             trigger = mcg.do_orientation(agent_state, logger, tools)
 
         elif current_state == "PLANNING":
