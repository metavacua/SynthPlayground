import unittest
import os
import json
import sys
from unittest.mock import patch, mock_open

# Ensure the tooling directory is in the path for imports
sys.path.insert(0, os.path.abspath(os.path.join(os.path.dirname(__file__), '.')))

import protocol_auditor

class TestProtocolAuditor(unittest.TestCase):
    """Test suite for the protocol_auditor.py script."""

    def setUp(self):
        """Set up mock files for testing."""
        self.mock_agents_md_content = """
# AGENTS.md Title

This is some introductory text.

```json
{
  "protocol_id": "protocol-1",
  "description": "First protocol.",
  "associated_tools": ["tool_A", "tool_B", "run_in_bash_session"]
}
```

Some markdown separating the blocks.

```json
{
  "protocol_id": "protocol-2",
  "description": "Second protocol with rules.",
  "rules": [
    {
      "rule_id": "rule-2.1",
      "description": "A specific rule.",
      "associated_tools": ["tool_C"]
    }
  ]
}
```
"""
        self.mock_log_content = """
{"action": {"type": "TOOL_EXEC", "details": {"tool_name": "tool_A", "parameters": {"some-arg": "value"}}}}
{"action": {"type": "OTHER_ACTION", "details": {}}}{"action": {"type": "TOOL_EXEC", "details": {"tool_name": "tooling/some_script.py"}}}
{"action": {"type": "TOOL_EXEC", "details": {"tool_name": "tool_D", "parameters": {"unlisted": true}}}}
{"action": {"type": "TOOL_EXEC", "details": {"tool_name": "run_in_bash_session", "parameters": {"command": "ls -l"}}}}
This is not a JSON line and should be skipped.
"""
        self.mock_report_path = "audit_report.md"

    def tearDown(self):
        """Clean up any created files."""
        if os.path.exists(self.mock_report_path):
            os.remove(self.mock_report_path)

    def test_get_protocol_tools_from_agents_md(self):
        """
        Verify that `get_protocol_tools_from_agents_md` correctly parses all
        JSON blocks from a mock AGENTS.md file.
        """
        mock_file = mock_open(read_data=self.mock_agents_md_content)
        with patch("builtins.open", mock_file):
            protocol_tools = protocol_auditor.get_protocol_tools_from_agents_md("dummy_path")
            expected_tools = {"tool_A", "tool_B", "run_in_bash_session", "tool_C"}
            self.assertEqual(protocol_tools, expected_tools)

    def test_get_used_tools_from_log(self):
        """
        Verify that `get_used_tools_from_log` correctly extracts tool names
        from a mock activity log file using the modern `tool_name` schema.
        """
        mock_file = mock_open(read_data=self.mock_log_content)
        with patch("builtins.open", mock_file):
            used_tools = protocol_auditor.get_used_tools_from_log("dummy_path")
            expected_tools = ["tool_A", "tooling/some_script.py", "tool_D", "run_in_bash_session"]
            self.assertCountEqual(used_tools, expected_tools)

<<<<<<< HEAD
    @patch('os.walk')
    @patch('tooling.protocol_auditor.run_protocol_source_check')
    def test_end_to_end_report_generation(self, mock_source_check, mock_walk):
        """
        Run the main function end-to-end and verify the content
        of the generated Markdown report, mocking a hierarchical file system.
        """
        # Mock the source check to return a success state (an empty list)
        mock_source_check.return_value = []

        # Simulate finding multiple AGENTS.md files
        mock_walk.return_value = [
            ('/app', [], ['AGENTS.md', 'some_other_file', 'activity.log.jsonl']),
            ('/app/core', [], ['AGENTS.md']),
        ]
=======
    @patch('protocol_auditor.get_protocol_tools_from_agents_md')
    @patch('protocol_auditor.get_used_tools_from_log')
    @patch('protocol_auditor.run_protocol_source_check')
    @patch('protocol_auditor.find_all_agents_md_files')
    def test_end_to_end_report_generation(self, mock_find_files, mock_source_check, mock_get_used_tools, mock_get_protocol_tools):
    @patch('protocol_auditor.run_protocol_source_check')
    def test_end_to_end_report_generation(self, mock_source_check):
        """
        Run the main function end-to-end by mocking the data gathering functions
        and verifying the content of the generated Markdown report.
        """
        # Mock the data gathering functions to return controlled data
        mock_find_files.return_value = ['/mock/path/to/AGENTS.md']
        mock_get_used_tools.return_value = ["tool_A", "tooling/some_script.py", "tool_D", "run_in_bash_session"]
        mock_get_protocol_tools.return_value = {"tool_A", "tool_B", "run_in_bash_session", "tool_C"}
        mock_source_check.return_value = [{"status": "success", "message": "AGENTS.md appears to be up-to-date."}]

        # Use a real file handle for the report writing to inspect the output
        with patch("builtins.open", mock_open()) as mock_opener:
            # Run the main auditor function
            protocol_auditor.main()

            # The auditor calculates an absolute path, so we must check for that.
            expected_report_path = os.path.abspath(self.mock_report_path)

            # Check that the report was written to the correct file
            mock_opener.assert_any_call(expected_report_path, "w")

            # Get the content that was written to the report file
            mock_write_handle = mock_opener()
            written_content = mock_write_handle.write.call_args[0][0]

            # --- Assertions on Report Content ---
            self.assertIn("`tool_D`", written_content)
            self.assertIn("`tooling/some_script.py`", written_content)
            self.assertIn("`tool_B`", written_content)
            self.assertIn("`tool_C`", written_content)
            self.assertIn("| `run_in_bash_session` | 1 |", written_content)
            self.assertIn("| `tool_A` | 1 |", written_content)
            self.assertIn("| `tooling/some_script.py` | 1 |", written_content)
            self.assertIn("| `tool_D` | 1 |", written_content)
        # Mock the source check to return a success state
        mock_source_check.return_value = [{
            "status": "success",
            "message": "AGENTS.md appears to be up-to-date."
        }]
>>>>>>> 10d4e4ca

        # Create a mock handle specifically for the write operation
        mock_write_handle = mock_open().return_value

<<<<<<< HEAD
        m = mock_open()
        with patch("builtins.open", m):
            # This function will be the side_effect for our mock_open
            def mock_file_open(filename, *args, **kwargs):
                if 'activity.log' in filename:
                    return mock_open(read_data=self.mock_log_content).return_value
                elif 'core/AGENTS.md' in filename:
                    # Add a unique tool to this file to check it's being read
                    return mock_open(read_data="```json\n{\"protocol_id\":\"core-proto\", \"associated_tools\": [\"core_tool\"]}\n```").return_value
                elif 'AGENTS.md' in filename:
                    return mock_open(read_data=self.mock_agents_md_content).return_value
                elif 'audit_report.md' in filename:
                    return mock_write_handle
                else:
                    # Fallback for any other file open calls
                    return mock_open(read_data="").return_value

            m.side_effect = mock_file_open
=======
        # This dictionary will map filepaths to their mock content
        mock_files = {
            os.path.abspath(protocol_auditor.LOG_FILE): self.mock_log_content,
            # We will only mock one AGENTS.md for this test to keep it simple
            os.path.abspath("AGENTS.md"): self.mock_agents_md_content,
            os.path.abspath(self.mock_report_path): "" # For the write
        }
>>>>>>> 10d4e4ca

        # The new side effect function for `open`
        def open_side_effect(path, mode='r'):
            path = os.path.abspath(path)
            if mode == 'w':
                # This handles the report writing
                return mock_write_handle

            # This handles reading from our mocked files
            content = mock_files.get(path, "") # Default to empty for other files
            return mock_open(read_data=content).return_value

        # We also need to mock find_all_agents_md_files to control its output
        with patch("builtins.open", open_side_effect), \
             patch("protocol_auditor.find_all_agents_md_files", return_value=[os.path.abspath("AGENTS.md")]):
            protocol_auditor.main()

        # The auditor calculates an absolute path, so we must check for that.
        expected_report_path = os.path.abspath(self.mock_report_path)

        # Check that the report was written to the correct file
        mock_write_handle.write.assert_called_once()

        # Get the content that was written to the report file
        written_content = mock_write_handle.write.call_args[0][0]

        # --- Assertions on Report Content ---
        # Check for unreferenced tools (used but not in protocol)
        self.assertIn("`tool_D`", written_content)
        self.assertIn("`tooling/some_script.py`", written_content)

        # Check for unused protocol tools (in protocol but not used)
        self.assertIn("`tool_B`", written_content)
        self.assertIn("`tool_C`", written_content)
        self.assertIn("`core_tool`", written_content) # Check for the tool from the mocked core/AGENTS.md

        # Check for tool centrality counts
        self.assertIn("| `run_in_bash_session` | 1 |", written_content)
        self.assertIn("| `tool_A` | 1 |", written_content)
        self.assertIn("| `tooling/some_script.py` | 1 |", written_content)
        self.assertIn("| `tool_D` | 1 |", written_content)

    @patch('os.path.getmtime')
    @patch('os.walk')
    def test_find_all_agents_md_files_with_special_dirs(self, mock_walk, mock_getmtime):
        """
        Verify that `find_all_agents_md_files` correctly ignores directories
        listed in the SPECIAL_DIRS configuration.
        """
        # --- Mock Filesystem Setup ---
        # This setup simulates a root AGENTS.md, a nested one, and one in a special dir.
        mock_fs = {
            os.path.abspath('.'): (['core', 'protocols', 'protocols/security'], ['AGENTS.md', 'README.md']),
            os.path.abspath('./core'): (['protocols'], ['AGENTS.md']),
            os.path.abspath('./core/protocols'): ([], ['some.protocol.md']),
            os.path.abspath('./protocols'): ([], ['main.protocol.md']),
            os.path.abspath('./protocols/security'): ([], ['AGENTS.md']), # This should be ignored
        }

        # The first element of the tuple is directories, the second is files.
        def walk_side_effect(path, topdown=True):
            if path in mock_fs:
                dirs, files = mock_fs[path]
                yield path, dirs, files
                for d in dirs:
                    # This recursive call is the key to making the mock work
                    yield from walk_side_effect(os.path.join(path, d))
            else:
                yield path, [], [] # Stop walking if path not in mock_fs

        mock_walk.side_effect = walk_side_effect

        # --- Execution ---
        # The auditor's ROOT_DIR is the parent of the tooling dir, so we call it from there.
        auditor_root = os.path.abspath(os.path.join(os.path.dirname(__file__), ".."))
        found_files = protocol_auditor.find_all_agents_md_files(auditor_root)

        # --- Assertions ---
        # Convert to relative paths for easier comparison
        relative_found_files = {os.path.relpath(p, auditor_root) for p in found_files}

        self.assertIn('AGENTS.md', relative_found_files)
        self.assertIn('core/AGENTS.md', relative_found_files)
        self.assertNotIn('protocols/security/AGENTS.md', relative_found_files)
        self.assertEqual(len(relative_found_files), 2)


if __name__ == '__main__':
    unittest.main()<|MERGE_RESOLUTION|>--- conflicted
+++ resolved
@@ -79,7 +79,6 @@
             expected_tools = ["tool_A", "tooling/some_script.py", "tool_D", "run_in_bash_session"]
             self.assertCountEqual(used_tools, expected_tools)
 
-<<<<<<< HEAD
     @patch('os.walk')
     @patch('tooling.protocol_auditor.run_protocol_source_check')
     def test_end_to_end_report_generation(self, mock_source_check, mock_walk):
@@ -95,7 +94,6 @@
             ('/app', [], ['AGENTS.md', 'some_other_file', 'activity.log.jsonl']),
             ('/app/core', [], ['AGENTS.md']),
         ]
-=======
     @patch('protocol_auditor.get_protocol_tools_from_agents_md')
     @patch('protocol_auditor.get_used_tools_from_log')
     @patch('protocol_auditor.run_protocol_source_check')
@@ -142,12 +140,10 @@
             "status": "success",
             "message": "AGENTS.md appears to be up-to-date."
         }]
->>>>>>> 10d4e4ca
 
         # Create a mock handle specifically for the write operation
         mock_write_handle = mock_open().return_value
 
-<<<<<<< HEAD
         m = mock_open()
         with patch("builtins.open", m):
             # This function will be the side_effect for our mock_open
@@ -166,7 +162,6 @@
                     return mock_open(read_data="").return_value
 
             m.side_effect = mock_file_open
-=======
         # This dictionary will map filepaths to their mock content
         mock_files = {
             os.path.abspath(protocol_auditor.LOG_FILE): self.mock_log_content,
@@ -174,7 +169,6 @@
             os.path.abspath("AGENTS.md"): self.mock_agents_md_content,
             os.path.abspath(self.mock_report_path): "" # For the write
         }
->>>>>>> 10d4e4ca
 
         # The new side effect function for `open`
         def open_side_effect(path, mode='r'):
