--- conflicted
+++ resolved
@@ -24,7 +24,6 @@
     if target_name not in config["targets"]:
         raise ValueError(f"Target '{target_name}' not found in build configuration.")
 
-<<<<<<< HEAD
     target_config = config["targets"][target_name]
     compiler_path = os.path.join(ROOT_DIR, target_config["compiler"])
     output_path = os.path.join(ROOT_DIR, target_config["output"])
@@ -43,27 +42,6 @@
         # Most compilers take a source directory.
         source_dir = os.path.join(ROOT_DIR, target_config["sources"][0])
         command.extend(["--source-dir", source_dir, "--output-file", output_path])
-=======
-    target_config = config['targets'][target_name]
-    compiler_path = os.path.join(ROOT_DIR, target_config['compiler'])
-    command = ["python3", compiler_path]
-
-    # Handle targets that produce output files
-    if 'output' in target_config:
-        output_path = os.path.join(ROOT_DIR, target_config['output'])
-        # Handle different source types for output-producing targets
-        if target_name == 'readme':
-            source_file = os.path.join(ROOT_DIR, target_config['sources'][0])
-            command.extend(["--source-file", source_file, "--output-file", output_path])
-        elif 'sources' in target_config and target_config['sources']:
-            source_dir = os.path.join(ROOT_DIR, target_config['sources'][0])
-            command.extend(["--source-dir", source_dir, "--output-file", output_path])
-
-    # Handle targets that are simple commands (like audit)
-    elif target_name == 'agents':
-        # The hierarchical compiler discovers its own sources and has no output arg
-        pass
->>>>>>> 2682d08e
 
     # Add any additional command-line options
     if "options" in target_config:
@@ -137,11 +115,7 @@
     if args.target == "all":
         print("--- Executing Full Build ---")
         # Build in a logical order
-<<<<<<< HEAD
         build_order = ["docs", "security", "agents", "readme"]
-=======
-        build_order = ['docs', 'security', 'agents', 'readme', 'audit']
->>>>>>> 2682d08e
         for target_name in build_order:
             if target_name in config["targets"]:
                 execute_build(target_name, config)
