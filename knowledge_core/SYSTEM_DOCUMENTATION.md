--- conflicted
+++ resolved
@@ -44,45 +44,7 @@
 
 ### `tooling/master_control.py`
 
-<<<<<<< HEAD
-**Purpose:**
-This script is the **central orchestrator** of the agent's entire lifecycle. It acts as a high-level Finite State Machine (FSM) that guides the agent through a strict, protocol-defined workflow, from initial setup to final submission. Its primary responsibility is to enforce the correct sequence of operations and to act as a control gate, ensuring that the agent cannot proceed to the next phase until the current one is completed and validated.
-
-**Core Component:**
-- `MasterControlGraph`: This class implements the FSM logic. It reads its state definitions from `tooling/fsm.json` and transitions between states based on triggers returned by its state-handling functions.
-
-**Key States & Workflow:**
-
-1.  **`ORIENTING`**:
-    - **Handler:** `do_orientation()`
-    - **Action:** The script begins by executing a multi-level orientation protocol to gather context. This includes reading `knowledge_core/agent_meta.json` (L1 Self-Awareness), scanning the `knowledge_core/` directory (L2 Repo Sync), and probing the environment (L3 Environmental Probe).
-
-2.  **`PLANNING`**:
-    - **Handler:** `do_planning()`
-    - **Action:** This is a critical control point. The orchestrator pauses and waits for the agent to create a `plan.txt` file. Once detected, it uses `tooling/fdc_cli.py validate` to formally verify the plan. The agent cannot proceed if the plan is invalid.
-
-3.  **`EXECUTING`**:
-    - **Handler:** `do_execution()`
-    - **Action:** The orchestrator becomes an **active executor**. It iterates through the validated plan step-by-step. For each step, it parses the tool name and arguments and invokes `tooling/execution_wrapper.py` as a subprocess. This enforces the centralized logging protocol for every action.
-
-4.  **`AWAITING_ANALYSIS`**:
-    - **Handler:** `do_awaiting_analysis()`
-    - **Action:** This state acts as a synchronization point between the automated execution and the agent's reflective analysis. The orchestrator creates a `DRAFT-... .md` file from a template and then pauses, waiting for the agent to perform its own analysis, fill out the draft, and signal its completion by creating the `analysis_complete.txt` file.
-
-5.  **`POST_MORTEM`**:
-    - **Handler:** `do_post_mortem()`
-    - **Action:** This is the final, automated stage of the feedback loop. The orchestrator renames the draft to a permanent, timestamped post-mortem report. It then enriches this report by automatically:
-        1.  Calling `tooling/knowledge_compiler.py` to parse the report and extract structured lessons into `knowledge_core/lessons_learned.md`.
-        2.  Calling `tooling/self_improvement_cli.py` to perform a quantitative analysis of the session's activity log and append the results to the report.
-
-6.  **`AWAITING_SUBMISSION`**:
-    - **Action:** The final state where the agent's work is complete and ready for submission.
-
-**Usage:**
-This script is the main entry point for the agent's autonomous operation. The `if __name__ == "__main__":` block demonstrates how it is initialized and run, kicking off the entire task-handling process.
-=======
 _No module-level docstring found._
->>>>>>> f74141ef
 
 ### `tooling/execution_wrapper.py`
 
