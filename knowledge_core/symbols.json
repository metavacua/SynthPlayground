{
  "symbols": [
    {
      "_type": "tag",
      "name": "main",
      "path": "./run.py",
      "language": "Python",
      "line": 11,
      "kind": "function",
      "docstring": "The main entry point for the agent.\n\nThis script initializes the agent's state, runs the master control graph\nto enforce the protocol, and prints the final result."
    },
    {
      "_type": "tag",
      "name": "Logger",
      "path": "./utils/logger.py",
      "language": "Python",
<<<<<<< HEAD
      "line": 35,
      "kind": "class",
      "docstring": "A class to handle structured logging to a JSONL file, validated against a schema."
=======
      "line": 9,
      "kind": "function"
>>>>>>> a89c47de
    },
    {
      "_type": "tag",
      "name": "__init__",
      "path": "./utils/logger.py",
      "language": "Python",
<<<<<<< HEAD
      "line": 40,
      "kind": "function",
      "docstring": "Initializes the Logger, loading the schema and setting up the session.\n\nArgs:\n    schema_path (str): The path to the Markdown file containing the logging schema.\n    log_path (str): The path to the log file to be written."
=======
      "line": 7,
      "kind": "class"
>>>>>>> a89c47de
    },
    {
      "_type": "tag",
      "name": "_load_schema",
      "path": "./utils/logger.py",
      "language": "Python",
<<<<<<< HEAD
      "line": 56,
      "kind": "function",
      "docstring": "Loads the JSON schema from the specified Markdown file.\n\nIt assumes the schema is in a JSON code block.\n\nArgs:\n    schema_path (str): The path to the Markdown file containing the schema.\n\nReturns:\n    dict: The loaded JSON schema."
=======
      "line": 9,
      "kind": "function"
>>>>>>> a89c47de
    },
    {
      "_type": "tag",
      "name": "log",
      "path": "./utils/logger.py",
      "language": "Python",
<<<<<<< HEAD
      "line": 82,
      "kind": "function",
      "docstring": "Constructs, validates, and writes a log entry.\n\nArgs:\n    phase (str): The current protocol phase (e.g., \"Phase 7\").\n    task_id (str): The ID of the current task.\n    plan_step (int): The current plan step number.\n    action_type (str): The type of action (e.g., \"TOOL_EXEC\").\n    action_details (dict): Details specific to the action.\n    outcome_status (str): The outcome of the action (\"SUCCESS\", \"FAILURE\").\n    outcome_message (str, optional): A message describing the outcome. Defaults to \"\".\n    error_details (dict, optional): Structured error info if the outcome is a failure. Defaults to None.\n    evidence (str, optional): Citation for the action. Defaults to \"\".\n\nRaises:\n    ValidationError: If the generated log entry does not conform to the schema."
=======
      "line": 15,
      "kind": "function"
>>>>>>> a89c47de
    },
    {
      "_type": "tag",
      "name": "TestLogger",
      "path": "./utils/test_logger.py",
      "language": "Python",
<<<<<<< HEAD
      "line": 27,
      "kind": "class",
      "docstring": null
=======
      "line": 22,
      "kind": "function"
>>>>>>> a89c47de
    },
    {
      "_type": "tag",
      "name": "setUp",
      "path": "./utils/test_logger.py",
      "language": "Python",
<<<<<<< HEAD
      "line": 29,
      "kind": "function",
      "docstring": "Set up a temporary environment for each test."
=======
      "line": 42,
      "kind": "function"
>>>>>>> a89c47de
    },
    {
      "_type": "tag",
      "name": "tearDown",
      "path": "./utils/test_logger.py",
      "language": "Python",
<<<<<<< HEAD
      "line": 91,
      "kind": "function",
      "docstring": "Clean up the temporary environment after each test."
=======
      "line": 9,
      "kind": "function"
>>>>>>> a89c47de
    },
    {
      "_type": "tag",
      "name": "test_log_success_with_correct_schema",
      "path": "./utils/test_logger.py",
      "language": "Python",
<<<<<<< HEAD
      "line": 96,
      "kind": "function",
      "docstring": "Test that a valid log entry is written successfully with the correct schema."
    },
    {
      "_type": "tag",
      "name": "test_log_failure_with_incorrect_schema_data",
      "path": "./utils/test_logger.py",
      "language": "Python",
      "line": 113,
      "kind": "function",
      "docstring": "Test that logging fails when data violates the v1.1 schema."
=======
      "line": 4,
      "kind": "function"
>>>>>>> a89c47de
    },
    {
      "_type": "tag",
      "name": "main",
      "path": "./archive/add-protocol-validation/add-protocol-validation-tooling-protocol-validator.py",
      "language": "Python",
      "line": 5,
      "kind": "function",
      "docstring": "Validates the presence and correct naming of the AGENTS.md file in the root directory.\n\nThis script enforces the following rules:\n1. A single file named exactly `AGENTS.md` must exist in the repository root.\n2. If a file with a similar but incorrect name (case-insensitive) is found\n   (e.g., `Agent.md`), it's an error.\n3. If no file matching `AGENTS.md` (case-insensitively) is found, it's an error.\n4. If multiple files matching `AGENTS.md` (case-insensitively) are found,\n   it's an error.\n\nExits with status 0 on success, 1 on failure."
    },
    {
      "_type": "tag",
      "name": "plan_deep_research",
      "path": "./archive/add-protocol-validation/add-protocol-validation-tooling-research-planner.py",
      "language": "Python",
      "line": 9,
      "kind": "function",
      "docstring": "Generates a structured markdown template for a deep research plan.\n\nThis function reads the relevant protocol document (either local or external)\nto provide context and then generates a pre-formatted markdown plan. This\nplan provides a consistent workflow for conducting deep research.\n\nArgs:\n    topic: The research topic to be investigated.\n    repository: The repository context for the research ('local' or 'external').\n\nReturns:\n    A string containing the markdown-formatted research plan."
    },
    {
      "_type": "tag",
      "name": "plan_deep_research",
      "path": "./archive/agentic-research-experiments/agentic-research-experiments-tooling-research-planner.py",
      "language": "Python",
      "line": 8,
      "kind": "function",
      "docstring": "Generates a structured markdown template for a deep research plan.\n\nThis function reads the relevant protocol document (either local or external)\nto provide context and then generates a pre-formatted markdown plan. This\nplan provides a consistent workflow for conducting deep research.\n\nArgs:\n    topic: The research topic to be investigated.\n    repository: The repository context for the research ('local' or 'external').\n\nReturns:\n    A string containing the markdown-formatted research plan."
    },
    {
      "_type": "tag",
      "name": "plan_deep_research",
      "path": "./archive/main/main-tooling-research-planner.py",
      "language": "Python",
      "line": 9,
      "kind": "function",
      "docstring": "Generates a structured markdown template for a deep research plan.\n\nThis function reads the relevant protocol document (either local or external)\nto provide context and then generates a pre-formatted markdown plan. This\nplan provides a consistent workflow for conducting deep research.\n\nArgs:\n    topic: The research topic to be investigated.\n    repository: The repository context for the research ('local' or 'external').\n\nReturns:\n    A string containing the markdown-formatted research plan."
    },
    {
      "_type": "tag",
      "name": "main",
      "path": "./archive/main/main-tooling-protocol-validator.py",
      "language": "Python",
      "line": 5,
<<<<<<< HEAD
      "kind": "function",
      "docstring": "Validates the presence and correct naming of the AGENTS.md file in the root directory.\n\nThis script enforces the following rules:\n1. A single file named exactly `AGENTS.md` must exist in the repository root.\n2. If a file with a similar but incorrect name (case-insensitive) is found\n   (e.g., `Agent.md`), it's an error.\n3. If no file matching `AGENTS.md` (case-insensitively) is found, it's an error.\n4. If multiple files matching `AGENTS.md` (case-insensitively) are found,\n   it's an error.\n\nExits with status 0 on success, 1 on failure."
=======
      "kind": "function"
    },
    {
      "_type": "tag",
      "name": "plan_deep_research",
      "path": "./archive/fix/fix-correct-agent-md-references-tooling-research-planner.py",
      "language": "Python",
      "line": 9,
      "kind": "function"
>>>>>>> a89c47de
    },
    {
      "_type": "tag",
      "name": "build_protocol",
      "path": "./archive/feat/feat-protocol-build-system-tooling-build-protocol.py",
      "language": "Python",
<<<<<<< HEAD
      "line": 3,
      "kind": "function",
      "docstring": "Reads all markdown files from the specified source directory,\nconcatenates them in alphabetical order, and writes the\nresult to the specified output file."
=======
      "line": 36,
      "kind": "class"
>>>>>>> a89c47de
    },
    {
      "_type": "tag",
      "name": "plan_deep_research",
      "path": "./archive/feat/feat-protocol-build-system-tooling-research-planner.py",
      "language": "Python",
<<<<<<< HEAD
      "line": 8,
      "kind": "function",
      "docstring": "Generates a structured markdown template for a deep research plan.\n\nThis function reads the relevant protocol document (either local or external)\nto provide context and then generates a pre-formatted markdown plan. This\nplan provides a consistent workflow for conducting deep research.\n\nArgs:\n    topic: The research topic to be investigated.\n    repository: The repository context for the research ('local' or 'external').\n\nReturns:\n    A string containing the markdown-formatted research plan."
=======
      "line": 41,
      "kind": "function"
>>>>>>> a89c47de
    },
    {
      "_type": "tag",
      "name": "TestBuildProtocol",
      "path": "./archive/feat/feat-protocol-build-system-tests-test-build-protocol.py",
      "language": "Python",
<<<<<<< HEAD
      "line": 6,
      "kind": "class",
      "docstring": null
=======
      "line": 57,
      "kind": "function"
>>>>>>> a89c47de
    },
    {
      "_type": "tag",
      "name": "setUp",
      "path": "./archive/feat/feat-protocol-build-system-tests-test-build-protocol.py",
      "language": "Python",
<<<<<<< HEAD
      "line": 8,
      "kind": "function",
      "docstring": "Set up a temporary test environment."
=======
      "line": 83,
      "kind": "function"
>>>>>>> a89c47de
    },
    {
      "_type": "tag",
      "name": "tearDown",
      "path": "./archive/feat/feat-protocol-build-system-tests-test-build-protocol.py",
      "language": "Python",
<<<<<<< HEAD
      "line": 14,
      "kind": "function",
      "docstring": "Clean up the test environment."
=======
      "line": 28,
      "kind": "class"
>>>>>>> a89c47de
    },
    {
      "_type": "tag",
      "name": "test_build_protocol_concatenates_in_order",
      "path": "./archive/feat/feat-protocol-build-system-tests-test-build-protocol.py",
      "language": "Python",
<<<<<<< HEAD
      "line": 21,
      "kind": "function",
      "docstring": "Tests that the script correctly concatenates sorted markdown files."
=======
      "line": 30,
      "kind": "function"
>>>>>>> a89c47de
    },
    {
      "_type": "tag",
      "name": "test_no_markdown_files",
      "path": "./archive/feat/feat-protocol-build-system-tests-test-build-protocol.py",
      "language": "Python",
<<<<<<< HEAD
      "line": 41,
      "kind": "function",
      "docstring": "Tests that the script handles cases with no markdown files gracefully."
=======
      "line": 92,
      "kind": "function"
>>>>>>> a89c47de
    },
    {
      "_type": "tag",
      "name": "plan_deep_research",
      "path": "./archive/fix/fix-correct-agent-md-references-tooling-research-planner.py",
      "language": "Python",
<<<<<<< HEAD
      "line": 8,
      "kind": "function",
      "docstring": "Generates a structured markdown template for a deep research plan.\n\nThis function reads the relevant protocol document (either local or external)\nto provide context and then generates a pre-formatted markdown plan. This\nplan provides a consistent workflow for conducting deep research.\n\nArgs:\n    topic: The research topic to be investigated.\n    repository: The repository context for the research ('local' or 'external').\n\nReturns:\n    A string containing the markdown-formatted research plan."
=======
      "line": 97,
      "kind": "function"
>>>>>>> a89c47de
    },
    {
      "_type": "tag",
      "name": "convert_all_latex_files",
      "path": "./calculus_converter/convert_all.py",
      "language": "Python",
<<<<<<< HEAD
      "line": 5,
      "kind": "function",
      "docstring": "Finds all .tex files in the root directory, converts them to HTML,\nand generates an index file for the converted documents."
=======
      "line": 114,
      "kind": "function"
>>>>>>> a89c47de
    },
    {
      "_type": "tag",
      "name": "parse_prooftree_content_final",
      "path": "./calculus_converter/parser.py",
      "language": "Python",
      "line": 5,
      "kind": "function",
      "docstring": "A robust, non-recursive parser for prooftree content. It extracts the\nfinal conclusion and all top-level hypotheses."
    },
    {
      "_type": "tag",
      "name": "cleanup_latex",
      "path": "./calculus_converter/parser.py",
      "language": "Python",
<<<<<<< HEAD
      "line": 44,
      "kind": "function",
      "docstring": "Strips the LaTeX preamble and other noisy commands."
=======
      "line": 109,
      "kind": "function"
>>>>>>> a89c47de
    },
    {
      "_type": "tag",
      "name": "parse_latex_to_document",
      "path": "./calculus_converter/parser.py",
      "language": "Python",
<<<<<<< HEAD
      "line": 53,
      "kind": "function",
      "docstring": "Parses a LaTeX string and returns a Document object with semantic structure."
=======
      "line": 10,
      "kind": "class"
>>>>>>> a89c47de
    },
    {
      "_type": "tag",
      "name": "Sequent",
      "path": "./calculus_converter/calculus.py",
      "language": "Python",
<<<<<<< HEAD
      "line": 3,
      "kind": "class",
      "docstring": "Represents a logical sequent of the form 'antecedent \u22a2 succedent'."
=======
      "line": 12,
      "kind": "function"
>>>>>>> a89c47de
    },
    {
      "_type": "tag",
      "name": "ProofTree",
      "path": "./calculus_converter/calculus.py",
      "language": "Python",
<<<<<<< HEAD
      "line": 14,
      "kind": "class",
      "docstring": "Represents a potentially nested proof tree."
=======
      "line": 29,
      "kind": "function"
>>>>>>> a89c47de
    },
    {
      "_type": "tag",
      "name": "Document",
      "path": "./calculus_converter/calculus.py",
      "language": "Python",
<<<<<<< HEAD
      "line": 24,
      "kind": "class",
      "docstring": "Represents the entire content of a parsed LaTeX file."
=======
      "line": 33,
      "kind": "function"
>>>>>>> a89c47de
    },
    {
      "_type": "tag",
      "name": "__init__",
      "path": "./calculus_converter/calculus.py",
      "language": "Python",
<<<<<<< HEAD
      "line": 5,
      "kind": "function",
      "docstring": null
=======
      "line": 40,
      "kind": "function"
>>>>>>> a89c47de
    },
    {
      "_type": "tag",
      "name": "__repr__",
      "path": "./calculus_converter/calculus.py",
      "language": "Python",
<<<<<<< HEAD
      "line": 11,
      "kind": "function",
      "docstring": null
=======
      "line": 46,
      "kind": "function"
>>>>>>> a89c47de
    },
    {
      "_type": "tag",
      "name": "__init__",
      "path": "./calculus_converter/calculus.py",
      "language": "Python",
<<<<<<< HEAD
      "line": 16,
      "kind": "function",
      "docstring": null
=======
      "line": 54,
      "kind": "function"
>>>>>>> a89c47de
    },
    {
      "_type": "tag",
      "name": "__repr__",
      "path": "./calculus_converter/calculus.py",
      "language": "Python",
<<<<<<< HEAD
      "line": 21,
      "kind": "function",
      "docstring": null
=======
      "line": 77,
      "kind": "function"
>>>>>>> a89c47de
    },
    {
      "_type": "tag",
      "name": "__init__",
      "path": "./calculus_converter/calculus.py",
      "language": "Python",
<<<<<<< HEAD
      "line": 26,
      "kind": "function",
      "docstring": null
=======
      "line": 87,
      "kind": "function"
>>>>>>> a89c47de
    },
    {
      "_type": "tag",
      "name": "add_element",
      "path": "./calculus_converter/calculus.py",
      "language": "Python",
<<<<<<< HEAD
      "line": 31,
      "kind": "function",
      "docstring": null
=======
      "line": 108,
      "kind": "function"
>>>>>>> a89c47de
    },
    {
      "_type": "tag",
      "name": "add_proof_tree",
      "path": "./calculus_converter/calculus.py",
      "language": "Python",
<<<<<<< HEAD
      "line": 34,
      "kind": "function",
      "docstring": null
=======
      "line": 5,
      "kind": "class"
>>>>>>> a89c47de
    },
    {
      "_type": "tag",
      "name": "_build_tree_recursively",
      "path": "./calculus_converter/calculus.py",
      "language": "Python",
<<<<<<< HEAD
      "line": 38,
      "kind": "function",
      "docstring": null
=======
      "line": 10,
      "kind": "function"
>>>>>>> a89c47de
    },
    {
      "_type": "tag",
      "name": "to_json",
      "path": "./calculus_converter/calculus.py",
      "language": "Python",
<<<<<<< HEAD
      "line": 52,
      "kind": "function",
      "docstring": "Serializes the document to a JSON-friendly format for inspection."
=======
      "line": 18,
      "kind": "function"
>>>>>>> a89c47de
    },
    {
      "_type": "tag",
      "name": "_prooftree_to_dict",
      "path": "./calculus_converter/calculus.py",
      "language": "Python",
<<<<<<< HEAD
      "line": 66,
      "kind": "function",
      "docstring": null
=======
      "line": 27,
      "kind": "function"
>>>>>>> a89c47de
    },
    {
      "_type": "tag",
      "name": "generate_html",
      "path": "./calculus_converter/generator.py",
      "language": "Python",
<<<<<<< HEAD
      "line": 5,
      "kind": "function",
      "docstring": "Generates an HTML file from a LaTeX file."
=======
      "line": 71,
      "kind": "function"
>>>>>>> a89c47de
    },
    {
      "_type": "tag",
      "name": "plan_deep_research",
      "path": "./tooling/research_planner.py",
      "language": "Python",
<<<<<<< HEAD
      "line": 5,
      "kind": "function",
      "docstring": "Generates a plan for deep research.\nFor this stress test, it returns a dummy plan."
=======
      "line": 103,
      "kind": "function"
>>>>>>> a89c47de
    },
    {
      "_type": "tag",
      "name": "TestProtocolAuditor",
      "path": "./tooling/test_protocol_auditor.py",
      "language": "Python",
<<<<<<< HEAD
      "line": 12,
      "kind": "class",
      "docstring": "Test suite for the protocol_auditor.py script."
=======
      "line": 9,
      "kind": "class"
>>>>>>> a89c47de
    },
    {
      "_type": "tag",
      "name": "setUp",
      "path": "./tooling/test_protocol_auditor.py",
      "language": "Python",
<<<<<<< HEAD
      "line": 15,
      "kind": "function",
      "docstring": "Set up mock files for testing."
=======
      "line": 14,
      "kind": "function"
>>>>>>> a89c47de
    },
    {
      "_type": "tag",
      "name": "tearDown",
      "path": "./tooling/test_protocol_auditor.py",
      "language": "Python",
<<<<<<< HEAD
      "line": 55,
      "kind": "function",
      "docstring": "Clean up any created files."
=======
      "line": 57,
      "kind": "function"
>>>>>>> a89c47de
    },
    {
      "_type": "tag",
      "name": "test_get_protocol_tools_from_agents_md",
      "path": "./tooling/test_protocol_auditor.py",
      "language": "Python",
<<<<<<< HEAD
      "line": 60,
      "kind": "function",
      "docstring": "Verify that `get_protocol_tools_from_agents_md` correctly parses all\nJSON blocks from a mock AGENTS.md file."
=======
      "line": 63,
      "kind": "function"
>>>>>>> a89c47de
    },
    {
      "_type": "tag",
      "name": "test_get_used_tools_from_log",
      "path": "./tooling/test_protocol_auditor.py",
      "language": "Python",
<<<<<<< HEAD
      "line": 71,
      "kind": "function",
      "docstring": "Verify that `get_used_tools_from_log` correctly extracts tool names\nfrom a mock activity log file using the modern `tool_name` schema."
=======
      "line": 33,
      "kind": "class"
>>>>>>> a89c47de
    },
    {
      "_type": "tag",
      "name": "test_end_to_end_report_generation",
      "path": "./tooling/test_protocol_auditor.py",
      "language": "Python",
<<<<<<< HEAD
      "line": 84,
      "kind": "function",
      "docstring": "Run the main function end-to-end and verify the content\nof the generated Markdown report, mocking a hierarchical file system."
=======
      "line": 35,
      "kind": "function"
>>>>>>> a89c47de
    },
    {
      "_type": "tag",
      "name": "test_end_to_end_report_generation",
      "path": "./tooling/test_protocol_auditor.py",
      "language": "Python",
<<<<<<< HEAD
      "line": 101,
      "kind": "function",
      "docstring": "Run the main function end-to-end by mocking the data gathering functions\nand verifying the content of the generated Markdown report."
=======
      "line": 50,
      "kind": "function"
>>>>>>> a89c47de
    },
    {
      "_type": "tag",
      "name": "test_find_all_agents_md_files_with_special_dirs",
      "path": "./tooling/test_protocol_auditor.py",
      "language": "Python",
<<<<<<< HEAD
      "line": 138,
      "kind": "function",
      "docstring": "Verify that `find_all_agents_md_files` correctly ignores directories\nlisted in the SPECIAL_DIRS configuration."
=======
      "line": 56,
      "kind": "function"
>>>>>>> a89c47de
    },
    {
      "_type": "tag",
      "name": "find_protocol_file",
      "path": "./tooling/protocol_updater.py",
      "language": "Python",
<<<<<<< HEAD
      "line": 19,
      "kind": "function",
      "docstring": "Finds the protocol file path corresponding to a given protocol_id."
=======
      "line": 89,
      "kind": "function"
>>>>>>> a89c47de
    },
    {
      "_type": "tag",
      "name": "add_tool_to_protocol",
      "path": "./tooling/protocol_updater.py",
      "language": "Python",
<<<<<<< HEAD
      "line": 31,
      "kind": "function",
      "docstring": "Adds a tool to the 'associated_tools' list of a specified protocol."
=======
      "line": 105,
      "kind": "function"
>>>>>>> a89c47de
    },
    {
      "_type": "tag",
      "name": "update_rule_in_protocol",
      "path": "./tooling/protocol_updater.py",
      "language": "Python",
<<<<<<< HEAD
      "line": 63,
      "kind": "function",
      "docstring": "Updates the description of a specific rule within a protocol."
=======
      "line": 60,
      "kind": "function"
>>>>>>> a89c47de
    },
    {
      "_type": "tag",
      "name": "main",
      "path": "./tooling/protocol_updater.py",
      "language": "Python",
<<<<<<< HEAD
      "line": 101,
      "kind": "function",
      "docstring": "Main function to parse arguments and call the appropriate handler."
=======
      "line": 21,
      "kind": "function"
>>>>>>> a89c47de
    },
    {
      "_type": "tag",
      "name": "load_schema",
      "path": "./tooling/protocol_compiler.py",
      "language": "Python",
<<<<<<< HEAD
      "line": 56,
      "kind": "function",
      "docstring": "Loads the protocol JSON schema."
=======
      "line": 34,
      "kind": "function"
>>>>>>> a89c47de
    },
    {
      "_type": "tag",
      "name": "compile_protocols",
      "path": "./tooling/protocol_compiler.py",
      "language": "Python",
<<<<<<< HEAD
      "line": 68,
      "kind": "function",
      "docstring": "Reads all .protocol.json and corresponding .protocol.md files from the\nsource directory, validates them, and compiles them into a target markdown file.\nOptionally, it can also generate a machine-readable knowledge graph."
=======
      "line": 73,
      "kind": "function"
>>>>>>> a89c47de
    },
    {
      "_type": "tag",
      "name": "main_cli",
      "path": "./tooling/protocol_compiler.py",
      "language": "Python",
<<<<<<< HEAD
      "line": 198,
      "kind": "function",
      "docstring": "Main function to run the compiler from the command line."
=======
      "line": 121,
      "kind": "function"
>>>>>>> a89c47de
    },
    {
      "_type": "tag",
      "name": "TestSelfCorrectionOrchestrator",
      "path": "./tooling/test_self_correction_orchestrator.py",
      "language": "Python",
<<<<<<< HEAD
      "line": 17,
      "kind": "class",
      "docstring": null
=======
      "line": 23,
      "kind": "class"
>>>>>>> a89c47de
    },
    {
      "_type": "tag",
      "name": "setUp",
      "path": "./tooling/test_self_correction_orchestrator.py",
      "language": "Python",
<<<<<<< HEAD
      "line": 19,
      "kind": "function",
      "docstring": "Set up a temporary directory with mock files."
=======
      "line": 25,
      "kind": "function"
>>>>>>> a89c47de
    },
    {
      "_type": "tag",
      "name": "tearDown",
      "path": "./tooling/test_self_correction_orchestrator.py",
      "language": "Python",
<<<<<<< HEAD
      "line": 63,
      "kind": "function",
      "docstring": "Clean up and restore original constants."
=======
      "line": 72,
      "kind": "function"
>>>>>>> a89c47de
    },
    {
      "_type": "tag",
      "name": "test_process_lessons_end_to_end",
      "path": "./tooling/test_self_correction_orchestrator.py",
      "language": "Python",
<<<<<<< HEAD
      "line": 69,
      "kind": "function",
      "docstring": "Verify the entire workflow: loading, processing, saving,\nand checking the side-effects (protocol file updated)."
=======
      "line": 79,
      "kind": "function"
>>>>>>> a89c47de
    },
    {
      "_type": "tag",
      "name": "test_process_lessons_handles_malformed_lesson_gracefully",
      "path": "./tooling/test_self_correction_orchestrator.py",
      "language": "Python",
<<<<<<< HEAD
      "line": 97,
      "kind": "function",
      "docstring": "Verify that the orchestrator can skip a malformed lesson without crashing.\nA malformed lesson, in this context, is one that is pending but is\nmissing the required 'command' key in its action payload."
    },
    {
      "_type": "tag",
      "name": "TestPlanningEfficiencyAnalysis",
      "path": "./tooling/test_self_improvement_cli.py",
      "language": "Python",
      "line": 13,
      "kind": "class",
      "docstring": "Tests for the analyze_planning_efficiency function."
=======
      "line": 107,
      "kind": "function"
    },
    {
      "_type": "tag",
      "name": "extract_lessons_from_postmortem",
      "path": "./tooling/knowledge_compiler.py",
      "language": "Python",
      "line": 30,
      "kind": "function"
    },
    {
      "_type": "tag",
      "name": "extract_metadata_from_postmortem",
      "path": "./tooling/knowledge_compiler.py",
      "language": "Python",
      "line": 85,
      "kind": "function"
    },
    {
      "_type": "tag",
      "name": "parse_action_to_command",
      "path": "./tooling/knowledge_compiler.py",
      "language": "Python",
      "line": 97,
      "kind": "function"
    },
    {
      "_type": "tag",
      "name": "format_lesson_entry",
      "path": "./tooling/knowledge_compiler.py",
      "language": "Python",
      "line": 162,
      "kind": "function"
    },
    {
      "_type": "tag",
      "name": "main",
      "path": "./tooling/knowledge_compiler.py",
      "language": "Python",
      "line": 178,
      "kind": "function"
>>>>>>> a89c47de
    },
    {
      "_type": "tag",
      "name": "TestProtocolViolationAnalysis",
      "path": "./tooling/test_self_improvement_cli.py",
      "language": "Python",
<<<<<<< HEAD
      "line": 61,
      "kind": "class",
      "docstring": "Tests for the analyze_protocol_violations function."
=======
      "line": 24,
      "kind": "function"
>>>>>>> a89c47de
    },
    {
      "_type": "tag",
      "name": "setUp",
      "path": "./tooling/test_self_improvement_cli.py",
      "language": "Python",
<<<<<<< HEAD
      "line": 16,
      "kind": "function",
      "docstring": "Set up a temporary log file for testing planning efficiency."
=======
      "line": 44,
      "kind": "function"
>>>>>>> a89c47de
    },
    {
      "_type": "tag",
      "name": "tearDown",
      "path": "./tooling/test_self_improvement_cli.py",
      "language": "Python",
<<<<<<< HEAD
      "line": 48,
      "kind": "function",
      "docstring": "Clean up the temporary log file."
=======
      "line": 64,
      "kind": "function"
>>>>>>> a89c47de
    },
    {
      "_type": "tag",
      "name": "test_analyze_planning_efficiency",
      "path": "./tooling/test_self_improvement_cli.py",
      "language": "Python",
<<<<<<< HEAD
      "line": 53,
      "kind": "function",
      "docstring": "Test that the analysis correctly identifies tasks with multiple plan updates."
=======
      "line": 80,
      "kind": "function"
>>>>>>> a89c47de
    },
    {
      "_type": "tag",
      "name": "setUp",
      "path": "./tooling/test_self_improvement_cli.py",
      "language": "Python",
<<<<<<< HEAD
      "line": 64,
      "kind": "function",
      "docstring": "Set up a temporary log file for testing protocol violations."
=======
      "line": 111,
      "kind": "function"
>>>>>>> a89c47de
    },
    {
      "_type": "tag",
      "name": "tearDown",
      "path": "./tooling/test_self_improvement_cli.py",
      "language": "Python",
<<<<<<< HEAD
      "line": 98,
      "kind": "function",
      "docstring": "Clean up the temporary log file."
=======
      "line": 121,
      "kind": "function"
>>>>>>> a89c47de
    },
    {
      "_type": "tag",
      "name": "test_analyze_protocol_violations",
      "path": "./tooling/test_self_improvement_cli.py",
      "language": "Python",
<<<<<<< HEAD
      "line": 103,
      "kind": "function",
      "docstring": "Test that `reset_all` is detected in both SYSTEM_FAILURE and TOOL_EXEC logs."
=======
      "line": 131,
      "kind": "function"
>>>>>>> a89c47de
    },
    {
      "_type": "tag",
      "name": "execute_research_protocol",
      "path": "./tooling/research.py",
      "language": "Python",
<<<<<<< HEAD
      "line": 6,
      "kind": "function",
      "docstring": "Executes a research plan.\nFor this stress test, it returns a dummy report."
=======
      "line": 188,
      "kind": "function"
>>>>>>> a89c47de
    },
    {
      "_type": "tag",
      "name": "find_symbol_definition",
      "path": "./tooling/refactor.py",
      "language": "Python",
<<<<<<< HEAD
      "line": 7,
      "kind": "function",
      "docstring": "Finds the definition of a symbol in a Python file."
=======
      "line": 26,
      "kind": "function"
>>>>>>> a89c47de
    },
    {
      "_type": "tag",
      "name": "find_references",
      "path": "./tooling/refactor.py",
      "language": "Python",
<<<<<<< HEAD
      "line": 17,
      "kind": "function",
      "docstring": "Finds all files in a directory that reference a given symbol."
=======
      "line": 50,
      "kind": "function"
>>>>>>> a89c47de
    },
    {
      "_type": "tag",
      "name": "main",
      "path": "./tooling/refactor.py",
      "language": "Python",
<<<<<<< HEAD
      "line": 34,
      "kind": "function",
      "docstring": null
=======
      "line": 18,
      "kind": "function"
>>>>>>> a89c47de
    },
    {
      "_type": "tag",
      "name": "probe_filesystem",
      "path": "./tooling/environmental_probe.py",
      "language": "Python",
<<<<<<< HEAD
      "line": 28,
      "kind": "function",
      "docstring": "Tests file system write/read/delete capabilities and measures latency."
=======
      "line": 32,
      "kind": "function"
>>>>>>> a89c47de
    },
    {
      "_type": "tag",
      "name": "probe_network",
      "path": "./tooling/environmental_probe.py",
      "language": "Python",
<<<<<<< HEAD
      "line": 64,
      "kind": "function",
      "docstring": "Tests network connectivity and measures latency to a reliable external endpoint."
=======
      "line": 41,
      "kind": "function"
>>>>>>> a89c47de
    },
    {
      "_type": "tag",
      "name": "probe_environment_variables",
      "path": "./tooling/environmental_probe.py",
      "language": "Python",
<<<<<<< HEAD
      "line": 99,
      "kind": "function",
      "docstring": "Checks for the presence of a common environment variable."
=======
      "line": 83,
      "kind": "function"
>>>>>>> a89c47de
    },
    {
      "_type": "tag",
      "name": "main",
      "path": "./tooling/environmental_probe.py",
      "language": "Python",
<<<<<<< HEAD
      "line": 110,
      "kind": "function",
      "docstring": "Runs all environmental probes and prints a summary report."
=======
      "line": 122,
      "kind": "function"
>>>>>>> a89c47de
    },
    {
      "_type": "tag",
      "name": "_load_plan_registry",
      "path": "./tooling/master_control.py",
      "language": "Python",
<<<<<<< HEAD
      "line": 36,
      "kind": "function",
      "docstring": "Loads the plan registry, returning an empty dict if it doesn't exist or is invalid."
=======
      "line": 49,
      "kind": "function"
>>>>>>> a89c47de
    },
    {
      "_type": "tag",
      "name": "MasterControlGraph",
      "path": "./tooling/master_control.py",
      "language": "Python",
<<<<<<< HEAD
      "line": 46,
      "kind": "class",
      "docstring": "A Finite State Machine (FSM) that enforces the agent's protocol.\nThis graph reads a state definition and orchestrates the agent's workflow,\nensuring that all protocol steps are followed in the correct order."
=======
      "line": 60,
      "kind": "class"
>>>>>>> a89c47de
    },
    {
      "_type": "tag",
      "name": "__init__",
      "path": "./tooling/master_control.py",
      "language": "Python",
<<<<<<< HEAD
      "line": 53,
      "kind": "function",
      "docstring": null
=======
      "line": 67,
      "kind": "function"
>>>>>>> a89c47de
    },
    {
      "_type": "tag",
      "name": "get_trigger",
      "path": "./tooling/master_control.py",
      "language": "Python",
<<<<<<< HEAD
      "line": 58,
      "kind": "function",
      "docstring": "Finds a trigger in the FSM definition for a transition from a source\nto a destination state. This is a helper to avoid hardcoding trigger\nstrings in the state handlers."
=======
      "line": 72,
      "kind": "function"
>>>>>>> a89c47de
    },
    {
      "_type": "tag",
      "name": "do_orientation",
      "path": "./tooling/master_control.py",
      "language": "Python",
<<<<<<< HEAD
      "line": 74,
      "kind": "function",
      "docstring": "Executes orientation, including analyzing the last post-mortem."
=======
      "line": 88,
      "kind": "function"
>>>>>>> a89c47de
    },
    {
      "_type": "tag",
      "name": "do_planning",
      "path": "./tooling/master_control.py",
      "language": "Python",
<<<<<<< HEAD
      "line": 100,
      "kind": "function",
      "docstring": "Validates a given plan, parses it, and initializes the plan stack."
=======
      "line": 125,
      "kind": "function"
>>>>>>> a89c47de
    },
    {
      "_type": "tag",
      "name": "_validate_plan_with_cli",
      "path": "./tooling/master_control.py",
      "language": "Python",
<<<<<<< HEAD
      "line": 121,
      "kind": "function",
      "docstring": "Validates a plan in-memory against the FSM without calling an external script."
=======
      "line": 165,
      "kind": "function"
>>>>>>> a89c47de
    },
    {
      "_type": "tag",
      "name": "do_researching",
      "path": "./tooling/master_control.py",
      "language": "Python",
<<<<<<< HEAD
      "line": 167,
      "kind": "function",
      "docstring": "Launches the background research process."
    },
    {
      "_type": "tag",
      "name": "do_awaiting_result",
      "path": "./tooling/master_control.py",
      "language": "Python",
      "line": 187,
      "kind": "function",
      "docstring": "Checks for the result of the background research process."
=======
      "line": 186,
      "kind": "function"
>>>>>>> a89c47de
    },
    {
      "_type": "tag",
      "name": "get_current_step",
      "path": "./tooling/master_control.py",
      "language": "Python",
<<<<<<< HEAD
      "line": 218,
      "kind": "function",
      "docstring": "Returns the current command to be executed by the agent, or None if execution is complete."
=======
      "line": 196,
      "kind": "function"
>>>>>>> a89c47de
    },
    {
      "_type": "tag",
      "name": "do_execution",
      "path": "./tooling/master_control.py",
      "language": "Python",
<<<<<<< HEAD
      "line": 229,
      "kind": "function",
      "docstring": "Processes the result of a step and advances the execution state."
=======
      "line": 207,
      "kind": "function"
    },
    {
      "_type": "tag",
      "name": "do_generating_code",
      "path": "./tooling/master_control.py",
      "language": "Python",
      "line": 245,
      "kind": "function"
    },
    {
      "_type": "tag",
      "name": "do_running_tests",
      "path": "./tooling/master_control.py",
      "language": "Python",
      "line": 253,
      "kind": "function"
    },
    {
      "_type": "tag",
      "name": "do_debugging",
      "path": "./tooling/master_control.py",
      "language": "Python",
      "line": 262,
      "kind": "function"
>>>>>>> a89c47de
    },
    {
      "_type": "tag",
      "name": "do_finalizing",
      "path": "./tooling/master_control.py",
      "language": "Python",
<<<<<<< HEAD
      "line": 260,
      "kind": "function",
      "docstring": "Handles the finalization of the task with agent-provided analysis."
=======
      "line": 270,
      "kind": "function"
>>>>>>> a89c47de
    },
    {
      "_type": "tag",
      "name": "find_package_json_files",
      "path": "./tooling/dependency_graph_generator.py",
      "language": "Python",
<<<<<<< HEAD
      "line": 28,
      "kind": "function",
      "docstring": "Finds all package.json files in the repository, excluding node_modules."
=======
      "line": 39,
      "kind": "function"
>>>>>>> a89c47de
    },
    {
      "_type": "tag",
      "name": "find_requirements_txt_files",
      "path": "./tooling/dependency_graph_generator.py",
      "language": "Python",
<<<<<<< HEAD
      "line": 34,
      "kind": "function",
      "docstring": "Finds all requirements.txt files in the repository."
=======
      "line": 63,
      "kind": "function"
>>>>>>> a89c47de
    },
    {
      "_type": "tag",
      "name": "parse_package_json",
      "path": "./tooling/dependency_graph_generator.py",
      "language": "Python",
<<<<<<< HEAD
      "line": 42,
      "kind": "function",
      "docstring": "Parses a single package.json file to extract its name and dependencies."
=======
      "line": 108,
      "kind": "function"
>>>>>>> a89c47de
    },
    {
      "_type": "tag",
      "name": "parse_requirements_txt",
      "path": "./tooling/dependency_graph_generator.py",
      "language": "Python",
<<<<<<< HEAD
      "line": 65,
      "kind": "function",
      "docstring": "Parses a requirements.txt file to extract its dependencies."
=======
      "line": 147,
      "kind": "function"
>>>>>>> a89c47de
    },
    {
      "_type": "tag",
      "name": "generate_dependency_graph",
      "path": "./tooling/dependency_graph_generator.py",
      "language": "Python",
<<<<<<< HEAD
      "line": 103,
      "kind": "function",
      "docstring": "Generates a dependency graph for all supported dependency files found."
=======
      "line": 155,
      "kind": "function"
>>>>>>> a89c47de
    },
    {
      "_type": "tag",
      "name": "main",
      "path": "./tooling/dependency_graph_generator.py",
      "language": "Python",
<<<<<<< HEAD
      "line": 155,
      "kind": "function",
      "docstring": "Main function to generate and save the dependency graph."
=======
      "line": 162,
      "kind": "function"
>>>>>>> a89c47de
    },
    {
      "_type": "tag",
      "name": "generate_html_page",
      "path": "./tooling/pages_generator.py",
      "language": "Python",
<<<<<<< HEAD
      "line": 107,
      "kind": "function",
      "docstring": "Reads the source Markdown files, converts them to HTML, and builds the\nfinal index.html page."
=======
      "line": 218,
      "kind": "function"
>>>>>>> a89c47de
    },
    {
      "_type": "tag",
      "name": "Command",
      "path": "./tooling/plan_parser.py",
      "language": "Python",
<<<<<<< HEAD
      "line": 14,
      "kind": "class",
      "docstring": "Represents a single, parsed command from a plan.\nThis structure correctly handles multi-line arguments for tools."
=======
      "line": 276,
      "kind": "function"
>>>>>>> a89c47de
    },
    {
      "_type": "tag",
      "name": "parse_plan",
      "path": "./tooling/plan_parser.py",
      "language": "Python",
<<<<<<< HEAD
      "line": 24,
      "kind": "function",
      "docstring": "Parses the raw text of a plan into a list of Command objects.\nThis parser correctly handles multi-line arguments, comments, and the '---' separator."
=======
      "line": 41,
      "kind": "function"
>>>>>>> a89c47de
    },
    {
      "_type": "tag",
      "name": "get_defined_symbols",
      "path": "./tooling/context_awareness_scanner.py",
      "language": "Python",
<<<<<<< HEAD
      "line": 8,
      "kind": "function",
      "docstring": "Parses a Python file to find all defined functions and classes."
=======
      "line": 53,
      "kind": "function"
>>>>>>> a89c47de
    },
    {
      "_type": "tag",
      "name": "get_imported_symbols",
      "path": "./tooling/context_awareness_scanner.py",
      "language": "Python",
<<<<<<< HEAD
      "line": 22,
      "kind": "function",
      "docstring": "Parses a Python file to find all imported modules and symbols."
=======
      "line": 79,
      "kind": "function"
>>>>>>> a89c47de
    },
    {
      "_type": "tag",
      "name": "find_references",
      "path": "./tooling/context_awareness_scanner.py",
      "language": "Python",
<<<<<<< HEAD
      "line": 40,
      "kind": "function",
      "docstring": "Finds all files in a directory that reference a given symbol."
=======
      "line": 109,
      "kind": "function"
>>>>>>> a89c47de
    },
    {
      "_type": "tag",
      "name": "main",
<<<<<<< HEAD
      "path": "./tooling/context_awareness_scanner.py",
      "language": "Python",
      "line": 58,
      "kind": "function",
      "docstring": null
=======
      "path": "./tooling/reorientation_manager.py",
      "language": "Python",
      "line": 123,
      "kind": "function"
    },
    {
      "_type": "tag",
      "name": "PlanContext",
      "path": "./tooling/state.py",
      "language": "Python",
      "line": 27,
      "kind": "class"
>>>>>>> a89c47de
    },
    {
      "_type": "tag",
      "name": "perform_research",
      "path": "./tooling/background_researcher.py",
      "language": "Python",
<<<<<<< HEAD
      "line": 10,
      "kind": "function",
      "docstring": "Simulates a research task and writes the result to a file."
=======
      "line": 43,
      "kind": "class"
>>>>>>> a89c47de
    },
    {
      "_type": "tag",
      "name": "TestKnowledgeIntegrator",
      "path": "./tooling/test_knowledge_integrator.py",
      "language": "Python",
<<<<<<< HEAD
      "line": 9,
      "kind": "class",
      "docstring": null
=======
      "line": 91,
      "kind": "function"
>>>>>>> a89c47de
    },
    {
      "_type": "tag",
      "name": "setUp",
      "path": "./tooling/test_knowledge_integrator.py",
      "language": "Python",
<<<<<<< HEAD
      "line": 11,
      "kind": "function",
      "docstring": "Set up a temporary directory and files for testing."
=======
      "line": 29,
      "kind": "function"
>>>>>>> a89c47de
    },
    {
      "_type": "tag",
      "name": "tearDown",
      "path": "./tooling/test_knowledge_integrator.py",
      "language": "Python",
<<<<<<< HEAD
      "line": 22,
      "kind": "function",
      "docstring": "Clean up the temporary directory."
=======
      "line": 65,
      "kind": "function"
>>>>>>> a89c47de
    },
    {
      "_type": "tag",
      "name": "test_load_local_graph_success",
      "path": "./tooling/test_knowledge_integrator.py",
      "language": "Python",
<<<<<<< HEAD
      "line": 26,
      "kind": "function",
      "docstring": "Test that the local graph loads successfully."
=======
      "line": 100,
      "kind": "function"
>>>>>>> a89c47de
    },
    {
      "_type": "tag",
      "name": "test_load_local_graph_not_found",
      "path": "./tooling/test_knowledge_integrator.py",
      "language": "Python",
<<<<<<< HEAD
      "line": 33,
      "kind": "function",
      "docstring": "Test that loading a non-existent graph returns None."
=======
      "line": 111,
      "kind": "function"
>>>>>>> a89c47de
    },
    {
      "_type": "tag",
      "name": "test_extract_concepts",
      "path": "./tooling/test_knowledge_integrator.py",
      "language": "Python",
<<<<<<< HEAD
      "line": 39,
      "kind": "function",
      "docstring": "Test that concepts are extracted and cleaned correctly."
=======
      "line": 14,
      "kind": "class"
>>>>>>> a89c47de
    },
    {
      "_type": "tag",
      "name": "test_query_dbpedia_success",
      "path": "./tooling/test_knowledge_integrator.py",
      "language": "Python",
<<<<<<< HEAD
      "line": 47,
      "kind": "function",
      "docstring": "Test a successful query to DBPedia, mocking the HTTP request."
=======
      "line": 65,
      "kind": "class"
>>>>>>> a89c47de
    },
    {
      "_type": "tag",
      "name": "test_query_dbpedia_http_error",
      "path": "./tooling/test_knowledge_integrator.py",
      "language": "Python",
<<<<<<< HEAD
      "line": 64,
      "kind": "function",
      "docstring": "Test that a DBPedia query handles HTTP errors gracefully."
=======
      "line": 17,
      "kind": "function"
>>>>>>> a89c47de
    },
    {
      "_type": "tag",
      "name": "test_run_knowledge_integration",
      "path": "./tooling/test_knowledge_integrator.py",
      "language": "Python",
<<<<<<< HEAD
      "line": 72,
      "kind": "function",
      "docstring": "Test the main run_knowledge_integration function."
=======
      "line": 52,
      "kind": "function"
>>>>>>> a89c47de
    },
    {
      "_type": "tag",
      "name": "TestProtocolUpdater",
      "path": "./tooling/test_protocol_updater.py",
      "language": "Python",
<<<<<<< HEAD
      "line": 16,
      "kind": "class",
      "docstring": null
=======
      "line": 57,
      "kind": "function"
>>>>>>> a89c47de
    },
    {
      "_type": "tag",
      "name": "setUp",
      "path": "./tooling/test_protocol_updater.py",
      "language": "Python",
<<<<<<< HEAD
      "line": 18,
      "kind": "function",
      "docstring": "Set up a temporary directory with a mock protocols structure."
=======
      "line": 68,
      "kind": "function"
>>>>>>> a89c47de
    },
    {
      "_type": "tag",
      "name": "tearDown",
<<<<<<< HEAD
      "path": "./tooling/test_protocol_updater.py",
      "language": "Python",
      "line": 42,
      "kind": "function",
      "docstring": "Clean up the temporary directory and restore original config."
=======
      "path": "./tooling/test_self_improvement_cli.py",
      "language": "Python",
      "line": 111,
      "kind": "function"
    },
    {
      "_type": "tag",
      "name": "test_analyze_protocol_violations",
      "path": "./tooling/test_self_improvement_cli.py",
      "language": "Python",
      "line": 116,
      "kind": "function"
>>>>>>> a89c47de
    },
    {
      "_type": "tag",
      "name": "test_find_protocol_file_success",
      "path": "./tooling/test_protocol_updater.py",
      "language": "Python",
<<<<<<< HEAD
      "line": 48,
      "kind": "function",
      "docstring": "Verify that a protocol file can be found by its ID."
=======
      "line": 12,
      "kind": "function"
>>>>>>> a89c47de
    },
    {
      "_type": "tag",
      "name": "test_find_protocol_file_not_found",
      "path": "./tooling/test_protocol_updater.py",
      "language": "Python",
<<<<<<< HEAD
      "line": 53,
      "kind": "function",
      "docstring": "Verify that None is returned for a non-existent protocol ID."
=======
      "line": 20,
      "kind": "function"
>>>>>>> a89c47de
    },
    {
      "_type": "tag",
      "name": "test_add_tool_to_protocol_success",
      "path": "./tooling/test_protocol_updater.py",
      "language": "Python",
<<<<<<< HEAD
      "line": 58,
      "kind": "function",
      "docstring": "Verify that a new tool can be successfully added to a protocol."
=======
      "line": 85,
      "kind": "function"
>>>>>>> a89c47de
    },
    {
      "_type": "tag",
      "name": "test_add_duplicate_tool",
      "path": "./tooling/test_protocol_updater.py",
      "language": "Python",
<<<<<<< HEAD
      "line": 71,
      "kind": "function",
      "docstring": "Verify that adding an existing tool does not create a duplicate."
=======
      "line": 10,
      "kind": "function"
>>>>>>> a89c47de
    },
    {
      "_type": "tag",
      "name": "TestReadmeGenerator",
      "path": "./tooling/test_readme_generator.py",
      "language": "Python",
<<<<<<< HEAD
      "line": 10,
      "kind": "class",
      "docstring": "Tests for the readme_generator.py script."
=======
      "line": 8,
      "kind": "class"
>>>>>>> a89c47de
    },
    {
      "_type": "tag",
      "name": "setUp",
      "path": "./tooling/test_readme_generator.py",
      "language": "Python",
<<<<<<< HEAD
      "line": 15,
      "kind": "function",
      "docstring": "Set up a temporary directory and mock source files for testing."
=======
      "line": 10,
      "kind": "function"
>>>>>>> a89c47de
    },
    {
      "_type": "tag",
      "name": "tearDown",
      "path": "./tooling/test_readme_generator.py",
      "language": "Python",
<<<<<<< HEAD
      "line": 56,
      "kind": "function",
      "docstring": "Clean up the temporary directory after tests are complete."
=======
      "line": 20,
      "kind": "function"
>>>>>>> a89c47de
    },
    {
      "_type": "tag",
      "name": "test_main_generates_readme_correctly",
      "path": "./tooling/test_readme_generator.py",
      "language": "Python",
<<<<<<< HEAD
      "line": 62,
      "kind": "function",
      "docstring": "Test the main function to ensure it generates a complete README.md\nby simulating command-line arguments."
=======
      "line": 24,
      "kind": "function"
>>>>>>> a89c47de
    },
    {
      "_type": "tag",
      "name": "extract_lessons_from_postmortem",
      "path": "./tooling/knowledge_compiler.py",
      "language": "Python",
<<<<<<< HEAD
      "line": 29,
      "kind": "function",
      "docstring": "Parses a post-mortem report to extract lessons learned.\nHandles multiple possible section headers and formats."
=======
      "line": 43,
      "kind": "function"
>>>>>>> a89c47de
    },
    {
      "_type": "tag",
      "name": "extract_metadata_from_postmortem",
      "path": "./tooling/knowledge_compiler.py",
      "language": "Python",
<<<<<<< HEAD
      "line": 82,
      "kind": "function",
      "docstring": "Parses a post-mortem report to extract metadata like Task ID and Date."
=======
      "line": 81,
      "kind": "function"
>>>>>>> a89c47de
    },
    {
      "_type": "tag",
      "name": "parse_action_to_command",
      "path": "./tooling/knowledge_compiler.py",
      "language": "Python",
<<<<<<< HEAD
      "line": 94,
      "kind": "function",
      "docstring": "Parses a natural language action string into a machine-executable command.\n\nThis is the core of translating insights into automated actions. It uses\npattern matching to identify specific, supported commands."
=======
      "line": 119,
      "kind": "function"
>>>>>>> a89c47de
    },
    {
      "_type": "tag",
      "name": "format_lesson_entry",
      "path": "./tooling/knowledge_compiler.py",
      "language": "Python",
<<<<<<< HEAD
      "line": 158,
      "kind": "function",
      "docstring": "Formats an extracted lesson into a structured JSON object."
=======
      "line": 29,
      "kind": "function"
>>>>>>> a89c47de
    },
    {
      "_type": "tag",
      "name": "main",
      "path": "./tooling/knowledge_compiler.py",
      "language": "Python",
<<<<<<< HEAD
      "line": 174,
      "kind": "function",
      "docstring": null
=======
      "line": 35,
      "kind": "function"
>>>>>>> a89c47de
    },
    {
      "_type": "tag",
      "name": "generate_suggestion_plan",
      "path": "./tooling/code_suggester.py",
      "language": "Python",
<<<<<<< HEAD
      "line": 25,
      "kind": "function",
      "docstring": "Generates a temporary, single-step plan file to apply a code change.\n\nArgs:\n    filepath: The path to the file that needs to be modified.\n    diff_content: The git-style merge diff block to be applied.\n\nReturns:\n    The path to the generated temporary plan file."
=======
      "line": 43,
      "kind": "function"
>>>>>>> a89c47de
    },
    {
      "_type": "tag",
      "name": "main",
      "path": "./tooling/code_suggester.py",
      "language": "Python",
<<<<<<< HEAD
      "line": 48,
      "kind": "function",
      "docstring": "Main entry point for the code suggester tool.\nParses arguments, generates a plan, and prints the plan's path to stdout."
=======
      "line": 66,
      "kind": "function"
>>>>>>> a89c47de
    },
    {
      "_type": "tag",
      "name": "find_fsm_transition",
      "path": "./tooling/agent_shell.py",
      "language": "Python",
<<<<<<< HEAD
      "line": 23,
      "kind": "function",
      "docstring": "Finds the destination state for a given source and trigger."
=======
      "line": 104,
      "kind": "function"
>>>>>>> a89c47de
    },
    {
      "_type": "tag",
      "name": "run_agent_loop",
      "path": "./tooling/agent_shell.py",
      "language": "Python",
<<<<<<< HEAD
      "line": 30,
      "kind": "function",
      "docstring": "The main loop that drives the agent's lifecycle via the FSM."
=======
      "line": 156,
      "kind": "function"
>>>>>>> a89c47de
    },
    {
      "_type": "tag",
      "name": "main",
      "path": "./tooling/agent_shell.py",
      "language": "Python",
      "line": 123,
      "kind": "function",
      "docstring": "Main entry point for the agent shell."
    },
    {
      "_type": "tag",
      "name": "find_protocol_dirs",
      "path": "./tooling/hierarchical_compiler.py",
      "language": "Python",
<<<<<<< HEAD
      "line": 21,
      "kind": "function",
      "docstring": "Finds all directories named 'protocols' within the root directory,\nignoring any special-cased directories."
=======
      "line": 25,
      "kind": "function"
>>>>>>> a89c47de
    },
    {
      "_type": "tag",
      "name": "run_compiler",
      "path": "./tooling/hierarchical_compiler.py",
      "language": "Python",
<<<<<<< HEAD
      "line": 40,
      "kind": "function",
      "docstring": "Invokes the protocol_compiler.py script as a library."
=======
      "line": 51,
      "kind": "function"
>>>>>>> a89c47de
    },
    {
      "_type": "tag",
      "name": "run_readme_generator",
      "path": "./tooling/hierarchical_compiler.py",
      "language": "Python",
<<<<<<< HEAD
      "line": 59,
      "kind": "function",
      "docstring": "Invokes the readme_generator.py script as a library."
=======
      "line": 69,
      "kind": "function"
>>>>>>> a89c47de
    },
    {
      "_type": "tag",
      "name": "generate_summary",
      "path": "./tooling/hierarchical_compiler.py",
      "language": "Python",
<<<<<<< HEAD
      "line": 75,
      "kind": "function",
      "docstring": "Extracts the full, rendered protocol blocks from a child AGENTS.md file.\nThis function finds all protocol definitions (human-readable markdown and\nthe associated machine-readable JSON block) and concatenates them into a\nsingle string to be injected into the parent AGENTS.md."
=======
      "line": 34,
      "kind": "class"
>>>>>>> a89c47de
    },
    {
      "_type": "tag",
      "name": "cleanup_summaries",
      "path": "./tooling/hierarchical_compiler.py",
      "language": "Python",
<<<<<<< HEAD
      "line": 105,
      "kind": "function",
      "docstring": "Removes temporary summary files from a protocols directory."
=======
      "line": 43,
      "kind": "class"
>>>>>>> a89c47de
    },
    {
      "_type": "tag",
      "name": "get_parent_module",
      "path": "./tooling/hierarchical_compiler.py",
      "language": "Python",
<<<<<<< HEAD
      "line": 114,
      "kind": "function",
      "docstring": "Finds the direct parent module of a given module."
=======
      "line": 52,
      "kind": "class"
>>>>>>> a89c47de
    },
    {
      "_type": "tag",
      "name": "compile_centralized_knowledge_graph",
      "path": "./tooling/hierarchical_compiler.py",
      "language": "Python",
<<<<<<< HEAD
      "line": 123,
      "kind": "function",
      "docstring": "Finds all protocol.json files in the entire repository, loads them, and\ncompiles them into a single, unified knowledge graph."
=======
      "line": 71,
      "kind": "function"
>>>>>>> a89c47de
    },
    {
      "_type": "tag",
      "name": "main",
      "path": "./tooling/hierarchical_compiler.py",
      "language": "Python",
<<<<<<< HEAD
      "line": 172,
      "kind": "function",
      "docstring": "Main function to orchestrate the hierarchical compilation."
=======
      "line": 82,
      "kind": "function"
>>>>>>> a89c47de
    },
    {
      "_type": "tag",
      "name": "get_registry",
      "path": "./tooling/plan_manager.py",
      "language": "Python",
<<<<<<< HEAD
      "line": 32,
      "kind": "function",
      "docstring": "Loads the plan registry from its JSON file."
=======
      "line": 131,
      "kind": "class"
>>>>>>> a89c47de
    },
    {
      "_type": "tag",
      "name": "save_registry",
      "path": "./tooling/plan_manager.py",
      "language": "Python",
      "line": 44,
      "kind": "function",
      "docstring": "Saves the given data to the plan registry JSON file."
    },
    {
      "_type": "tag",
      "name": "register_plan",
      "path": "./tooling/plan_manager.py",
      "language": "Python",
      "line": 55,
      "kind": "function",
      "docstring": "Registers a new plan by mapping a logical name to a file path."
    },
    {
      "_type": "tag",
      "name": "deregister_plan",
      "path": "./tooling/plan_manager.py",
      "language": "Python",
      "line": 76,
      "kind": "function",
      "docstring": "Removes a plan from the registry by its logical name."
    },
    {
      "_type": "tag",
      "name": "list_plans",
      "path": "./tooling/plan_manager.py",
      "language": "Python",
      "line": 88,
      "kind": "function",
      "docstring": "Lists all currently registered plans."
    },
    {
      "_type": "tag",
      "name": "main",
      "path": "./tooling/plan_manager.py",
      "language": "Python",
      "line": 102,
      "kind": "function",
      "docstring": "Main function to run the plan management CLI."
    },
    {
      "_type": "tag",
      "name": "FunctionDoc",
      "path": "./tooling/doc_generator.py",
      "language": "Python",
      "line": 32,
      "kind": "class",
      "docstring": "Holds documentation for a single function or method."
    },
    {
      "_type": "tag",
      "name": "ClassDoc",
      "path": "./tooling/doc_generator.py",
      "language": "Python",
      "line": 39,
      "kind": "class",
      "docstring": "Holds documentation for a single class."
    },
    {
      "_type": "tag",
      "name": "ModuleDoc",
      "path": "./tooling/doc_generator.py",
      "language": "Python",
      "line": 46,
      "kind": "class",
      "docstring": "Holds all documentation for a single Python module."
    },
    {
      "_type": "tag",
      "name": "_format_default_value",
      "path": "./tooling/doc_generator.py",
      "language": "Python",
      "line": 56,
      "kind": "function",
      "docstring": "Safely formats a default argument value from an AST node."
    },
    {
      "_type": "tag",
      "name": "format_args",
      "path": "./tooling/doc_generator.py",
      "language": "Python",
      "line": 66,
      "kind": "function",
      "docstring": "Formats ast.arguments into a printable string, including defaults."
    },
    {
      "_type": "tag",
      "name": "DocVisitor",
      "path": "./tooling/doc_generator.py",
      "language": "Python",
      "line": 115,
      "kind": "class",
      "docstring": "AST visitor to extract documentation from classes and functions.\nIt navigates the tree and builds lists of discovered documentation objects."
    },
    {
      "_type": "tag",
      "name": "parse_file_for_docs",
      "path": "./tooling/doc_generator.py",
      "language": "Python",
<<<<<<< HEAD
      "line": 162,
      "kind": "function",
      "docstring": "Parses a Python file and extracts documentation for its module, classes,\nand functions."
=======
      "line": 182,
      "kind": "function"
>>>>>>> a89c47de
    },
    {
      "_type": "tag",
      "name": "generate_documentation_for_module",
      "path": "./tooling/doc_generator.py",
      "language": "Python",
<<<<<<< HEAD
      "line": 189,
      "kind": "function",
      "docstring": "Generates Markdown content for a single module."
=======
      "line": 211,
      "kind": "function"
>>>>>>> a89c47de
    },
    {
      "_type": "tag",
      "name": "generate_documentation",
      "path": "./tooling/doc_generator.py",
      "language": "Python",
<<<<<<< HEAD
      "line": 228,
      "kind": "function",
      "docstring": "Generates a single Markdown string from a list of ModuleDoc objects."
=======
      "line": 257,
      "kind": "function"
>>>>>>> a89c47de
    },
    {
      "_type": "tag",
      "name": "find_python_files",
      "path": "./tooling/doc_generator.py",
      "language": "Python",
<<<<<<< HEAD
      "line": 252,
      "kind": "function",
      "docstring": "Finds all Python files in the given directories, ignoring test files."
=======
      "line": 283,
      "kind": "function"
>>>>>>> a89c47de
    },
    {
      "_type": "tag",
      "name": "main",
      "path": "./tooling/doc_generator.py",
      "language": "Python",
<<<<<<< HEAD
      "line": 262,
      "kind": "function",
      "docstring": "Main function to find files, parse them, and write documentation."
=======
      "line": 294,
      "kind": "function"
>>>>>>> a89c47de
    },
    {
      "_type": "tag",
      "name": "__init__",
      "path": "./tooling/doc_generator.py",
      "language": "Python",
<<<<<<< HEAD
      "line": 34,
      "kind": "function",
      "docstring": null
=======
      "line": 37,
      "kind": "function"
>>>>>>> a89c47de
    },
    {
      "_type": "tag",
      "name": "__init__",
      "path": "./tooling/doc_generator.py",
      "language": "Python",
<<<<<<< HEAD
      "line": 41,
      "kind": "function",
      "docstring": null
=======
      "line": 46,
      "kind": "function"
>>>>>>> a89c47de
    },
    {
      "_type": "tag",
      "name": "__init__",
      "path": "./tooling/doc_generator.py",
      "language": "Python",
<<<<<<< HEAD
      "line": 48,
      "kind": "function",
      "docstring": null
=======
      "line": 55,
      "kind": "function"
>>>>>>> a89c47de
    },
    {
      "_type": "tag",
      "name": "__init__",
      "path": "./tooling/doc_generator.py",
      "language": "Python",
<<<<<<< HEAD
      "line": 120,
      "kind": "function",
      "docstring": null
=======
      "line": 137,
      "kind": "function"
>>>>>>> a89c47de
    },
    {
      "_type": "tag",
      "name": "visit_FunctionDef",
      "path": "./tooling/doc_generator.py",
      "language": "Python",
<<<<<<< HEAD
      "line": 125,
      "kind": "function",
      "docstring": null
=======
      "line": 142,
      "kind": "function"
>>>>>>> a89c47de
    },
    {
      "_type": "tag",
      "name": "visit_ClassDef",
      "path": "./tooling/doc_generator.py",
      "language": "Python",
<<<<<<< HEAD
      "line": 142,
      "kind": "function",
      "docstring": null
=======
      "line": 159,
      "kind": "function"
    },
    {
      "_type": "tag",
      "name": "Command",
      "path": "./tooling/plan_parser.py",
      "language": "Python",
      "line": 15,
      "kind": "class"
>>>>>>> a89c47de
    },
    {
      "_type": "tag",
      "name": "load_local_graph",
      "path": "./tooling/knowledge_integrator.py",
      "language": "Python",
<<<<<<< HEAD
      "line": 17,
      "kind": "function",
      "docstring": "Loads the local RDF graph from a file."
=======
      "line": 25,
      "kind": "function"
    },
    {
      "_type": "tag",
      "name": "install_dependencies",
      "path": "./tooling/protocol_compiler.py",
      "language": "Python",
      "line": 39,
      "kind": "function"
>>>>>>> a89c47de
    },
    {
      "_type": "tag",
      "name": "extract_concepts",
      "path": "./tooling/knowledge_integrator.py",
      "language": "Python",
<<<<<<< HEAD
      "line": 25,
      "kind": "function",
      "docstring": "Extracts key concepts (e.g., tools) from the local graph to query externally.\nThis version dynamically extracts tool names from the graph."
=======
      "line": 111,
      "kind": "function"
>>>>>>> a89c47de
    },
    {
      "_type": "tag",
      "name": "query_dbpedia",
      "path": "./tooling/knowledge_integrator.py",
      "language": "Python",
<<<<<<< HEAD
      "line": 65,
      "kind": "function",
      "docstring": "Queries DBPedia for a given concept and returns a graph of results."
=======
      "line": 124,
      "kind": "function"
>>>>>>> a89c47de
    },
    {
      "_type": "tag",
      "name": "run_knowledge_integration",
      "path": "./tooling/knowledge_integrator.py",
      "language": "Python",
<<<<<<< HEAD
      "line": 94,
      "kind": "function",
      "docstring": "The main library function to run the knowledge integration process.\nIt loads a graph, extracts concepts, queries DBPedia, and saves the\nenriched graph."
=======
      "line": 274,
      "kind": "function"
>>>>>>> a89c47de
    },
    {
      "_type": "tag",
      "name": "TestResearchExecutor",
      "path": "./tooling/test_research.py",
      "language": "Python",
<<<<<<< HEAD
      "line": 12,
      "kind": "class",
      "docstring": "Tests for the research executor tool, mocking the native tools that are\nglobally injected by the execution environment."
=======
      "line": 8,
      "kind": "class"
>>>>>>> a89c47de
    },
    {
      "_type": "tag",
      "name": "setUp",
      "path": "./tooling/test_research.py",
      "language": "Python",
      "line": 14,
      "kind": "function"
    },
    {
      "_type": "tag",
      "name": "test_local_filesystem_file_scope",
      "path": "./tooling/test_research.py",
      "language": "Python",
<<<<<<< HEAD
      "line": 18,
      "kind": "function",
      "docstring": "Verify it calls read_file for local file scope."
=======
      "line": 22,
      "kind": "function"
>>>>>>> a89c47de
    },
    {
      "_type": "tag",
      "name": "test_local_filesystem_directory_scope",
      "path": "./tooling/test_research.py",
      "language": "Python",
<<<<<<< HEAD
      "line": 32,
      "kind": "function",
      "docstring": "Verify it calls list_files for local directory scope."
=======
      "line": 39,
      "kind": "function"
>>>>>>> a89c47de
    },
    {
      "_type": "tag",
      "name": "test_external_web_narrow_scope",
      "path": "./tooling/test_research.py",
      "language": "Python",
<<<<<<< HEAD
      "line": 42,
      "kind": "function",
      "docstring": "Verify it calls google_search for external narrow scope."
=======
      "line": 52,
      "kind": "function"
>>>>>>> a89c47de
    },
    {
      "_type": "tag",
      "name": "test_external_web_broad_scope",
      "path": "./tooling/test_research.py",
      "language": "Python",
<<<<<<< HEAD
      "line": 52,
      "kind": "function",
      "docstring": "Verify it calls view_text_website for external broad scope."
=======
      "line": 65,
      "kind": "function"
>>>>>>> a89c47de
    },
    {
      "_type": "tag",
      "name": "test_external_repository_scope",
      "path": "./tooling/test_research.py",
      "language": "Python",
<<<<<<< HEAD
      "line": 62,
      "kind": "function",
      "docstring": "Verify it calls view_text_website for external repository scope."
=======
      "line": 78,
      "kind": "function"
>>>>>>> a89c47de
    },
    {
      "_type": "tag",
      "name": "test_invalid_target",
      "path": "./tooling/test_research.py",
      "language": "Python",
<<<<<<< HEAD
      "line": 72,
      "kind": "function",
      "docstring": "Verify it returns an error for an invalid target."
=======
      "line": 91,
      "kind": "function"
>>>>>>> a89c47de
    },
    {
      "_type": "tag",
      "name": "test_missing_parameters",
      "path": "./tooling/test_research.py",
      "language": "Python",
<<<<<<< HEAD
      "line": 78,
      "kind": "function",
      "docstring": "Verify it returns an error if required parameters are missing."
=======
      "line": 100,
      "kind": "function"
>>>>>>> a89c47de
    },
    {
      "_type": "tag",
      "name": "parse_concepts_from_agents_md",
      "path": "./tooling/reorientation_manager.py",
      "language": "Python",
<<<<<<< HEAD
      "line": 39,
      "kind": "function",
      "docstring": "Parses an AGENTS.md file to extract a set of key concepts.\nThis version uses a simple regex to find protocol IDs and tool names."
=======
      "line": 8,
      "kind": "class"
>>>>>>> a89c47de
    },
    {
      "_type": "tag",
      "name": "run_temporal_orientation",
      "path": "./tooling/reorientation_manager.py",
      "language": "Python",
<<<<<<< HEAD
      "line": 50,
      "kind": "function",
      "docstring": "Runs the temporal_orienter.py tool for a given concept."
=======
      "line": 10,
      "kind": "function"
>>>>>>> a89c47de
    },
    {
      "_type": "tag",
      "name": "update_temporal_orientations",
      "path": "./tooling/reorientation_manager.py",
      "language": "Python",
<<<<<<< HEAD
      "line": 73,
      "kind": "function",
      "docstring": "Updates the temporal orientations knowledge base."
=======
      "line": 25,
      "kind": "function"
>>>>>>> a89c47de
    },
    {
      "_type": "tag",
      "name": "check_for_deep_research_trigger",
      "path": "./tooling/reorientation_manager.py",
      "language": "Python",
<<<<<<< HEAD
      "line": 100,
      "kind": "function",
      "docstring": "Checks if any of the new concepts should trigger a deep research cycle."
=======
      "line": 29,
      "kind": "function"
    },
    {
      "_type": "tag",
      "name": "scan_documents",
      "path": "./tooling/document_scanner.py",
      "language": "Python",
      "line": 5,
      "kind": "function"
>>>>>>> a89c47de
    },
    {
      "_type": "tag",
      "name": "main",
      "path": "./tooling/reorientation_manager.py",
      "language": "Python",
<<<<<<< HEAD
      "line": 111,
      "kind": "function",
      "docstring": null
=======
      "line": 8,
      "kind": "function"
>>>>>>> a89c47de
    },
    {
      "_type": "tag",
      "name": "log_catastrophic_failure",
      "path": "./tooling/log_failure.py",
      "language": "Python",
<<<<<<< HEAD
      "line": 9,
      "kind": "function",
      "docstring": "Logs the catastrophic failure event."
=======
      "line": 22,
      "kind": "function"
>>>>>>> a89c47de
    },
    {
      "_type": "tag",
      "name": "find_all_agents_md_files",
      "path": "./tooling/protocol_auditor.py",
      "language": "Python",
<<<<<<< HEAD
      "line": 38,
      "kind": "function",
      "docstring": "Finds all AGENTS.md files in the repository, ignoring any special-cased\ndirectories that are not part of the standard hierarchical build."
=======
      "line": 40,
      "kind": "function"
>>>>>>> a89c47de
    },
    {
      "_type": "tag",
      "name": "get_used_tools_from_log",
      "path": "./tooling/protocol_auditor.py",
      "language": "Python",
<<<<<<< HEAD
      "line": 62,
      "kind": "function",
      "docstring": "Parses the JSONL log file to get a list of used tool names.\nIt specifically looks for 'TOOL_EXEC' actions and extracts the tool\nfrom the 'command' field based on the logging schema.\nThis version is robust against malformed lines with multiple JSON objects."
=======
      "line": 33,
      "kind": "function"
>>>>>>> a89c47de
    },
    {
      "_type": "tag",
      "name": "get_protocol_tools_from_agents_md",
      "path": "./tooling/protocol_auditor.py",
      "language": "Python",
<<<<<<< HEAD
      "line": 104,
      "kind": "function",
      "docstring": "Parses a list of AGENTS.md files to get a set of all tools associated\nwith protocols."
=======
      "line": 74,
      "kind": "function"
>>>>>>> a89c47de
    },
    {
      "_type": "tag",
      "name": "run_completeness_check",
      "path": "./tooling/protocol_auditor.py",
      "language": "Python",
<<<<<<< HEAD
      "line": 140,
      "kind": "function",
      "docstring": "Compares used tools with protocol-defined tools and returns the gaps."
=======
      "line": 124,
      "kind": "function"
>>>>>>> a89c47de
    },
    {
      "_type": "tag",
      "name": "run_centrality_analysis",
      "path": "./tooling/protocol_auditor.py",
      "language": "Python",
<<<<<<< HEAD
      "line": 148,
      "kind": "function",
      "docstring": "Performs a frequency analysis on the tool log and returns the counts."
=======
      "line": 26,
      "kind": "function"
>>>>>>> a89c47de
    },
    {
      "_type": "tag",
      "name": "run_protocol_source_check",
      "path": "./tooling/protocol_auditor.py",
      "language": "Python",
<<<<<<< HEAD
      "line": 155,
      "kind": "function",
      "docstring": "Checks if each AGENTS.md file is older than its corresponding source files.\nReturns a list of warning/error dictionaries."
=======
      "line": 34,
      "kind": "function"
>>>>>>> a89c47de
    },
    {
      "_type": "tag",
      "name": "generate_markdown_report",
      "path": "./tooling/protocol_auditor.py",
      "language": "Python",
<<<<<<< HEAD
      "line": 202,
      "kind": "function",
      "docstring": "Generates a Markdown-formatted string from the audit results."
=======
      "line": 123,
      "kind": "function"
>>>>>>> a89c47de
    },
    {
      "_type": "tag",
      "name": "main",
      "path": "./tooling/protocol_auditor.py",
      "language": "Python",
<<<<<<< HEAD
      "line": 255,
      "kind": "function",
      "docstring": "Main function to run the protocol auditor and generate a report."
=======
      "line": 34,
      "kind": "function"
>>>>>>> a89c47de
    },
    {
      "_type": "tag",
      "name": "TestRefactorTool",
      "path": "./tooling/test_refactor.py",
      "language": "Python",
<<<<<<< HEAD
      "line": 7,
      "kind": "class",
      "docstring": null
=======
      "line": 49,
      "kind": "function"
>>>>>>> a89c47de
    },
    {
      "_type": "tag",
      "name": "setUp",
      "path": "./tooling/test_refactor.py",
      "language": "Python",
<<<<<<< HEAD
      "line": 9,
      "kind": "function",
      "docstring": null
=======
      "line": 90,
      "kind": "function"
>>>>>>> a89c47de
    },
    {
      "_type": "tag",
      "name": "tearDown",
      "path": "./tooling/test_refactor.py",
      "language": "Python",
<<<<<<< HEAD
      "line": 24,
      "kind": "function",
      "docstring": null
=======
      "line": 122,
      "kind": "function"
>>>>>>> a89c47de
    },
    {
      "_type": "tag",
      "name": "test_rename_symbol",
      "path": "./tooling/test_refactor.py",
      "language": "Python",
<<<<<<< HEAD
      "line": 28,
      "kind": "function",
      "docstring": null
=======
      "line": 27,
      "kind": "function"
>>>>>>> a89c47de
    },
    {
      "_type": "tag",
      "name": "TestSymbolMapGenerator",
      "path": "./tooling/test_symbol_map_generator.py",
      "language": "Python",
<<<<<<< HEAD
      "line": 32,
      "kind": "class",
      "docstring": null
=======
      "line": 29,
      "kind": "class"
>>>>>>> a89c47de
    },
    {
      "_type": "tag",
      "name": "setUp",
      "path": "./tooling/test_symbol_map_generator.py",
      "language": "Python",
<<<<<<< HEAD
      "line": 34,
      "kind": "function",
      "docstring": "Set up a temporary directory structure for testing."
=======
      "line": 31,
      "kind": "function"
>>>>>>> a89c47de
    },
    {
      "_type": "tag",
      "name": "tearDown",
      "path": "./tooling/test_symbol_map_generator.py",
      "language": "Python",
<<<<<<< HEAD
      "line": 49,
      "kind": "function",
      "docstring": "Clean up the temporary directory."
=======
      "line": 64,
      "kind": "function"
>>>>>>> a89c47de
    },
    {
      "_type": "tag",
      "name": "test_generate_with_ctags_success",
      "path": "./tooling/test_symbol_map_generator.py",
      "language": "Python",
<<<<<<< HEAD
      "line": 55,
      "kind": "function",
      "docstring": "Test successful symbol generation using a mocked ctags call."
=======
      "line": 69,
      "kind": "function"
>>>>>>> a89c47de
    },
    {
      "_type": "tag",
      "name": "test_generate_with_ast_fallback",
      "path": "./tooling/test_symbol_map_generator.py",
      "language": "Python",
<<<<<<< HEAD
      "line": 88,
      "kind": "function",
      "docstring": "Test the AST-based fallback for Python files."
=======
      "line": 79,
      "kind": "function"
>>>>>>> a89c47de
    },
    {
      "_type": "tag",
      "name": "test_main_with_ast_fallback",
      "path": "./tooling/test_symbol_map_generator.py",
      "language": "Python",
<<<<<<< HEAD
      "line": 115,
      "kind": "function",
      "docstring": "Test that main function uses the AST fallback when ctags is not present."
=======
      "line": 88,
      "kind": "function"
>>>>>>> a89c47de
    },
    {
      "_type": "tag",
      "name": "side_effect",
      "path": "./tooling/test_symbol_map_generator.py",
      "language": "Python",
<<<<<<< HEAD
      "line": 59,
      "kind": "function",
      "docstring": null
=======
      "line": 102,
      "kind": "function"
>>>>>>> a89c47de
    },
    {
      "_type": "tag",
      "name": "load_lessons",
      "path": "./tooling/self_correction_orchestrator.py",
      "language": "Python",
<<<<<<< HEAD
      "line": 16,
      "kind": "function",
      "docstring": "Loads all lessons from the JSONL file."
=======
      "line": 18,
      "kind": "class"
>>>>>>> a89c47de
    },
    {
      "_type": "tag",
      "name": "save_lessons",
      "path": "./tooling/self_correction_orchestrator.py",
      "language": "Python",
<<<<<<< HEAD
      "line": 24,
      "kind": "function",
      "docstring": "Saves a list of lessons back to the JSONL file, overwriting it."
=======
      "line": 108,
      "kind": "class"
>>>>>>> a89c47de
    },
    {
      "_type": "tag",
      "name": "run_command",
      "path": "./tooling/self_correction_orchestrator.py",
      "language": "Python",
<<<<<<< HEAD
      "line": 30,
      "kind": "function",
      "docstring": "Runs a command and returns True on success, False on failure."
=======
      "line": 20,
      "kind": "function"
>>>>>>> a89c47de
    },
    {
      "_type": "tag",
      "name": "process_lessons",
      "path": "./tooling/self_correction_orchestrator.py",
      "language": "Python",
<<<<<<< HEAD
      "line": 46,
      "kind": "function",
      "docstring": "Processes all pending lessons, applies them, and updates their status.\nReturns True if any changes were made, False otherwise."
=======
      "line": 56,
      "kind": "function"
>>>>>>> a89c47de
    },
    {
      "_type": "tag",
      "name": "main",
      "path": "./tooling/self_correction_orchestrator.py",
      "language": "Python",
<<<<<<< HEAD
      "line": 132,
      "kind": "function",
      "docstring": "Main function to run the self-correction workflow."
=======
      "line": 66,
      "kind": "function"
>>>>>>> a89c47de
    },
    {
      "_type": "tag",
      "name": "TestNewResearchPlanner",
      "path": "./tooling/test_research_planner.py",
      "language": "Python",
<<<<<<< HEAD
      "line": 4,
      "kind": "class",
      "docstring": "Tests for the refactored, FSM-compliant research planner."
=======
      "line": 110,
      "kind": "function"
>>>>>>> a89c47de
    },
    {
      "_type": "tag",
      "name": "test_plan_deep_research_generates_executable_plan",
      "path": "./tooling/test_research_planner.py",
      "language": "Python",
<<<<<<< HEAD
      "line": 9,
      "kind": "function",
      "docstring": "Verify that the new plan_deep_research generates a valid, executable\nFSM-compliant plan."
=======
      "line": 145,
      "kind": "function"
>>>>>>> a89c47de
    },
    {
      "_type": "tag",
      "name": "parse_makefile_command",
      "path": "./tooling/standard_agents_compiler.py",
      "language": "Python",
<<<<<<< HEAD
      "line": 74,
      "kind": "function",
      "docstring": "Parses a Makefile to find the main command for a specific target,\nskipping any 'echo' lines. This version iterates through lines for robustness."
=======
      "line": 155,
      "kind": "function"
>>>>>>> a89c47de
    },
    {
      "_type": "tag",
      "name": "main",
      "path": "./tooling/standard_agents_compiler.py",
      "language": "Python",
      "line": 106,
      "kind": "function",
      "docstring": "Generates a standard-compliant AGENTS.md file by parsing commands\nfrom the project's Makefile."
    },
    {
      "_type": "tag",
      "name": "TestReorientationManager",
      "path": "./tooling/test_reorientation_manager.py",
      "language": "Python",
      "line": 7,
      "kind": "class",
      "docstring": null
    },
    {
      "_type": "tag",
      "name": "setUp",
      "path": "./tooling/test_reorientation_manager.py",
      "language": "Python",
      "line": 9,
      "kind": "function",
      "docstring": "Set up test files and cleanup afterwards."
    },
    {
      "_type": "tag",
      "name": "tearDown",
      "path": "./tooling/test_reorientation_manager.py",
      "language": "Python",
      "line": 19,
      "kind": "function",
      "docstring": "Clean up created files after tests."
    },
    {
      "_type": "tag",
      "name": "cleanup_files",
      "path": "./tooling/test_reorientation_manager.py",
      "language": "Python",
<<<<<<< HEAD
      "line": 23,
      "kind": "function",
      "docstring": null
    },
    {
      "_type": "tag",
      "name": "test_temporal_orientation_triggered",
      "path": "./tooling/test_reorientation_manager.py",
      "language": "Python",
      "line": 36,
      "kind": "function",
      "docstring": "Test that temporal orientation is triggered for new concepts."
=======
      "line": 73,
      "kind": "function"
>>>>>>> a89c47de
    },
    {
      "_type": "tag",
      "name": "test_deep_research_triggered",
      "path": "./tooling/test_reorientation_manager.py",
      "language": "Python",
<<<<<<< HEAD
      "line": 65,
      "kind": "function",
      "docstring": "Test that deep research is triggered for significant new concepts."
=======
      "line": 93,
      "kind": "function"
>>>>>>> a89c47de
    },
    {
      "_type": "tag",
      "name": "test_no_changes_detected",
      "path": "./tooling/test_reorientation_manager.py",
      "language": "Python",
<<<<<<< HEAD
      "line": 90,
      "kind": "function",
      "docstring": "Test that no action is taken when there are no new concepts."
=======
      "line": 148,
      "kind": "function"
>>>>>>> a89c47de
    },
    {
      "_type": "tag",
      "name": "main",
      "path": "./tooling/master_control_cli.py",
      "language": "Python",
<<<<<<< HEAD
      "line": 17,
      "kind": "function",
      "docstring": "The main entry point for the agent.\n\nThis script parses the task description and invokes the agent shell."
=======
      "line": 25,
      "kind": "class"
>>>>>>> a89c47de
    },
    {
      "_type": "tag",
      "name": "TestDependencyGraphGenerator",
      "path": "./tooling/test_dependency_graph_generator.py",
      "language": "Python",
<<<<<<< HEAD
      "line": 28,
      "kind": "class",
      "docstring": null
=======
      "line": 30,
      "kind": "function"
>>>>>>> a89c47de
    },
    {
      "_type": "tag",
      "name": "setUp",
      "path": "./tooling/test_dependency_graph_generator.py",
      "language": "Python",
<<<<<<< HEAD
      "line": 30,
      "kind": "function",
      "docstring": "Set up a temporary directory structure for testing."
=======
      "line": 118,
      "kind": "function"
>>>>>>> a89c47de
    },
    {
      "_type": "tag",
      "name": "tearDown",
      "path": "./tooling/test_dependency_graph_generator.py",
      "language": "Python",
<<<<<<< HEAD
      "line": 63,
      "kind": "function",
      "docstring": "Clean up the temporary directory."
=======
      "line": 127,
      "kind": "function"
>>>>>>> a89c47de
    },
    {
      "_type": "tag",
      "name": "test_find_files",
      "path": "./tooling/test_dependency_graph_generator.py",
      "language": "Python",
<<<<<<< HEAD
      "line": 68,
      "kind": "function",
      "docstring": "Test finding both package.json and requirements.txt files."
=======
      "line": 146,
      "kind": "function"
>>>>>>> a89c47de
    },
    {
      "_type": "tag",
      "name": "test_parse_package_json",
      "path": "./tooling/test_dependency_graph_generator.py",
      "language": "Python",
<<<<<<< HEAD
      "line": 78,
      "kind": "function",
      "docstring": "Test parsing a single package.json file."
=======
      "line": 158,
      "kind": "function"
    },
    {
      "_type": "tag",
      "name": "test_do_execution_to_generate_code",
      "path": "./tooling/test_master_control.py",
      "language": "Python",
      "line": 173,
      "kind": "function"
>>>>>>> a89c47de
    },
    {
      "_type": "tag",
      "name": "test_parse_requirements_txt",
      "path": "./tooling/test_dependency_graph_generator.py",
      "language": "Python",
<<<<<<< HEAD
      "line": 87,
      "kind": "function",
      "docstring": "Test parsing a single requirements.txt file."
=======
      "line": 186,
      "kind": "function"
>>>>>>> a89c47de
    },
    {
      "_type": "tag",
      "name": "test_generate_dependency_graph",
      "path": "./tooling/test_dependency_graph_generator.py",
      "language": "Python",
<<<<<<< HEAD
      "line": 101,
      "kind": "function",
      "docstring": "Test the full graph generation logic with mixed project types."
=======
      "line": 18,
      "kind": "class"
>>>>>>> a89c47de
    },
    {
      "_type": "tag",
      "name": "get_fsm_details",
      "path": "./tooling/generate_docs.py",
      "language": "Python",
<<<<<<< HEAD
      "line": 15,
      "kind": "function",
      "docstring": "Extracts FSM states and transitions from fsm.json."
=======
      "line": 20,
      "kind": "function"
>>>>>>> a89c47de
    },
    {
      "_type": "tag",
      "name": "get_master_control_details",
      "path": "./tooling/generate_docs.py",
      "language": "Python",
<<<<<<< HEAD
      "line": 21,
      "kind": "function",
      "docstring": "Extracts details about the master control script's state handlers."
=======
      "line": 47,
      "kind": "function"
>>>>>>> a89c47de
    },
    {
      "_type": "tag",
      "name": "generate_documentation",
      "path": "./tooling/generate_docs.py",
      "language": "Python",
<<<<<<< HEAD
      "line": 31,
      "kind": "function",
      "docstring": "Generates the final Markdown documentation."
=======
      "line": 54,
      "kind": "function"
>>>>>>> a89c47de
    },
    {
      "_type": "tag",
      "name": "has_ctags",
      "path": "./tooling/symbol_map_generator.py",
      "language": "Python",
<<<<<<< HEAD
      "line": 31,
      "kind": "function",
      "docstring": "Check if Universal Ctags is installed and available in the PATH."
=======
      "line": 59,
      "kind": "function"
>>>>>>> a89c47de
    },
    {
      "_type": "tag",
      "name": "generate_symbols_with_ctags",
      "path": "./tooling/symbol_map_generator.py",
      "language": "Python",
<<<<<<< HEAD
      "line": 40,
      "kind": "function",
      "docstring": "Generates a symbol map using Universal Ctags."
=======
      "line": 64,
      "kind": "function"
>>>>>>> a89c47de
    },
    {
      "_type": "tag",
      "name": "generate_symbols_with_ast",
      "path": "./tooling/symbol_map_generator.py",
      "language": "Python",
<<<<<<< HEAD
      "line": 82,
      "kind": "function",
      "docstring": "Fallback to generate a symbol map for Python files using the AST module."
=======
      "line": 77,
      "kind": "function"
>>>>>>> a89c47de
    },
    {
      "_type": "tag",
      "name": "main",
      "path": "./tooling/symbol_map_generator.py",
      "language": "Python",
<<<<<<< HEAD
      "line": 123,
      "kind": "function",
      "docstring": "Main function to generate and save the symbol map."
=======
      "line": 18,
      "kind": "function"
>>>>>>> a89c47de
    },
    {
      "_type": "tag",
      "name": "analyze_planning_efficiency",
      "path": "./tooling/self_improvement_cli.py",
      "language": "Python",
<<<<<<< HEAD
      "line": 32,
      "kind": "function",
      "docstring": "Analyzes the log file to find tasks with multiple plan revisions.\n\nArgs:\n    log_file (str): Path to the activity log file.\n\nReturns:\n    dict: A dictionary mapping task IDs to the number of plan updates."
=======
      "line": 27,
      "kind": "function"
>>>>>>> a89c47de
    },
    {
      "_type": "tag",
      "name": "analyze_protocol_violations",
      "path": "./tooling/self_improvement_cli.py",
      "language": "Python",
<<<<<<< HEAD
      "line": 73,
      "kind": "function",
      "docstring": "Scans the log file for critical protocol violations, such as the\nunauthorized use of `reset_all`.\n\nThis function checks for two conditions:\n1. A `SYSTEM_FAILURE` log explicitly blaming `reset_all`.\n2. A `TOOL_EXEC` log where the command contains \"reset_all\".\n\nArgs:\n    log_file (str): Path to the activity log file.\n\nReturns:\n    list: A list of unique task IDs where `reset_all` was used."
=======
      "line": 34,
      "kind": "function"
>>>>>>> a89c47de
    },
    {
      "_type": "tag",
      "name": "main",
      "path": "./tooling/self_improvement_cli.py",
      "language": "Python",
      "line": 123,
      "kind": "function",
      "docstring": "Main function to run the self-improvement analysis CLI."
    },
    {
      "_type": "tag",
      "name": "load_config",
      "path": "./tooling/builder.py",
      "language": "Python",
<<<<<<< HEAD
      "line": 11,
      "kind": "function",
      "docstring": "Loads the build configuration file."
=======
      "line": 159,
      "kind": "function"
>>>>>>> a89c47de
    },
    {
      "_type": "tag",
      "name": "execute_build",
      "path": "./tooling/builder.py",
      "language": "Python",
<<<<<<< HEAD
      "line": 18,
      "kind": "function",
      "docstring": "Executes the build process for a specific target defined in the config."
=======
      "line": 35,
      "kind": "function"
>>>>>>> a89c47de
    },
    {
      "_type": "tag",
      "name": "main",
      "path": "./tooling/builder.py",
      "language": "Python",
<<<<<<< HEAD
      "line": 79,
      "kind": "function",
      "docstring": "Main function to parse arguments and drive the build process."
=======
      "line": 50,
      "kind": "function"
>>>>>>> a89c47de
    },
    {
      "_type": "tag",
      "name": "get_module_docstring",
      "path": "./tooling/readme_generator.py",
      "language": "Python",
<<<<<<< HEAD
      "line": 33,
      "kind": "function",
      "docstring": "Parses a Python file and extracts the module-level docstring."
=======
      "line": 61,
      "kind": "function"
>>>>>>> a89c47de
    },
    {
      "_type": "tag",
      "name": "generate_core_protocols_section",
      "path": "./tooling/readme_generator.py",
      "language": "Python",
<<<<<<< HEAD
      "line": 47,
      "kind": "function",
      "docstring": "Parses a given AGENTS.md file to extract protocol definitions and generate a Markdown summary."
=======
      "line": 85,
      "kind": "function"
>>>>>>> a89c47de
    },
    {
      "_type": "tag",
      "name": "generate_key_components_section",
      "path": "./tooling/readme_generator.py",
      "language": "Python",
<<<<<<< HEAD
      "line": 85,
      "kind": "function",
      "docstring": "Generates the Markdown for the \"Key Components\" section by documenting\nany `.py` files found in a `tooling/` subdirectory of the module."
=======
      "line": 99,
      "kind": "function"
>>>>>>> a89c47de
    },
    {
      "_type": "tag",
      "name": "main",
      "path": "./tooling/readme_generator.py",
      "language": "Python",
<<<<<<< HEAD
      "line": 111,
      "kind": "function",
      "docstring": "Main function to generate the README.md content and write it to a file."
=======
      "line": 113,
      "kind": "function"
>>>>>>> a89c47de
    },
    {
      "_type": "tag",
      "name": "TestMasterControlRedesigned",
      "path": "./tooling/test_master_control.py",
      "language": "Python",
<<<<<<< HEAD
      "line": 23,
      "kind": "class",
      "docstring": "Validates the FSM workflow in a single-threaded, deterministic manner."
    },
    {
      "_type": "tag",
      "name": "setUp",
      "path": "./tooling/test_master_control.py",
      "language": "Python",
      "line": 28,
      "kind": "function",
      "docstring": null
    },
    {
      "_type": "tag",
      "name": "tearDown",
      "path": "./tooling/test_master_control.py",
      "language": "Python",
      "line": 70,
      "kind": "function",
      "docstring": null
    },
    {
      "_type": "tag",
      "name": "test_do_orientation",
      "path": "./tooling/test_master_control.py",
      "language": "Python",
      "line": 76,
      "kind": "function",
      "docstring": null
    },
    {
      "_type": "tag",
      "name": "test_do_planning",
      "path": "./tooling/test_master_control.py",
      "language": "Python",
      "line": 84,
      "kind": "function",
      "docstring": null
    },
    {
      "_type": "tag",
      "name": "test_do_execution",
      "path": "./tooling/test_master_control.py",
      "language": "Python",
      "line": 92,
      "kind": "function",
      "docstring": null
    },
    {
      "_type": "tag",
      "name": "test_do_finalizing",
      "path": "./tooling/test_master_control.py",
      "language": "Python",
      "line": 107,
      "kind": "function",
      "docstring": null
    },
    {
      "_type": "tag",
      "name": "PlanContext",
      "path": "./tooling/state.py",
      "language": "Python",
      "line": 26,
      "kind": "class",
      "docstring": "Represents the execution context of a single plan file within the plan stack.\n\nThis class holds the state of a specific plan being executed, including its\nfile path, its content (as a list of parsed Command objects), and a pointer\nto the current step being executed."
    },
    {
      "_type": "tag",
      "name": "AgentState",
      "path": "./tooling/state.py",
      "language": "Python",
      "line": 42,
      "kind": "class",
      "docstring": "Represents the complete, serializable state of the agent's workflow.\n\nThis dataclass acts as a central container for all information related to the\nagent's current task. It is designed to be passed between the different states\nof the `MasterControlGraph` FSM, ensuring that context is maintained\nthroughout the lifecycle of a task.\n\nAttributes:\n    task: A string describing the overall objective.\n    plan_path: The file path to the root plan for the current task.\n    plan_stack: A list of `PlanContext` objects, forming the execution\n        stack for the CFDC. The plan at the top of the stack is the one\n        currently being executed.\n    messages: A history of messages, typically for interaction with an LLM.\n    orientation_complete: A flag indicating if the initial orientation\n        phase has been successfully completed.\n    vm_capability_report: A string summarizing the results of the\n        environmental probe.\n    research_findings: A dictionary to store the results of research tasks.\n    draft_postmortem_path: The file path to the draft post-mortem report\n        generated during the AWAITING_ANALYSIS state.\n    final_report: A string containing a summary of the final, completed\n        post-mortem report.\n    error: An optional string that holds an error message if the FSM\n        enters an error state, providing a clear reason for the failure."
    },
    {
      "_type": "tag",
      "name": "to_json",
      "path": "./tooling/state.py",
      "language": "Python",
      "line": 91,
      "kind": "function",
      "docstring": null
    },
    {
      "_type": "tag",
      "name": "TestKnowledgeCompiler",
      "path": "./tooling/test_knowledge_compiler.py",
      "language": "Python",
      "line": 16,
      "kind": "class",
      "docstring": null
    },
    {
      "_type": "tag",
      "name": "TestKnowledgeCompilerAdvanced",
      "path": "./tooling/test_knowledge_compiler.py",
      "language": "Python",
      "line": 93,
      "kind": "class",
      "docstring": null
    },
    {
      "_type": "tag",
      "name": "setUp",
      "path": "./tooling/test_knowledge_compiler.py",
      "language": "Python",
      "line": 18,
      "kind": "function",
      "docstring": "Set up a temporary directory with mock files."
    },
    {
      "_type": "tag",
      "name": "tearDown",
      "path": "./tooling/test_knowledge_compiler.py",
      "language": "Python",
      "line": 52,
      "kind": "function",
      "docstring": "Clean up the temporary directory and restore original state."
    },
    {
      "_type": "tag",
      "name": "test_knowledge_compiler_end_to_end",
      "path": "./tooling/test_knowledge_compiler.py",
      "language": "Python",
      "line": 60,
      "kind": "function",
      "docstring": "Verify that the compiler correctly parses a post-mortem and\ngenerates a structured lessons.jsonl file with both machine-readable\nand placeholder commands."
    },
    {
      "_type": "tag",
      "name": "setUp",
      "path": "./tooling/test_knowledge_compiler.py",
      "language": "Python",
      "line": 95,
      "kind": "function",
      "docstring": "Set up a temporary directory for advanced parsing tests."
    },
    {
      "_type": "tag",
      "name": "tearDown",
      "path": "./tooling/test_knowledge_compiler.py",
      "language": "Python",
      "line": 128,
      "kind": "function",
      "docstring": "Clean up the temporary directory and restore original state."
    },
    {
      "_type": "tag",
      "name": "test_advanced_parsing_and_deprecate_command",
      "path": "./tooling/test_knowledge_compiler.py",
      "language": "Python",
      "line": 136,
      "kind": "function",
      "docstring": "Verify the compiler can handle different section headers and parse\nthe 'deprecate-tool' command."
=======
      "line": 16,
      "kind": "function"
>>>>>>> a89c47de
    }
  ]
}<|MERGE_RESOLUTION|>--- conflicted
+++ resolved
@@ -14,105 +14,69 @@
       "name": "Logger",
       "path": "./utils/logger.py",
       "language": "Python",
-<<<<<<< HEAD
       "line": 35,
       "kind": "class",
       "docstring": "A class to handle structured logging to a JSONL file, validated against a schema."
-=======
-      "line": 9,
-      "kind": "function"
->>>>>>> a89c47de
     },
     {
       "_type": "tag",
       "name": "__init__",
       "path": "./utils/logger.py",
       "language": "Python",
-<<<<<<< HEAD
       "line": 40,
       "kind": "function",
       "docstring": "Initializes the Logger, loading the schema and setting up the session.\n\nArgs:\n    schema_path (str): The path to the Markdown file containing the logging schema.\n    log_path (str): The path to the log file to be written."
-=======
-      "line": 7,
-      "kind": "class"
->>>>>>> a89c47de
     },
     {
       "_type": "tag",
       "name": "_load_schema",
       "path": "./utils/logger.py",
       "language": "Python",
-<<<<<<< HEAD
       "line": 56,
       "kind": "function",
       "docstring": "Loads the JSON schema from the specified Markdown file.\n\nIt assumes the schema is in a JSON code block.\n\nArgs:\n    schema_path (str): The path to the Markdown file containing the schema.\n\nReturns:\n    dict: The loaded JSON schema."
-=======
-      "line": 9,
-      "kind": "function"
->>>>>>> a89c47de
     },
     {
       "_type": "tag",
       "name": "log",
       "path": "./utils/logger.py",
       "language": "Python",
-<<<<<<< HEAD
       "line": 82,
       "kind": "function",
       "docstring": "Constructs, validates, and writes a log entry.\n\nArgs:\n    phase (str): The current protocol phase (e.g., \"Phase 7\").\n    task_id (str): The ID of the current task.\n    plan_step (int): The current plan step number.\n    action_type (str): The type of action (e.g., \"TOOL_EXEC\").\n    action_details (dict): Details specific to the action.\n    outcome_status (str): The outcome of the action (\"SUCCESS\", \"FAILURE\").\n    outcome_message (str, optional): A message describing the outcome. Defaults to \"\".\n    error_details (dict, optional): Structured error info if the outcome is a failure. Defaults to None.\n    evidence (str, optional): Citation for the action. Defaults to \"\".\n\nRaises:\n    ValidationError: If the generated log entry does not conform to the schema."
-=======
-      "line": 15,
-      "kind": "function"
->>>>>>> a89c47de
     },
     {
       "_type": "tag",
       "name": "TestLogger",
       "path": "./utils/test_logger.py",
       "language": "Python",
-<<<<<<< HEAD
       "line": 27,
       "kind": "class",
       "docstring": null
-=======
-      "line": 22,
-      "kind": "function"
->>>>>>> a89c47de
     },
     {
       "_type": "tag",
       "name": "setUp",
       "path": "./utils/test_logger.py",
       "language": "Python",
-<<<<<<< HEAD
       "line": 29,
       "kind": "function",
       "docstring": "Set up a temporary environment for each test."
-=======
-      "line": 42,
-      "kind": "function"
->>>>>>> a89c47de
     },
     {
       "_type": "tag",
       "name": "tearDown",
       "path": "./utils/test_logger.py",
       "language": "Python",
-<<<<<<< HEAD
       "line": 91,
       "kind": "function",
       "docstring": "Clean up the temporary environment after each test."
-=======
-      "line": 9,
-      "kind": "function"
->>>>>>> a89c47de
     },
     {
       "_type": "tag",
       "name": "test_log_success_with_correct_schema",
       "path": "./utils/test_logger.py",
       "language": "Python",
-<<<<<<< HEAD
       "line": 96,
       "kind": "function",
       "docstring": "Test that a valid log entry is written successfully with the correct schema."
@@ -125,10 +89,6 @@
       "line": 113,
       "kind": "function",
       "docstring": "Test that logging fails when data violates the v1.1 schema."
-=======
-      "line": 4,
-      "kind": "function"
->>>>>>> a89c47de
     },
     {
       "_type": "tag",
@@ -172,146 +132,89 @@
       "path": "./archive/main/main-tooling-protocol-validator.py",
       "language": "Python",
       "line": 5,
-<<<<<<< HEAD
       "kind": "function",
       "docstring": "Validates the presence and correct naming of the AGENTS.md file in the root directory.\n\nThis script enforces the following rules:\n1. A single file named exactly `AGENTS.md` must exist in the repository root.\n2. If a file with a similar but incorrect name (case-insensitive) is found\n   (e.g., `Agent.md`), it's an error.\n3. If no file matching `AGENTS.md` (case-insensitively) is found, it's an error.\n4. If multiple files matching `AGENTS.md` (case-insensitively) are found,\n   it's an error.\n\nExits with status 0 on success, 1 on failure."
-=======
-      "kind": "function"
+    },
+    {
+      "_type": "tag",
+      "name": "build_protocol",
+      "path": "./archive/feat/feat-protocol-build-system-tooling-build-protocol.py",
+      "language": "Python",
+      "line": 3,
+      "kind": "function",
+      "docstring": "Reads all markdown files from the specified source directory,\nconcatenates them in alphabetical order, and writes the\nresult to the specified output file."
+    },
+    {
+      "_type": "tag",
+      "name": "plan_deep_research",
+      "path": "./archive/feat/feat-protocol-build-system-tooling-research-planner.py",
+      "language": "Python",
+      "line": 8,
+      "kind": "function",
+      "docstring": "Generates a structured markdown template for a deep research plan.\n\nThis function reads the relevant protocol document (either local or external)\nto provide context and then generates a pre-formatted markdown plan. This\nplan provides a consistent workflow for conducting deep research.\n\nArgs:\n    topic: The research topic to be investigated.\n    repository: The repository context for the research ('local' or 'external').\n\nReturns:\n    A string containing the markdown-formatted research plan."
+    },
+    {
+      "_type": "tag",
+      "name": "TestBuildProtocol",
+      "path": "./archive/feat/feat-protocol-build-system-tests-test-build-protocol.py",
+      "language": "Python",
+      "line": 6,
+      "kind": "class",
+      "docstring": null
+    },
+    {
+      "_type": "tag",
+      "name": "setUp",
+      "path": "./archive/feat/feat-protocol-build-system-tests-test-build-protocol.py",
+      "language": "Python",
+      "line": 8,
+      "kind": "function",
+      "docstring": "Set up a temporary test environment."
+    },
+    {
+      "_type": "tag",
+      "name": "tearDown",
+      "path": "./archive/feat/feat-protocol-build-system-tests-test-build-protocol.py",
+      "language": "Python",
+      "line": 14,
+      "kind": "function",
+      "docstring": "Clean up the test environment."
+    },
+    {
+      "_type": "tag",
+      "name": "test_build_protocol_concatenates_in_order",
+      "path": "./archive/feat/feat-protocol-build-system-tests-test-build-protocol.py",
+      "language": "Python",
+      "line": 21,
+      "kind": "function",
+      "docstring": "Tests that the script correctly concatenates sorted markdown files."
+    },
+    {
+      "_type": "tag",
+      "name": "test_no_markdown_files",
+      "path": "./archive/feat/feat-protocol-build-system-tests-test-build-protocol.py",
+      "language": "Python",
+      "line": 41,
+      "kind": "function",
+      "docstring": "Tests that the script handles cases with no markdown files gracefully."
     },
     {
       "_type": "tag",
       "name": "plan_deep_research",
       "path": "./archive/fix/fix-correct-agent-md-references-tooling-research-planner.py",
       "language": "Python",
-      "line": 9,
-      "kind": "function"
->>>>>>> a89c47de
-    },
-    {
-      "_type": "tag",
-      "name": "build_protocol",
-      "path": "./archive/feat/feat-protocol-build-system-tooling-build-protocol.py",
-      "language": "Python",
-<<<<<<< HEAD
-      "line": 3,
-      "kind": "function",
-      "docstring": "Reads all markdown files from the specified source directory,\nconcatenates them in alphabetical order, and writes the\nresult to the specified output file."
-=======
-      "line": 36,
-      "kind": "class"
->>>>>>> a89c47de
-    },
-    {
-      "_type": "tag",
-      "name": "plan_deep_research",
-      "path": "./archive/feat/feat-protocol-build-system-tooling-research-planner.py",
-      "language": "Python",
-<<<<<<< HEAD
       "line": 8,
       "kind": "function",
       "docstring": "Generates a structured markdown template for a deep research plan.\n\nThis function reads the relevant protocol document (either local or external)\nto provide context and then generates a pre-formatted markdown plan. This\nplan provides a consistent workflow for conducting deep research.\n\nArgs:\n    topic: The research topic to be investigated.\n    repository: The repository context for the research ('local' or 'external').\n\nReturns:\n    A string containing the markdown-formatted research plan."
-=======
-      "line": 41,
-      "kind": "function"
->>>>>>> a89c47de
-    },
-    {
-      "_type": "tag",
-      "name": "TestBuildProtocol",
-      "path": "./archive/feat/feat-protocol-build-system-tests-test-build-protocol.py",
-      "language": "Python",
-<<<<<<< HEAD
-      "line": 6,
-      "kind": "class",
-      "docstring": null
-=======
-      "line": 57,
-      "kind": "function"
->>>>>>> a89c47de
-    },
-    {
-      "_type": "tag",
-      "name": "setUp",
-      "path": "./archive/feat/feat-protocol-build-system-tests-test-build-protocol.py",
-      "language": "Python",
-<<<<<<< HEAD
-      "line": 8,
-      "kind": "function",
-      "docstring": "Set up a temporary test environment."
-=======
-      "line": 83,
-      "kind": "function"
->>>>>>> a89c47de
-    },
-    {
-      "_type": "tag",
-      "name": "tearDown",
-      "path": "./archive/feat/feat-protocol-build-system-tests-test-build-protocol.py",
-      "language": "Python",
-<<<<<<< HEAD
-      "line": 14,
-      "kind": "function",
-      "docstring": "Clean up the test environment."
-=======
-      "line": 28,
-      "kind": "class"
->>>>>>> a89c47de
-    },
-    {
-      "_type": "tag",
-      "name": "test_build_protocol_concatenates_in_order",
-      "path": "./archive/feat/feat-protocol-build-system-tests-test-build-protocol.py",
-      "language": "Python",
-<<<<<<< HEAD
-      "line": 21,
-      "kind": "function",
-      "docstring": "Tests that the script correctly concatenates sorted markdown files."
-=======
-      "line": 30,
-      "kind": "function"
->>>>>>> a89c47de
-    },
-    {
-      "_type": "tag",
-      "name": "test_no_markdown_files",
-      "path": "./archive/feat/feat-protocol-build-system-tests-test-build-protocol.py",
-      "language": "Python",
-<<<<<<< HEAD
-      "line": 41,
-      "kind": "function",
-      "docstring": "Tests that the script handles cases with no markdown files gracefully."
-=======
-      "line": 92,
-      "kind": "function"
->>>>>>> a89c47de
-    },
-    {
-      "_type": "tag",
-      "name": "plan_deep_research",
-      "path": "./archive/fix/fix-correct-agent-md-references-tooling-research-planner.py",
-      "language": "Python",
-<<<<<<< HEAD
-      "line": 8,
-      "kind": "function",
-      "docstring": "Generates a structured markdown template for a deep research plan.\n\nThis function reads the relevant protocol document (either local or external)\nto provide context and then generates a pre-formatted markdown plan. This\nplan provides a consistent workflow for conducting deep research.\n\nArgs:\n    topic: The research topic to be investigated.\n    repository: The repository context for the research ('local' or 'external').\n\nReturns:\n    A string containing the markdown-formatted research plan."
-=======
-      "line": 97,
-      "kind": "function"
->>>>>>> a89c47de
     },
     {
       "_type": "tag",
       "name": "convert_all_latex_files",
       "path": "./calculus_converter/convert_all.py",
       "language": "Python",
-<<<<<<< HEAD
       "line": 5,
       "kind": "function",
       "docstring": "Finds all .tex files in the root directory, converts them to HTML,\nand generates an index file for the converted documents."
-=======
-      "line": 114,
-      "kind": "function"
->>>>>>> a89c47de
     },
     {
       "_type": "tag",
@@ -327,3146 +230,2039 @@
       "name": "cleanup_latex",
       "path": "./calculus_converter/parser.py",
       "language": "Python",
-<<<<<<< HEAD
       "line": 44,
       "kind": "function",
       "docstring": "Strips the LaTeX preamble and other noisy commands."
-=======
-      "line": 109,
-      "kind": "function"
->>>>>>> a89c47de
     },
     {
       "_type": "tag",
       "name": "parse_latex_to_document",
       "path": "./calculus_converter/parser.py",
       "language": "Python",
-<<<<<<< HEAD
       "line": 53,
       "kind": "function",
       "docstring": "Parses a LaTeX string and returns a Document object with semantic structure."
-=======
-      "line": 10,
-      "kind": "class"
->>>>>>> a89c47de
     },
     {
       "_type": "tag",
       "name": "Sequent",
       "path": "./calculus_converter/calculus.py",
       "language": "Python",
-<<<<<<< HEAD
       "line": 3,
       "kind": "class",
       "docstring": "Represents a logical sequent of the form 'antecedent \u22a2 succedent'."
-=======
-      "line": 12,
-      "kind": "function"
->>>>>>> a89c47de
     },
     {
       "_type": "tag",
       "name": "ProofTree",
       "path": "./calculus_converter/calculus.py",
       "language": "Python",
-<<<<<<< HEAD
       "line": 14,
       "kind": "class",
       "docstring": "Represents a potentially nested proof tree."
-=======
-      "line": 29,
-      "kind": "function"
->>>>>>> a89c47de
     },
     {
       "_type": "tag",
       "name": "Document",
       "path": "./calculus_converter/calculus.py",
       "language": "Python",
-<<<<<<< HEAD
       "line": 24,
       "kind": "class",
       "docstring": "Represents the entire content of a parsed LaTeX file."
-=======
-      "line": 33,
-      "kind": "function"
->>>>>>> a89c47de
     },
     {
       "_type": "tag",
       "name": "__init__",
       "path": "./calculus_converter/calculus.py",
       "language": "Python",
-<<<<<<< HEAD
       "line": 5,
       "kind": "function",
       "docstring": null
-=======
-      "line": 40,
-      "kind": "function"
->>>>>>> a89c47de
     },
     {
       "_type": "tag",
       "name": "__repr__",
       "path": "./calculus_converter/calculus.py",
       "language": "Python",
-<<<<<<< HEAD
       "line": 11,
       "kind": "function",
       "docstring": null
-=======
-      "line": 46,
-      "kind": "function"
->>>>>>> a89c47de
     },
     {
       "_type": "tag",
       "name": "__init__",
       "path": "./calculus_converter/calculus.py",
       "language": "Python",
-<<<<<<< HEAD
       "line": 16,
       "kind": "function",
       "docstring": null
-=======
-      "line": 54,
-      "kind": "function"
->>>>>>> a89c47de
     },
     {
       "_type": "tag",
       "name": "__repr__",
       "path": "./calculus_converter/calculus.py",
       "language": "Python",
-<<<<<<< HEAD
       "line": 21,
       "kind": "function",
       "docstring": null
-=======
-      "line": 77,
-      "kind": "function"
->>>>>>> a89c47de
     },
     {
       "_type": "tag",
       "name": "__init__",
       "path": "./calculus_converter/calculus.py",
       "language": "Python",
-<<<<<<< HEAD
       "line": 26,
       "kind": "function",
       "docstring": null
-=======
-      "line": 87,
-      "kind": "function"
->>>>>>> a89c47de
     },
     {
       "_type": "tag",
       "name": "add_element",
       "path": "./calculus_converter/calculus.py",
       "language": "Python",
-<<<<<<< HEAD
       "line": 31,
       "kind": "function",
       "docstring": null
-=======
-      "line": 108,
-      "kind": "function"
->>>>>>> a89c47de
     },
     {
       "_type": "tag",
       "name": "add_proof_tree",
       "path": "./calculus_converter/calculus.py",
       "language": "Python",
-<<<<<<< HEAD
       "line": 34,
       "kind": "function",
       "docstring": null
-=======
-      "line": 5,
-      "kind": "class"
->>>>>>> a89c47de
     },
     {
       "_type": "tag",
       "name": "_build_tree_recursively",
       "path": "./calculus_converter/calculus.py",
       "language": "Python",
-<<<<<<< HEAD
       "line": 38,
       "kind": "function",
       "docstring": null
-=======
-      "line": 10,
-      "kind": "function"
->>>>>>> a89c47de
     },
     {
       "_type": "tag",
       "name": "to_json",
       "path": "./calculus_converter/calculus.py",
       "language": "Python",
-<<<<<<< HEAD
       "line": 52,
       "kind": "function",
       "docstring": "Serializes the document to a JSON-friendly format for inspection."
-=======
-      "line": 18,
-      "kind": "function"
->>>>>>> a89c47de
     },
     {
       "_type": "tag",
       "name": "_prooftree_to_dict",
       "path": "./calculus_converter/calculus.py",
       "language": "Python",
-<<<<<<< HEAD
       "line": 66,
       "kind": "function",
       "docstring": null
-=======
-      "line": 27,
-      "kind": "function"
->>>>>>> a89c47de
     },
     {
       "_type": "tag",
       "name": "generate_html",
       "path": "./calculus_converter/generator.py",
       "language": "Python",
-<<<<<<< HEAD
       "line": 5,
       "kind": "function",
       "docstring": "Generates an HTML file from a LaTeX file."
-=======
-      "line": 71,
-      "kind": "function"
->>>>>>> a89c47de
     },
     {
       "_type": "tag",
       "name": "plan_deep_research",
       "path": "./tooling/research_planner.py",
       "language": "Python",
-<<<<<<< HEAD
       "line": 5,
       "kind": "function",
       "docstring": "Generates a plan for deep research.\nFor this stress test, it returns a dummy plan."
-=======
-      "line": 103,
-      "kind": "function"
->>>>>>> a89c47de
     },
     {
       "_type": "tag",
       "name": "TestProtocolAuditor",
       "path": "./tooling/test_protocol_auditor.py",
       "language": "Python",
-<<<<<<< HEAD
       "line": 12,
       "kind": "class",
       "docstring": "Test suite for the protocol_auditor.py script."
-=======
-      "line": 9,
-      "kind": "class"
->>>>>>> a89c47de
     },
     {
       "_type": "tag",
       "name": "setUp",
       "path": "./tooling/test_protocol_auditor.py",
       "language": "Python",
-<<<<<<< HEAD
       "line": 15,
       "kind": "function",
       "docstring": "Set up mock files for testing."
-=======
+    },
+    {
+      "_type": "tag",
+      "name": "tearDown",
+      "path": "./tooling/test_protocol_auditor.py",
+      "language": "Python",
+      "line": 55,
+      "kind": "function",
+      "docstring": "Clean up any created files."
+    },
+    {
+      "_type": "tag",
+      "name": "test_get_protocol_tools_from_agents_md",
+      "path": "./tooling/test_protocol_auditor.py",
+      "language": "Python",
+      "line": 60,
+      "kind": "function",
+      "docstring": "Verify that `get_protocol_tools_from_agents_md` correctly parses all\nJSON blocks from a mock AGENTS.md file."
+    },
+    {
+      "_type": "tag",
+      "name": "test_get_used_tools_from_log",
+      "path": "./tooling/test_protocol_auditor.py",
+      "language": "Python",
+      "line": 71,
+      "kind": "function",
+      "docstring": "Verify that `get_used_tools_from_log` correctly extracts tool names\nfrom a mock activity log file using the modern `tool_name` schema."
+    },
+    {
+      "_type": "tag",
+      "name": "test_end_to_end_report_generation",
+      "path": "./tooling/test_protocol_auditor.py",
+      "language": "Python",
+      "line": 84,
+      "kind": "function",
+      "docstring": "Run the main function end-to-end and verify the content\nof the generated Markdown report, mocking a hierarchical file system."
+    },
+    {
+      "_type": "tag",
+      "name": "test_end_to_end_report_generation",
+      "path": "./tooling/test_protocol_auditor.py",
+      "language": "Python",
+      "line": 101,
+      "kind": "function",
+      "docstring": "Run the main function end-to-end by mocking the data gathering functions\nand verifying the content of the generated Markdown report."
+    },
+    {
+      "_type": "tag",
+      "name": "test_find_all_agents_md_files_with_special_dirs",
+      "path": "./tooling/test_protocol_auditor.py",
+      "language": "Python",
+      "line": 138,
+      "kind": "function",
+      "docstring": "Verify that `find_all_agents_md_files` correctly ignores directories\nlisted in the SPECIAL_DIRS configuration."
+    },
+    {
+      "_type": "tag",
+      "name": "find_protocol_file",
+      "path": "./tooling/protocol_updater.py",
+      "language": "Python",
+      "line": 19,
+      "kind": "function",
+      "docstring": "Finds the protocol file path corresponding to a given protocol_id."
+    },
+    {
+      "_type": "tag",
+      "name": "add_tool_to_protocol",
+      "path": "./tooling/protocol_updater.py",
+      "language": "Python",
+      "line": 31,
+      "kind": "function",
+      "docstring": "Adds a tool to the 'associated_tools' list of a specified protocol."
+    },
+    {
+      "_type": "tag",
+      "name": "update_rule_in_protocol",
+      "path": "./tooling/protocol_updater.py",
+      "language": "Python",
+      "line": 63,
+      "kind": "function",
+      "docstring": "Updates the description of a specific rule within a protocol."
+    },
+    {
+      "_type": "tag",
+      "name": "main",
+      "path": "./tooling/protocol_updater.py",
+      "language": "Python",
+      "line": 101,
+      "kind": "function",
+      "docstring": "Main function to parse arguments and call the appropriate handler."
+    },
+    {
+      "_type": "tag",
+      "name": "load_schema",
+      "path": "./tooling/protocol_compiler.py",
+      "language": "Python",
+      "line": 56,
+      "kind": "function",
+      "docstring": "Loads the protocol JSON schema."
+    },
+    {
+      "_type": "tag",
+      "name": "compile_protocols",
+      "path": "./tooling/protocol_compiler.py",
+      "language": "Python",
+      "line": 68,
+      "kind": "function",
+      "docstring": "Reads all .protocol.json and corresponding .protocol.md files from the\nsource directory, validates them, and compiles them into a target markdown file.\nOptionally, it can also generate a machine-readable knowledge graph."
+    },
+    {
+      "_type": "tag",
+      "name": "main_cli",
+      "path": "./tooling/protocol_compiler.py",
+      "language": "Python",
+      "line": 198,
+      "kind": "function",
+      "docstring": "Main function to run the compiler from the command line."
+    },
+    {
+      "_type": "tag",
+      "name": "TestSelfCorrectionOrchestrator",
+      "path": "./tooling/test_self_correction_orchestrator.py",
+      "language": "Python",
+      "line": 17,
+      "kind": "class",
+      "docstring": null
+    },
+    {
+      "_type": "tag",
+      "name": "setUp",
+      "path": "./tooling/test_self_correction_orchestrator.py",
+      "language": "Python",
+      "line": 19,
+      "kind": "function",
+      "docstring": "Set up a temporary directory with mock files."
+    },
+    {
+      "_type": "tag",
+      "name": "tearDown",
+      "path": "./tooling/test_self_correction_orchestrator.py",
+      "language": "Python",
+      "line": 63,
+      "kind": "function",
+      "docstring": "Clean up and restore original constants."
+    },
+    {
+      "_type": "tag",
+      "name": "test_process_lessons_end_to_end",
+      "path": "./tooling/test_self_correction_orchestrator.py",
+      "language": "Python",
+      "line": 69,
+      "kind": "function",
+      "docstring": "Verify the entire workflow: loading, processing, saving,\nand checking the side-effects (protocol file updated)."
+    },
+    {
+      "_type": "tag",
+      "name": "test_process_lessons_handles_malformed_lesson_gracefully",
+      "path": "./tooling/test_self_correction_orchestrator.py",
+      "language": "Python",
+      "line": 97,
+      "kind": "function",
+      "docstring": "Verify that the orchestrator can skip a malformed lesson without crashing.\nA malformed lesson, in this context, is one that is pending but is\nmissing the required 'command' key in its action payload."
+    },
+    {
+      "_type": "tag",
+      "name": "TestPlanningEfficiencyAnalysis",
+      "path": "./tooling/test_self_improvement_cli.py",
+      "language": "Python",
+      "line": 13,
+      "kind": "class",
+      "docstring": "Tests for the analyze_planning_efficiency function."
+    },
+    {
+      "_type": "tag",
+      "name": "TestProtocolViolationAnalysis",
+      "path": "./tooling/test_self_improvement_cli.py",
+      "language": "Python",
+      "line": 61,
+      "kind": "class",
+      "docstring": "Tests for the analyze_protocol_violations function."
+    },
+    {
+      "_type": "tag",
+      "name": "setUp",
+      "path": "./tooling/test_self_improvement_cli.py",
+      "language": "Python",
+      "line": 16,
+      "kind": "function",
+      "docstring": "Set up a temporary log file for testing planning efficiency."
+    },
+    {
+      "_type": "tag",
+      "name": "tearDown",
+      "path": "./tooling/test_self_improvement_cli.py",
+      "language": "Python",
+      "line": 48,
+      "kind": "function",
+      "docstring": "Clean up the temporary log file."
+    },
+    {
+      "_type": "tag",
+      "name": "test_analyze_planning_efficiency",
+      "path": "./tooling/test_self_improvement_cli.py",
+      "language": "Python",
+      "line": 53,
+      "kind": "function",
+      "docstring": "Test that the analysis correctly identifies tasks with multiple plan updates."
+    },
+    {
+      "_type": "tag",
+      "name": "setUp",
+      "path": "./tooling/test_self_improvement_cli.py",
+      "language": "Python",
+      "line": 64,
+      "kind": "function",
+      "docstring": "Set up a temporary log file for testing protocol violations."
+    },
+    {
+      "_type": "tag",
+      "name": "tearDown",
+      "path": "./tooling/test_self_improvement_cli.py",
+      "language": "Python",
+      "line": 98,
+      "kind": "function",
+      "docstring": "Clean up the temporary log file."
+    },
+    {
+      "_type": "tag",
+      "name": "test_analyze_protocol_violations",
+      "path": "./tooling/test_self_improvement_cli.py",
+      "language": "Python",
+      "line": 103,
+      "kind": "function",
+      "docstring": "Test that `reset_all` is detected in both SYSTEM_FAILURE and TOOL_EXEC logs."
+    },
+    {
+      "_type": "tag",
+      "name": "execute_research_protocol",
+      "path": "./tooling/research.py",
+      "language": "Python",
+      "line": 6,
+      "kind": "function",
+      "docstring": "Executes a research plan.\nFor this stress test, it returns a dummy report."
+    },
+    {
+      "_type": "tag",
+      "name": "find_symbol_definition",
+      "path": "./tooling/refactor.py",
+      "language": "Python",
+      "line": 7,
+      "kind": "function",
+      "docstring": "Finds the definition of a symbol in a Python file."
+    },
+    {
+      "_type": "tag",
+      "name": "find_references",
+      "path": "./tooling/refactor.py",
+      "language": "Python",
+      "line": 17,
+      "kind": "function",
+      "docstring": "Finds all files in a directory that reference a given symbol."
+    },
+    {
+      "_type": "tag",
+      "name": "main",
+      "path": "./tooling/refactor.py",
+      "language": "Python",
+      "line": 34,
+      "kind": "function",
+      "docstring": null
+    },
+    {
+      "_type": "tag",
+      "name": "probe_filesystem",
+      "path": "./tooling/environmental_probe.py",
+      "language": "Python",
+      "line": 28,
+      "kind": "function",
+      "docstring": "Tests file system write/read/delete capabilities and measures latency."
+    },
+    {
+      "_type": "tag",
+      "name": "probe_network",
+      "path": "./tooling/environmental_probe.py",
+      "language": "Python",
+      "line": 64,
+      "kind": "function",
+      "docstring": "Tests network connectivity and measures latency to a reliable external endpoint."
+    },
+    {
+      "_type": "tag",
+      "name": "probe_environment_variables",
+      "path": "./tooling/environmental_probe.py",
+      "language": "Python",
+      "line": 99,
+      "kind": "function",
+      "docstring": "Checks for the presence of a common environment variable."
+    },
+    {
+      "_type": "tag",
+      "name": "main",
+      "path": "./tooling/environmental_probe.py",
+      "language": "Python",
+      "line": 110,
+      "kind": "function",
+      "docstring": "Runs all environmental probes and prints a summary report."
+    },
+    {
+      "_type": "tag",
+      "name": "_load_plan_registry",
+      "path": "./tooling/master_control.py",
+      "language": "Python",
+      "line": 36,
+      "kind": "function",
+      "docstring": "Loads the plan registry, returning an empty dict if it doesn't exist or is invalid."
+    },
+    {
+      "_type": "tag",
+      "name": "MasterControlGraph",
+      "path": "./tooling/master_control.py",
+      "language": "Python",
+      "line": 46,
+      "kind": "class",
+      "docstring": "A Finite State Machine (FSM) that enforces the agent's protocol.\nThis graph reads a state definition and orchestrates the agent's workflow,\nensuring that all protocol steps are followed in the correct order."
+    },
+    {
+      "_type": "tag",
+      "name": "__init__",
+      "path": "./tooling/master_control.py",
+      "language": "Python",
+      "line": 53,
+      "kind": "function",
+      "docstring": null
+    },
+    {
+      "_type": "tag",
+      "name": "get_trigger",
+      "path": "./tooling/master_control.py",
+      "language": "Python",
+      "line": 58,
+      "kind": "function",
+      "docstring": "Finds a trigger in the FSM definition for a transition from a source\nto a destination state. This is a helper to avoid hardcoding trigger\nstrings in the state handlers."
+    },
+    {
+      "_type": "tag",
+      "name": "do_orientation",
+      "path": "./tooling/master_control.py",
+      "language": "Python",
+      "line": 74,
+      "kind": "function",
+      "docstring": "Executes orientation, including analyzing the last post-mortem."
+    },
+    {
+      "_type": "tag",
+      "name": "do_planning",
+      "path": "./tooling/master_control.py",
+      "language": "Python",
+      "line": 100,
+      "kind": "function",
+      "docstring": "Validates a given plan, parses it, and initializes the plan stack."
+    },
+    {
+      "_type": "tag",
+      "name": "_validate_plan_with_cli",
+      "path": "./tooling/master_control.py",
+      "language": "Python",
+      "line": 121,
+      "kind": "function",
+      "docstring": "Validates a plan in-memory against the FSM without calling an external script."
+    },
+    {
+      "_type": "tag",
+      "name": "do_researching",
+      "path": "./tooling/master_control.py",
+      "language": "Python",
+      "line": 167,
+      "kind": "function",
+      "docstring": "Launches the background research process."
+    },
+    {
+      "_type": "tag",
+      "name": "do_awaiting_result",
+      "path": "./tooling/master_control.py",
+      "language": "Python",
+      "line": 187,
+      "kind": "function",
+      "docstring": "Checks for the result of the background research process."
+    },
+    {
+      "_type": "tag",
+      "name": "get_current_step",
+      "path": "./tooling/master_control.py",
+      "language": "Python",
+      "line": 218,
+      "kind": "function",
+      "docstring": "Returns the current command to be executed by the agent, or None if execution is complete."
+    },
+    {
+      "_type": "tag",
+      "name": "do_execution",
+      "path": "./tooling/master_control.py",
+      "language": "Python",
+      "line": 229,
+      "kind": "function",
+      "docstring": "Processes the result of a step and advances the execution state."
+    },
+    {
+      "_type": "tag",
+      "name": "do_finalizing",
+      "path": "./tooling/master_control.py",
+      "language": "Python",
+      "line": 260,
+      "kind": "function",
+      "docstring": "Handles the finalization of the task with agent-provided analysis."
+    },
+    {
+      "_type": "tag",
+      "name": "find_package_json_files",
+      "path": "./tooling/dependency_graph_generator.py",
+      "language": "Python",
+      "line": 28,
+      "kind": "function",
+      "docstring": "Finds all package.json files in the repository, excluding node_modules."
+    },
+    {
+      "_type": "tag",
+      "name": "find_requirements_txt_files",
+      "path": "./tooling/dependency_graph_generator.py",
+      "language": "Python",
+      "line": 34,
+      "kind": "function",
+      "docstring": "Finds all requirements.txt files in the repository."
+    },
+    {
+      "_type": "tag",
+      "name": "parse_package_json",
+      "path": "./tooling/dependency_graph_generator.py",
+      "language": "Python",
+      "line": 42,
+      "kind": "function",
+      "docstring": "Parses a single package.json file to extract its name and dependencies."
+    },
+    {
+      "_type": "tag",
+      "name": "parse_requirements_txt",
+      "path": "./tooling/dependency_graph_generator.py",
+      "language": "Python",
+      "line": 65,
+      "kind": "function",
+      "docstring": "Parses a requirements.txt file to extract its dependencies."
+    },
+    {
+      "_type": "tag",
+      "name": "generate_dependency_graph",
+      "path": "./tooling/dependency_graph_generator.py",
+      "language": "Python",
+      "line": 103,
+      "kind": "function",
+      "docstring": "Generates a dependency graph for all supported dependency files found."
+    },
+    {
+      "_type": "tag",
+      "name": "main",
+      "path": "./tooling/dependency_graph_generator.py",
+      "language": "Python",
+      "line": 155,
+      "kind": "function",
+      "docstring": "Main function to generate and save the dependency graph."
+    },
+    {
+      "_type": "tag",
+      "name": "generate_html_page",
+      "path": "./tooling/pages_generator.py",
+      "language": "Python",
+      "line": 107,
+      "kind": "function",
+      "docstring": "Reads the source Markdown files, converts them to HTML, and builds the\nfinal index.html page."
+    },
+    {
+      "_type": "tag",
+      "name": "Command",
+      "path": "./tooling/plan_parser.py",
+      "language": "Python",
+      "line": 14,
+      "kind": "class",
+      "docstring": "Represents a single, parsed command from a plan.\nThis structure correctly handles multi-line arguments for tools."
+    },
+    {
+      "_type": "tag",
+      "name": "parse_plan",
+      "path": "./tooling/plan_parser.py",
+      "language": "Python",
+      "line": 24,
+      "kind": "function",
+      "docstring": "Parses the raw text of a plan into a list of Command objects.\nThis parser correctly handles multi-line arguments, comments, and the '---' separator."
+    },
+    {
+      "_type": "tag",
+      "name": "get_defined_symbols",
+      "path": "./tooling/context_awareness_scanner.py",
+      "language": "Python",
+      "line": 8,
+      "kind": "function",
+      "docstring": "Parses a Python file to find all defined functions and classes."
+    },
+    {
+      "_type": "tag",
+      "name": "get_imported_symbols",
+      "path": "./tooling/context_awareness_scanner.py",
+      "language": "Python",
+      "line": 22,
+      "kind": "function",
+      "docstring": "Parses a Python file to find all imported modules and symbols."
+    },
+    {
+      "_type": "tag",
+      "name": "find_references",
+      "path": "./tooling/context_awareness_scanner.py",
+      "language": "Python",
+      "line": 40,
+      "kind": "function",
+      "docstring": "Finds all files in a directory that reference a given symbol."
+    },
+    {
+      "_type": "tag",
+      "name": "main",
+      "path": "./tooling/context_awareness_scanner.py",
+      "language": "Python",
+      "line": 58,
+      "kind": "function",
+      "docstring": null
+    },
+    {
+      "_type": "tag",
+      "name": "perform_research",
+      "path": "./tooling/background_researcher.py",
+      "language": "Python",
+      "line": 10,
+      "kind": "function",
+      "docstring": "Simulates a research task and writes the result to a file."
+    },
+    {
+      "_type": "tag",
+      "name": "TestKnowledgeIntegrator",
+      "path": "./tooling/test_knowledge_integrator.py",
+      "language": "Python",
+      "line": 9,
+      "kind": "class",
+      "docstring": null
+    },
+    {
+      "_type": "tag",
+      "name": "setUp",
+      "path": "./tooling/test_knowledge_integrator.py",
+      "language": "Python",
+      "line": 11,
+      "kind": "function",
+      "docstring": "Set up a temporary directory and files for testing."
+    },
+    {
+      "_type": "tag",
+      "name": "tearDown",
+      "path": "./tooling/test_knowledge_integrator.py",
+      "language": "Python",
+      "line": 22,
+      "kind": "function",
+      "docstring": "Clean up the temporary directory."
+    },
+    {
+      "_type": "tag",
+      "name": "test_load_local_graph_success",
+      "path": "./tooling/test_knowledge_integrator.py",
+      "language": "Python",
+      "line": 26,
+      "kind": "function",
+      "docstring": "Test that the local graph loads successfully."
+    },
+    {
+      "_type": "tag",
+      "name": "test_load_local_graph_not_found",
+      "path": "./tooling/test_knowledge_integrator.py",
+      "language": "Python",
+      "line": 33,
+      "kind": "function",
+      "docstring": "Test that loading a non-existent graph returns None."
+    },
+    {
+      "_type": "tag",
+      "name": "test_extract_concepts",
+      "path": "./tooling/test_knowledge_integrator.py",
+      "language": "Python",
+      "line": 39,
+      "kind": "function",
+      "docstring": "Test that concepts are extracted and cleaned correctly."
+    },
+    {
+      "_type": "tag",
+      "name": "test_query_dbpedia_success",
+      "path": "./tooling/test_knowledge_integrator.py",
+      "language": "Python",
+      "line": 47,
+      "kind": "function",
+      "docstring": "Test a successful query to DBPedia, mocking the HTTP request."
+    },
+    {
+      "_type": "tag",
+      "name": "test_query_dbpedia_http_error",
+      "path": "./tooling/test_knowledge_integrator.py",
+      "language": "Python",
+      "line": 64,
+      "kind": "function",
+      "docstring": "Test that a DBPedia query handles HTTP errors gracefully."
+    },
+    {
+      "_type": "tag",
+      "name": "test_run_knowledge_integration",
+      "path": "./tooling/test_knowledge_integrator.py",
+      "language": "Python",
+      "line": 72,
+      "kind": "function",
+      "docstring": "Test the main run_knowledge_integration function."
+    },
+    {
+      "_type": "tag",
+      "name": "TestProtocolUpdater",
+      "path": "./tooling/test_protocol_updater.py",
+      "language": "Python",
+      "line": 16,
+      "kind": "class",
+      "docstring": null
+    },
+    {
+      "_type": "tag",
+      "name": "setUp",
+      "path": "./tooling/test_protocol_updater.py",
+      "language": "Python",
+      "line": 18,
+      "kind": "function",
+      "docstring": "Set up a temporary directory with a mock protocols structure."
+    },
+    {
+      "_type": "tag",
+      "name": "tearDown",
+      "path": "./tooling/test_protocol_updater.py",
+      "language": "Python",
+      "line": 42,
+      "kind": "function",
+      "docstring": "Clean up the temporary directory and restore original config."
+    },
+    {
+      "_type": "tag",
+      "name": "test_find_protocol_file_success",
+      "path": "./tooling/test_protocol_updater.py",
+      "language": "Python",
+      "line": 48,
+      "kind": "function",
+      "docstring": "Verify that a protocol file can be found by its ID."
+    },
+    {
+      "_type": "tag",
+      "name": "test_find_protocol_file_not_found",
+      "path": "./tooling/test_protocol_updater.py",
+      "language": "Python",
+      "line": 53,
+      "kind": "function",
+      "docstring": "Verify that None is returned for a non-existent protocol ID."
+    },
+    {
+      "_type": "tag",
+      "name": "test_add_tool_to_protocol_success",
+      "path": "./tooling/test_protocol_updater.py",
+      "language": "Python",
+      "line": 58,
+      "kind": "function",
+      "docstring": "Verify that a new tool can be successfully added to a protocol."
+    },
+    {
+      "_type": "tag",
+      "name": "test_add_duplicate_tool",
+      "path": "./tooling/test_protocol_updater.py",
+      "language": "Python",
+      "line": 71,
+      "kind": "function",
+      "docstring": "Verify that adding an existing tool does not create a duplicate."
+    },
+    {
+      "_type": "tag",
+      "name": "TestReadmeGenerator",
+      "path": "./tooling/test_readme_generator.py",
+      "language": "Python",
+      "line": 10,
+      "kind": "class",
+      "docstring": "Tests for the readme_generator.py script."
+    },
+    {
+      "_type": "tag",
+      "name": "setUp",
+      "path": "./tooling/test_readme_generator.py",
+      "language": "Python",
+      "line": 15,
+      "kind": "function",
+      "docstring": "Set up a temporary directory and mock source files for testing."
+    },
+    {
+      "_type": "tag",
+      "name": "tearDown",
+      "path": "./tooling/test_readme_generator.py",
+      "language": "Python",
+      "line": 56,
+      "kind": "function",
+      "docstring": "Clean up the temporary directory after tests are complete."
+    },
+    {
+      "_type": "tag",
+      "name": "test_main_generates_readme_correctly",
+      "path": "./tooling/test_readme_generator.py",
+      "language": "Python",
+      "line": 62,
+      "kind": "function",
+      "docstring": "Test the main function to ensure it generates a complete README.md\nby simulating command-line arguments."
+    },
+    {
+      "_type": "tag",
+      "name": "extract_lessons_from_postmortem",
+      "path": "./tooling/knowledge_compiler.py",
+      "language": "Python",
+      "line": 29,
+      "kind": "function",
+      "docstring": "Parses a post-mortem report to extract lessons learned.\nHandles multiple possible section headers and formats."
+    },
+    {
+      "_type": "tag",
+      "name": "extract_metadata_from_postmortem",
+      "path": "./tooling/knowledge_compiler.py",
+      "language": "Python",
+      "line": 82,
+      "kind": "function",
+      "docstring": "Parses a post-mortem report to extract metadata like Task ID and Date."
+    },
+    {
+      "_type": "tag",
+      "name": "parse_action_to_command",
+      "path": "./tooling/knowledge_compiler.py",
+      "language": "Python",
+      "line": 94,
+      "kind": "function",
+      "docstring": "Parses a natural language action string into a machine-executable command.\n\nThis is the core of translating insights into automated actions. It uses\npattern matching to identify specific, supported commands."
+    },
+    {
+      "_type": "tag",
+      "name": "format_lesson_entry",
+      "path": "./tooling/knowledge_compiler.py",
+      "language": "Python",
+      "line": 158,
+      "kind": "function",
+      "docstring": "Formats an extracted lesson into a structured JSON object."
+    },
+    {
+      "_type": "tag",
+      "name": "main",
+      "path": "./tooling/knowledge_compiler.py",
+      "language": "Python",
+      "line": 174,
+      "kind": "function",
+      "docstring": null
+    },
+    {
+      "_type": "tag",
+      "name": "generate_suggestion_plan",
+      "path": "./tooling/code_suggester.py",
+      "language": "Python",
+      "line": 25,
+      "kind": "function",
+      "docstring": "Generates a temporary, single-step plan file to apply a code change.\n\nArgs:\n    filepath: The path to the file that needs to be modified.\n    diff_content: The git-style merge diff block to be applied.\n\nReturns:\n    The path to the generated temporary plan file."
+    },
+    {
+      "_type": "tag",
+      "name": "main",
+      "path": "./tooling/code_suggester.py",
+      "language": "Python",
+      "line": 48,
+      "kind": "function",
+      "docstring": "Main entry point for the code suggester tool.\nParses arguments, generates a plan, and prints the plan's path to stdout."
+    },
+    {
+      "_type": "tag",
+      "name": "find_fsm_transition",
+      "path": "./tooling/agent_shell.py",
+      "language": "Python",
+      "line": 23,
+      "kind": "function",
+      "docstring": "Finds the destination state for a given source and trigger."
+    },
+    {
+      "_type": "tag",
+      "name": "run_agent_loop",
+      "path": "./tooling/agent_shell.py",
+      "language": "Python",
+      "line": 30,
+      "kind": "function",
+      "docstring": "The main loop that drives the agent's lifecycle via the FSM."
+    },
+    {
+      "_type": "tag",
+      "name": "main",
+      "path": "./tooling/agent_shell.py",
+      "language": "Python",
+      "line": 123,
+      "kind": "function",
+      "docstring": "Main entry point for the agent shell."
+    },
+    {
+      "_type": "tag",
+      "name": "find_protocol_dirs",
+      "path": "./tooling/hierarchical_compiler.py",
+      "language": "Python",
+      "line": 21,
+      "kind": "function",
+      "docstring": "Finds all directories named 'protocols' within the root directory,\nignoring any special-cased directories."
+    },
+    {
+      "_type": "tag",
+      "name": "run_compiler",
+      "path": "./tooling/hierarchical_compiler.py",
+      "language": "Python",
+      "line": 40,
+      "kind": "function",
+      "docstring": "Invokes the protocol_compiler.py script as a library."
+    },
+    {
+      "_type": "tag",
+      "name": "run_readme_generator",
+      "path": "./tooling/hierarchical_compiler.py",
+      "language": "Python",
+      "line": 59,
+      "kind": "function",
+      "docstring": "Invokes the readme_generator.py script as a library."
+    },
+    {
+      "_type": "tag",
+      "name": "generate_summary",
+      "path": "./tooling/hierarchical_compiler.py",
+      "language": "Python",
+      "line": 75,
+      "kind": "function",
+      "docstring": "Extracts the full, rendered protocol blocks from a child AGENTS.md file.\nThis function finds all protocol definitions (human-readable markdown and\nthe associated machine-readable JSON block) and concatenates them into a\nsingle string to be injected into the parent AGENTS.md."
+    },
+    {
+      "_type": "tag",
+      "name": "cleanup_summaries",
+      "path": "./tooling/hierarchical_compiler.py",
+      "language": "Python",
+      "line": 105,
+      "kind": "function",
+      "docstring": "Removes temporary summary files from a protocols directory."
+    },
+    {
+      "_type": "tag",
+      "name": "get_parent_module",
+      "path": "./tooling/hierarchical_compiler.py",
+      "language": "Python",
+      "line": 114,
+      "kind": "function",
+      "docstring": "Finds the direct parent module of a given module."
+    },
+    {
+      "_type": "tag",
+      "name": "compile_centralized_knowledge_graph",
+      "path": "./tooling/hierarchical_compiler.py",
+      "language": "Python",
+      "line": 123,
+      "kind": "function",
+      "docstring": "Finds all protocol.json files in the entire repository, loads them, and\ncompiles them into a single, unified knowledge graph."
+    },
+    {
+      "_type": "tag",
+      "name": "main",
+      "path": "./tooling/hierarchical_compiler.py",
+      "language": "Python",
+      "line": 172,
+      "kind": "function",
+      "docstring": "Main function to orchestrate the hierarchical compilation."
+    },
+    {
+      "_type": "tag",
+      "name": "get_registry",
+      "path": "./tooling/plan_manager.py",
+      "language": "Python",
+      "line": 32,
+      "kind": "function",
+      "docstring": "Loads the plan registry from its JSON file."
+    },
+    {
+      "_type": "tag",
+      "name": "save_registry",
+      "path": "./tooling/plan_manager.py",
+      "language": "Python",
+      "line": 44,
+      "kind": "function",
+      "docstring": "Saves the given data to the plan registry JSON file."
+    },
+    {
+      "_type": "tag",
+      "name": "register_plan",
+      "path": "./tooling/plan_manager.py",
+      "language": "Python",
+      "line": 55,
+      "kind": "function",
+      "docstring": "Registers a new plan by mapping a logical name to a file path."
+    },
+    {
+      "_type": "tag",
+      "name": "deregister_plan",
+      "path": "./tooling/plan_manager.py",
+      "language": "Python",
+      "line": 76,
+      "kind": "function",
+      "docstring": "Removes a plan from the registry by its logical name."
+    },
+    {
+      "_type": "tag",
+      "name": "list_plans",
+      "path": "./tooling/plan_manager.py",
+      "language": "Python",
+      "line": 88,
+      "kind": "function",
+      "docstring": "Lists all currently registered plans."
+    },
+    {
+      "_type": "tag",
+      "name": "main",
+      "path": "./tooling/plan_manager.py",
+      "language": "Python",
+      "line": 102,
+      "kind": "function",
+      "docstring": "Main function to run the plan management CLI."
+    },
+    {
+      "_type": "tag",
+      "name": "FunctionDoc",
+      "path": "./tooling/doc_generator.py",
+      "language": "Python",
+      "line": 32,
+      "kind": "class",
+      "docstring": "Holds documentation for a single function or method."
+    },
+    {
+      "_type": "tag",
+      "name": "ClassDoc",
+      "path": "./tooling/doc_generator.py",
+      "language": "Python",
+      "line": 39,
+      "kind": "class",
+      "docstring": "Holds documentation for a single class."
+    },
+    {
+      "_type": "tag",
+      "name": "ModuleDoc",
+      "path": "./tooling/doc_generator.py",
+      "language": "Python",
+      "line": 46,
+      "kind": "class",
+      "docstring": "Holds all documentation for a single Python module."
+    },
+    {
+      "_type": "tag",
+      "name": "_format_default_value",
+      "path": "./tooling/doc_generator.py",
+      "language": "Python",
+      "line": 56,
+      "kind": "function",
+      "docstring": "Safely formats a default argument value from an AST node."
+    },
+    {
+      "_type": "tag",
+      "name": "format_args",
+      "path": "./tooling/doc_generator.py",
+      "language": "Python",
+      "line": 66,
+      "kind": "function",
+      "docstring": "Formats ast.arguments into a printable string, including defaults."
+    },
+    {
+      "_type": "tag",
+      "name": "DocVisitor",
+      "path": "./tooling/doc_generator.py",
+      "language": "Python",
+      "line": 115,
+      "kind": "class",
+      "docstring": "AST visitor to extract documentation from classes and functions.\nIt navigates the tree and builds lists of discovered documentation objects."
+    },
+    {
+      "_type": "tag",
+      "name": "parse_file_for_docs",
+      "path": "./tooling/doc_generator.py",
+      "language": "Python",
+      "line": 162,
+      "kind": "function",
+      "docstring": "Parses a Python file and extracts documentation for its module, classes,\nand functions."
+    },
+    {
+      "_type": "tag",
+      "name": "generate_documentation_for_module",
+      "path": "./tooling/doc_generator.py",
+      "language": "Python",
+      "line": 189,
+      "kind": "function",
+      "docstring": "Generates Markdown content for a single module."
+    },
+    {
+      "_type": "tag",
+      "name": "generate_documentation",
+      "path": "./tooling/doc_generator.py",
+      "language": "Python",
+      "line": 228,
+      "kind": "function",
+      "docstring": "Generates a single Markdown string from a list of ModuleDoc objects."
+    },
+    {
+      "_type": "tag",
+      "name": "find_python_files",
+      "path": "./tooling/doc_generator.py",
+      "language": "Python",
+      "line": 252,
+      "kind": "function",
+      "docstring": "Finds all Python files in the given directories, ignoring test files."
+    },
+    {
+      "_type": "tag",
+      "name": "main",
+      "path": "./tooling/doc_generator.py",
+      "language": "Python",
+      "line": 262,
+      "kind": "function",
+      "docstring": "Main function to find files, parse them, and write documentation."
+    },
+    {
+      "_type": "tag",
+      "name": "__init__",
+      "path": "./tooling/doc_generator.py",
+      "language": "Python",
+      "line": 34,
+      "kind": "function",
+      "docstring": null
+    },
+    {
+      "_type": "tag",
+      "name": "__init__",
+      "path": "./tooling/doc_generator.py",
+      "language": "Python",
+      "line": 41,
+      "kind": "function",
+      "docstring": null
+    },
+    {
+      "_type": "tag",
+      "name": "__init__",
+      "path": "./tooling/doc_generator.py",
+      "language": "Python",
+      "line": 48,
+      "kind": "function",
+      "docstring": null
+    },
+    {
+      "_type": "tag",
+      "name": "__init__",
+      "path": "./tooling/doc_generator.py",
+      "language": "Python",
+      "line": 120,
+      "kind": "function",
+      "docstring": null
+    },
+    {
+      "_type": "tag",
+      "name": "visit_FunctionDef",
+      "path": "./tooling/doc_generator.py",
+      "language": "Python",
+      "line": 125,
+      "kind": "function",
+      "docstring": null
+    },
+    {
+      "_type": "tag",
+      "name": "visit_ClassDef",
+      "path": "./tooling/doc_generator.py",
+      "language": "Python",
+      "line": 142,
+      "kind": "function",
+      "docstring": null
+    },
+    {
+      "_type": "tag",
+      "name": "load_local_graph",
+      "path": "./tooling/knowledge_integrator.py",
+      "language": "Python",
+      "line": 17,
+      "kind": "function",
+      "docstring": "Loads the local RDF graph from a file."
+    },
+    {
+      "_type": "tag",
+      "name": "extract_concepts",
+      "path": "./tooling/knowledge_integrator.py",
+      "language": "Python",
+      "line": 25,
+      "kind": "function",
+      "docstring": "Extracts key concepts (e.g., tools) from the local graph to query externally.\nThis version dynamically extracts tool names from the graph."
+    },
+    {
+      "_type": "tag",
+      "name": "query_dbpedia",
+      "path": "./tooling/knowledge_integrator.py",
+      "language": "Python",
+      "line": 65,
+      "kind": "function",
+      "docstring": "Queries DBPedia for a given concept and returns a graph of results."
+    },
+    {
+      "_type": "tag",
+      "name": "run_knowledge_integration",
+      "path": "./tooling/knowledge_integrator.py",
+      "language": "Python",
+      "line": 94,
+      "kind": "function",
+      "docstring": "The main library function to run the knowledge integration process.\nIt loads a graph, extracts concepts, queries DBPedia, and saves the\nenriched graph."
+    },
+    {
+      "_type": "tag",
+      "name": "TestResearchExecutor",
+      "path": "./tooling/test_research.py",
+      "language": "Python",
+      "line": 12,
+      "kind": "class",
+      "docstring": "Tests for the research executor tool, mocking the native tools that are\nglobally injected by the execution environment."
+    },
+    {
+      "_type": "tag",
+      "name": "setUp",
+      "path": "./tooling/test_research.py",
+      "language": "Python",
       "line": 14,
       "kind": "function"
->>>>>>> a89c47de
+    },
+    {
+      "_type": "tag",
+      "name": "test_local_filesystem_file_scope",
+      "path": "./tooling/test_research.py",
+      "language": "Python",
+      "line": 18,
+      "kind": "function",
+      "docstring": "Verify it calls read_file for local file scope."
+    },
+    {
+      "_type": "tag",
+      "name": "test_local_filesystem_directory_scope",
+      "path": "./tooling/test_research.py",
+      "language": "Python",
+      "line": 32,
+      "kind": "function",
+      "docstring": "Verify it calls list_files for local directory scope."
+    },
+    {
+      "_type": "tag",
+      "name": "test_external_web_narrow_scope",
+      "path": "./tooling/test_research.py",
+      "language": "Python",
+      "line": 42,
+      "kind": "function",
+      "docstring": "Verify it calls google_search for external narrow scope."
+    },
+    {
+      "_type": "tag",
+      "name": "test_external_web_broad_scope",
+      "path": "./tooling/test_research.py",
+      "language": "Python",
+      "line": 52,
+      "kind": "function",
+      "docstring": "Verify it calls view_text_website for external broad scope."
+    },
+    {
+      "_type": "tag",
+      "name": "test_external_repository_scope",
+      "path": "./tooling/test_research.py",
+      "language": "Python",
+      "line": 62,
+      "kind": "function",
+      "docstring": "Verify it calls view_text_website for external repository scope."
+    },
+    {
+      "_type": "tag",
+      "name": "test_invalid_target",
+      "path": "./tooling/test_research.py",
+      "language": "Python",
+      "line": 72,
+      "kind": "function",
+      "docstring": "Verify it returns an error for an invalid target."
+    },
+    {
+      "_type": "tag",
+      "name": "test_missing_parameters",
+      "path": "./tooling/test_research.py",
+      "language": "Python",
+      "line": 78,
+      "kind": "function",
+      "docstring": "Verify it returns an error if required parameters are missing."
+    },
+    {
+      "_type": "tag",
+      "name": "parse_concepts_from_agents_md",
+      "path": "./tooling/reorientation_manager.py",
+      "language": "Python",
+      "line": 39,
+      "kind": "function",
+      "docstring": "Parses an AGENTS.md file to extract a set of key concepts.\nThis version uses a simple regex to find protocol IDs and tool names."
+    },
+    {
+      "_type": "tag",
+      "name": "run_temporal_orientation",
+      "path": "./tooling/reorientation_manager.py",
+      "language": "Python",
+      "line": 50,
+      "kind": "function",
+      "docstring": "Runs the temporal_orienter.py tool for a given concept."
+    },
+    {
+      "_type": "tag",
+      "name": "update_temporal_orientations",
+      "path": "./tooling/reorientation_manager.py",
+      "language": "Python",
+      "line": 73,
+      "kind": "function",
+      "docstring": "Updates the temporal orientations knowledge base."
+    },
+    {
+      "_type": "tag",
+      "name": "check_for_deep_research_trigger",
+      "path": "./tooling/reorientation_manager.py",
+      "language": "Python",
+      "line": 100,
+      "kind": "function",
+      "docstring": "Checks if any of the new concepts should trigger a deep research cycle."
+    },
+    {
+      "_type": "tag",
+      "name": "main",
+      "path": "./tooling/reorientation_manager.py",
+      "language": "Python",
+      "line": 111,
+      "kind": "function",
+      "docstring": null
+    },
+    {
+      "_type": "tag",
+      "name": "log_catastrophic_failure",
+      "path": "./tooling/log_failure.py",
+      "language": "Python",
+      "line": 9,
+      "kind": "function",
+      "docstring": "Logs the catastrophic failure event."
+    },
+    {
+      "_type": "tag",
+      "name": "find_all_agents_md_files",
+      "path": "./tooling/protocol_auditor.py",
+      "language": "Python",
+      "line": 38,
+      "kind": "function",
+      "docstring": "Finds all AGENTS.md files in the repository, ignoring any special-cased\ndirectories that are not part of the standard hierarchical build."
+    },
+    {
+      "_type": "tag",
+      "name": "get_used_tools_from_log",
+      "path": "./tooling/protocol_auditor.py",
+      "language": "Python",
+      "line": 62,
+      "kind": "function",
+      "docstring": "Parses the JSONL log file to get a list of used tool names.\nIt specifically looks for 'TOOL_EXEC' actions and extracts the tool\nfrom the 'command' field based on the logging schema.\nThis version is robust against malformed lines with multiple JSON objects."
+    },
+    {
+      "_type": "tag",
+      "name": "get_protocol_tools_from_agents_md",
+      "path": "./tooling/protocol_auditor.py",
+      "language": "Python",
+      "line": 104,
+      "kind": "function",
+      "docstring": "Parses a list of AGENTS.md files to get a set of all tools associated\nwith protocols."
+    },
+    {
+      "_type": "tag",
+      "name": "run_completeness_check",
+      "path": "./tooling/protocol_auditor.py",
+      "language": "Python",
+      "line": 140,
+      "kind": "function",
+      "docstring": "Compares used tools with protocol-defined tools and returns the gaps."
+    },
+    {
+      "_type": "tag",
+      "name": "run_centrality_analysis",
+      "path": "./tooling/protocol_auditor.py",
+      "language": "Python",
+      "line": 148,
+      "kind": "function",
+      "docstring": "Performs a frequency analysis on the tool log and returns the counts."
+    },
+    {
+      "_type": "tag",
+      "name": "run_protocol_source_check",
+      "path": "./tooling/protocol_auditor.py",
+      "language": "Python",
+      "line": 155,
+      "kind": "function",
+      "docstring": "Checks if each AGENTS.md file is older than its corresponding source files.\nReturns a list of warning/error dictionaries."
+    },
+    {
+      "_type": "tag",
+      "name": "generate_markdown_report",
+      "path": "./tooling/protocol_auditor.py",
+      "language": "Python",
+      "line": 202,
+      "kind": "function",
+      "docstring": "Generates a Markdown-formatted string from the audit results."
+    },
+    {
+      "_type": "tag",
+      "name": "main",
+      "path": "./tooling/protocol_auditor.py",
+      "language": "Python",
+      "line": 255,
+      "kind": "function",
+      "docstring": "Main function to run the protocol auditor and generate a report."
+    },
+    {
+      "_type": "tag",
+      "name": "TestRefactorTool",
+      "path": "./tooling/test_refactor.py",
+      "language": "Python",
+      "line": 7,
+      "kind": "class",
+      "docstring": null
+    },
+    {
+      "_type": "tag",
+      "name": "setUp",
+      "path": "./tooling/test_refactor.py",
+      "language": "Python",
+      "line": 9,
+      "kind": "function",
+      "docstring": null
     },
     {
       "_type": "tag",
       "name": "tearDown",
-      "path": "./tooling/test_protocol_auditor.py",
-      "language": "Python",
-<<<<<<< HEAD
+      "path": "./tooling/test_refactor.py",
+      "language": "Python",
+      "line": 24,
+      "kind": "function",
+      "docstring": null
+    },
+    {
+      "_type": "tag",
+      "name": "test_rename_symbol",
+      "path": "./tooling/test_refactor.py",
+      "language": "Python",
+      "line": 28,
+      "kind": "function",
+      "docstring": null
+    },
+    {
+      "_type": "tag",
+      "name": "TestSymbolMapGenerator",
+      "path": "./tooling/test_symbol_map_generator.py",
+      "language": "Python",
+      "line": 32,
+      "kind": "class",
+      "docstring": null
+    },
+    {
+      "_type": "tag",
+      "name": "setUp",
+      "path": "./tooling/test_symbol_map_generator.py",
+      "language": "Python",
+      "line": 34,
+      "kind": "function",
+      "docstring": "Set up a temporary directory structure for testing."
+    },
+    {
+      "_type": "tag",
+      "name": "tearDown",
+      "path": "./tooling/test_symbol_map_generator.py",
+      "language": "Python",
+      "line": 49,
+      "kind": "function",
+      "docstring": "Clean up the temporary directory."
+    },
+    {
+      "_type": "tag",
+      "name": "test_generate_with_ctags_success",
+      "path": "./tooling/test_symbol_map_generator.py",
+      "language": "Python",
       "line": 55,
       "kind": "function",
-      "docstring": "Clean up any created files."
-=======
-      "line": 57,
-      "kind": "function"
->>>>>>> a89c47de
-    },
-    {
-      "_type": "tag",
-      "name": "test_get_protocol_tools_from_agents_md",
-      "path": "./tooling/test_protocol_auditor.py",
-      "language": "Python",
-<<<<<<< HEAD
-      "line": 60,
-      "kind": "function",
-      "docstring": "Verify that `get_protocol_tools_from_agents_md` correctly parses all\nJSON blocks from a mock AGENTS.md file."
-=======
+      "docstring": "Test successful symbol generation using a mocked ctags call."
+    },
+    {
+      "_type": "tag",
+      "name": "test_generate_with_ast_fallback",
+      "path": "./tooling/test_symbol_map_generator.py",
+      "language": "Python",
+      "line": 88,
+      "kind": "function",
+      "docstring": "Test the AST-based fallback for Python files."
+    },
+    {
+      "_type": "tag",
+      "name": "test_main_with_ast_fallback",
+      "path": "./tooling/test_symbol_map_generator.py",
+      "language": "Python",
+      "line": 115,
+      "kind": "function",
+      "docstring": "Test that main function uses the AST fallback when ctags is not present."
+    },
+    {
+      "_type": "tag",
+      "name": "side_effect",
+      "path": "./tooling/test_symbol_map_generator.py",
+      "language": "Python",
+      "line": 59,
+      "kind": "function",
+      "docstring": null
+    },
+    {
+      "_type": "tag",
+      "name": "load_lessons",
+      "path": "./tooling/self_correction_orchestrator.py",
+      "language": "Python",
+      "line": 16,
+      "kind": "function",
+      "docstring": "Loads all lessons from the JSONL file."
+    },
+    {
+      "_type": "tag",
+      "name": "save_lessons",
+      "path": "./tooling/self_correction_orchestrator.py",
+      "language": "Python",
+      "line": 24,
+      "kind": "function",
+      "docstring": "Saves a list of lessons back to the JSONL file, overwriting it."
+    },
+    {
+      "_type": "tag",
+      "name": "run_command",
+      "path": "./tooling/self_correction_orchestrator.py",
+      "language": "Python",
+      "line": 30,
+      "kind": "function",
+      "docstring": "Runs a command and returns True on success, False on failure."
+    },
+    {
+      "_type": "tag",
+      "name": "process_lessons",
+      "path": "./tooling/self_correction_orchestrator.py",
+      "language": "Python",
+      "line": 46,
+      "kind": "function",
+      "docstring": "Processes all pending lessons, applies them, and updates their status.\nReturns True if any changes were made, False otherwise."
+    },
+    {
+      "_type": "tag",
+      "name": "main",
+      "path": "./tooling/self_correction_orchestrator.py",
+      "language": "Python",
+      "line": 132,
+      "kind": "function",
+      "docstring": "Main function to run the self-correction workflow."
+    },
+    {
+      "_type": "tag",
+      "name": "TestNewResearchPlanner",
+      "path": "./tooling/test_research_planner.py",
+      "language": "Python",
+      "line": 4,
+      "kind": "class",
+      "docstring": "Tests for the refactored, FSM-compliant research planner."
+    },
+    {
+      "_type": "tag",
+      "name": "test_plan_deep_research_generates_executable_plan",
+      "path": "./tooling/test_research_planner.py",
+      "language": "Python",
+      "line": 9,
+      "kind": "function",
+      "docstring": "Verify that the new plan_deep_research generates a valid, executable\nFSM-compliant plan."
+    },
+    {
+      "_type": "tag",
+      "name": "parse_makefile_command",
+      "path": "./tooling/standard_agents_compiler.py",
+      "language": "Python",
+      "line": 74,
+      "kind": "function",
+      "docstring": "Parses a Makefile to find the main command for a specific target,\nskipping any 'echo' lines. This version iterates through lines for robustness."
+    },
+    {
+      "_type": "tag",
+      "name": "main",
+      "path": "./tooling/standard_agents_compiler.py",
+      "language": "Python",
+      "line": 106,
+      "kind": "function",
+      "docstring": "Generates a standard-compliant AGENTS.md file by parsing commands\nfrom the project's Makefile."
+    },
+    {
+      "_type": "tag",
+      "name": "TestReorientationManager",
+      "path": "./tooling/test_reorientation_manager.py",
+      "language": "Python",
+      "line": 7,
+      "kind": "class",
+      "docstring": null
+    },
+    {
+      "_type": "tag",
+      "name": "setUp",
+      "path": "./tooling/test_reorientation_manager.py",
+      "language": "Python",
+      "line": 9,
+      "kind": "function",
+      "docstring": "Set up test files and cleanup afterwards."
+    },
+    {
+      "_type": "tag",
+      "name": "tearDown",
+      "path": "./tooling/test_reorientation_manager.py",
+      "language": "Python",
+      "line": 19,
+      "kind": "function",
+      "docstring": "Clean up created files after tests."
+    },
+    {
+      "_type": "tag",
+      "name": "cleanup_files",
+      "path": "./tooling/test_reorientation_manager.py",
+      "language": "Python",
+      "line": 23,
+      "kind": "function",
+      "docstring": null
+    },
+    {
+      "_type": "tag",
+      "name": "test_temporal_orientation_triggered",
+      "path": "./tooling/test_reorientation_manager.py",
+      "language": "Python",
+      "line": 36,
+      "kind": "function",
+      "docstring": "Test that temporal orientation is triggered for new concepts."
+    },
+    {
+      "_type": "tag",
+      "name": "test_deep_research_triggered",
+      "path": "./tooling/test_reorientation_manager.py",
+      "language": "Python",
+      "line": 65,
+      "kind": "function",
+      "docstring": "Test that deep research is triggered for significant new concepts."
+    },
+    {
+      "_type": "tag",
+      "name": "test_no_changes_detected",
+      "path": "./tooling/test_reorientation_manager.py",
+      "language": "Python",
+      "line": 90,
+      "kind": "function",
+      "docstring": "Test that no action is taken when there are no new concepts."
+    },
+    {
+      "_type": "tag",
+      "name": "main",
+      "path": "./tooling/master_control_cli.py",
+      "language": "Python",
+      "line": 17,
+      "kind": "function",
+      "docstring": "The main entry point for the agent.\n\nThis script parses the task description and invokes the agent shell."
+    },
+    {
+      "_type": "tag",
+      "name": "TestDependencyGraphGenerator",
+      "path": "./tooling/test_dependency_graph_generator.py",
+      "language": "Python",
+      "line": 28,
+      "kind": "class",
+      "docstring": null
+    },
+    {
+      "_type": "tag",
+      "name": "setUp",
+      "path": "./tooling/test_dependency_graph_generator.py",
+      "language": "Python",
+      "line": 30,
+      "kind": "function",
+      "docstring": "Set up a temporary directory structure for testing."
+    },
+    {
+      "_type": "tag",
+      "name": "tearDown",
+      "path": "./tooling/test_dependency_graph_generator.py",
+      "language": "Python",
       "line": 63,
-      "kind": "function"
->>>>>>> a89c47de
-    },
-    {
-      "_type": "tag",
-      "name": "test_get_used_tools_from_log",
-      "path": "./tooling/test_protocol_auditor.py",
-      "language": "Python",
-<<<<<<< HEAD
-      "line": 71,
-      "kind": "function",
-      "docstring": "Verify that `get_used_tools_from_log` correctly extracts tool names\nfrom a mock activity log file using the modern `tool_name` schema."
-=======
+      "kind": "function",
+      "docstring": "Clean up the temporary directory."
+    },
+    {
+      "_type": "tag",
+      "name": "test_find_files",
+      "path": "./tooling/test_dependency_graph_generator.py",
+      "language": "Python",
+      "line": 68,
+      "kind": "function",
+      "docstring": "Test finding both package.json and requirements.txt files."
+    },
+    {
+      "_type": "tag",
+      "name": "test_parse_package_json",
+      "path": "./tooling/test_dependency_graph_generator.py",
+      "language": "Python",
+      "line": 78,
+      "kind": "function",
+      "docstring": "Test parsing a single package.json file."
+    },
+    {
+      "_type": "tag",
+      "name": "test_parse_requirements_txt",
+      "path": "./tooling/test_dependency_graph_generator.py",
+      "language": "Python",
+      "line": 87,
+      "kind": "function",
+      "docstring": "Test parsing a single requirements.txt file."
+    },
+    {
+      "_type": "tag",
+      "name": "test_generate_dependency_graph",
+      "path": "./tooling/test_dependency_graph_generator.py",
+      "language": "Python",
+      "line": 101,
+      "kind": "function",
+      "docstring": "Test the full graph generation logic with mixed project types."
+    },
+    {
+      "_type": "tag",
+      "name": "get_fsm_details",
+      "path": "./tooling/generate_docs.py",
+      "language": "Python",
+      "line": 15,
+      "kind": "function",
+      "docstring": "Extracts FSM states and transitions from fsm.json."
+    },
+    {
+      "_type": "tag",
+      "name": "get_master_control_details",
+      "path": "./tooling/generate_docs.py",
+      "language": "Python",
+      "line": 21,
+      "kind": "function",
+      "docstring": "Extracts details about the master control script's state handlers."
+    },
+    {
+      "_type": "tag",
+      "name": "generate_documentation",
+      "path": "./tooling/generate_docs.py",
+      "language": "Python",
+      "line": 31,
+      "kind": "function",
+      "docstring": "Generates the final Markdown documentation."
+    },
+    {
+      "_type": "tag",
+      "name": "has_ctags",
+      "path": "./tooling/symbol_map_generator.py",
+      "language": "Python",
+      "line": 31,
+      "kind": "function",
+      "docstring": "Check if Universal Ctags is installed and available in the PATH."
+    },
+    {
+      "_type": "tag",
+      "name": "generate_symbols_with_ctags",
+      "path": "./tooling/symbol_map_generator.py",
+      "language": "Python",
+      "line": 40,
+      "kind": "function",
+      "docstring": "Generates a symbol map using Universal Ctags."
+    },
+    {
+      "_type": "tag",
+      "name": "generate_symbols_with_ast",
+      "path": "./tooling/symbol_map_generator.py",
+      "language": "Python",
+      "line": 82,
+      "kind": "function",
+      "docstring": "Fallback to generate a symbol map for Python files using the AST module."
+    },
+    {
+      "_type": "tag",
+      "name": "main",
+      "path": "./tooling/symbol_map_generator.py",
+      "language": "Python",
+      "line": 123,
+      "kind": "function",
+      "docstring": "Main function to generate and save the symbol map."
+    },
+    {
+      "_type": "tag",
+      "name": "analyze_planning_efficiency",
+      "path": "./tooling/self_improvement_cli.py",
+      "language": "Python",
+      "line": 32,
+      "kind": "function",
+      "docstring": "Analyzes the log file to find tasks with multiple plan revisions.\n\nArgs:\n    log_file (str): Path to the activity log file.\n\nReturns:\n    dict: A dictionary mapping task IDs to the number of plan updates."
+    },
+    {
+      "_type": "tag",
+      "name": "analyze_protocol_violations",
+      "path": "./tooling/self_improvement_cli.py",
+      "language": "Python",
+      "line": 73,
+      "kind": "function",
+      "docstring": "Scans the log file for critical protocol violations, such as the\nunauthorized use of `reset_all`.\n\nThis function checks for two conditions:\n1. A `SYSTEM_FAILURE` log explicitly blaming `reset_all`.\n2. A `TOOL_EXEC` log where the command contains \"reset_all\".\n\nArgs:\n    log_file (str): Path to the activity log file.\n\nReturns:\n    list: A list of unique task IDs where `reset_all` was used."
+    },
+    {
+      "_type": "tag",
+      "name": "main",
+      "path": "./tooling/self_improvement_cli.py",
+      "language": "Python",
+      "line": 123,
+      "kind": "function",
+      "docstring": "Main function to run the self-improvement analysis CLI."
+    },
+    {
+      "_type": "tag",
+      "name": "load_config",
+      "path": "./tooling/builder.py",
+      "language": "Python",
+      "line": 11,
+      "kind": "function",
+      "docstring": "Loads the build configuration file."
+    },
+    {
+      "_type": "tag",
+      "name": "execute_build",
+      "path": "./tooling/builder.py",
+      "language": "Python",
+      "line": 18,
+      "kind": "function",
+      "docstring": "Executes the build process for a specific target defined in the config."
+    },
+    {
+      "_type": "tag",
+      "name": "main",
+      "path": "./tooling/builder.py",
+      "language": "Python",
+      "line": 79,
+      "kind": "function",
+      "docstring": "Main function to parse arguments and drive the build process."
+    },
+    {
+      "_type": "tag",
+      "name": "get_module_docstring",
+      "path": "./tooling/readme_generator.py",
+      "language": "Python",
       "line": 33,
-      "kind": "class"
->>>>>>> a89c47de
-    },
-    {
-      "_type": "tag",
-      "name": "test_end_to_end_report_generation",
-      "path": "./tooling/test_protocol_auditor.py",
-      "language": "Python",
-<<<<<<< HEAD
+      "kind": "function",
+      "docstring": "Parses a Python file and extracts the module-level docstring."
+    },
+    {
+      "_type": "tag",
+      "name": "generate_core_protocols_section",
+      "path": "./tooling/readme_generator.py",
+      "language": "Python",
+      "line": 47,
+      "kind": "function",
+      "docstring": "Parses a given AGENTS.md file to extract protocol definitions and generate a Markdown summary."
+    },
+    {
+      "_type": "tag",
+      "name": "generate_key_components_section",
+      "path": "./tooling/readme_generator.py",
+      "language": "Python",
+      "line": 85,
+      "kind": "function",
+      "docstring": "Generates the Markdown for the \"Key Components\" section by documenting\nany `.py` files found in a `tooling/` subdirectory of the module."
+    },
+    {
+      "_type": "tag",
+      "name": "main",
+      "path": "./tooling/readme_generator.py",
+      "language": "Python",
+      "line": 111,
+      "kind": "function",
+      "docstring": "Main function to generate the README.md content and write it to a file."
+    },
+    {
+      "_type": "tag",
+      "name": "TestMasterControlRedesigned",
+      "path": "./tooling/test_master_control.py",
+      "language": "Python",
+      "line": 23,
+      "kind": "class",
+      "docstring": "Validates the FSM workflow in a single-threaded, deterministic manner."
+    },
+    {
+      "_type": "tag",
+      "name": "setUp",
+      "path": "./tooling/test_master_control.py",
+      "language": "Python",
+      "line": 28,
+      "kind": "function",
+      "docstring": null
+    },
+    {
+      "_type": "tag",
+      "name": "tearDown",
+      "path": "./tooling/test_master_control.py",
+      "language": "Python",
+      "line": 70,
+      "kind": "function",
+      "docstring": null
+    },
+    {
+      "_type": "tag",
+      "name": "test_do_orientation",
+      "path": "./tooling/test_master_control.py",
+      "language": "Python",
+      "line": 76,
+      "kind": "function",
+      "docstring": null
+    },
+    {
+      "_type": "tag",
+      "name": "test_do_planning",
+      "path": "./tooling/test_master_control.py",
+      "language": "Python",
       "line": 84,
       "kind": "function",
-      "docstring": "Run the main function end-to-end and verify the content\nof the generated Markdown report, mocking a hierarchical file system."
-=======
-      "line": 35,
-      "kind": "function"
->>>>>>> a89c47de
-    },
-    {
-      "_type": "tag",
-      "name": "test_end_to_end_report_generation",
-      "path": "./tooling/test_protocol_auditor.py",
-      "language": "Python",
-<<<<<<< HEAD
-      "line": 101,
-      "kind": "function",
-      "docstring": "Run the main function end-to-end by mocking the data gathering functions\nand verifying the content of the generated Markdown report."
-=======
-      "line": 50,
-      "kind": "function"
->>>>>>> a89c47de
-    },
-    {
-      "_type": "tag",
-      "name": "test_find_all_agents_md_files_with_special_dirs",
-      "path": "./tooling/test_protocol_auditor.py",
-      "language": "Python",
-<<<<<<< HEAD
-      "line": 138,
-      "kind": "function",
-      "docstring": "Verify that `find_all_agents_md_files` correctly ignores directories\nlisted in the SPECIAL_DIRS configuration."
-=======
-      "line": 56,
-      "kind": "function"
->>>>>>> a89c47de
-    },
-    {
-      "_type": "tag",
-      "name": "find_protocol_file",
-      "path": "./tooling/protocol_updater.py",
-      "language": "Python",
-<<<<<<< HEAD
-      "line": 19,
-      "kind": "function",
-      "docstring": "Finds the protocol file path corresponding to a given protocol_id."
-=======
-      "line": 89,
-      "kind": "function"
->>>>>>> a89c47de
-    },
-    {
-      "_type": "tag",
-      "name": "add_tool_to_protocol",
-      "path": "./tooling/protocol_updater.py",
-      "language": "Python",
-<<<<<<< HEAD
-      "line": 31,
-      "kind": "function",
-      "docstring": "Adds a tool to the 'associated_tools' list of a specified protocol."
-=======
-      "line": 105,
-      "kind": "function"
->>>>>>> a89c47de
-    },
-    {
-      "_type": "tag",
-      "name": "update_rule_in_protocol",
-      "path": "./tooling/protocol_updater.py",
-      "language": "Python",
-<<<<<<< HEAD
-      "line": 63,
-      "kind": "function",
-      "docstring": "Updates the description of a specific rule within a protocol."
-=======
-      "line": 60,
-      "kind": "function"
->>>>>>> a89c47de
-    },
-    {
-      "_type": "tag",
-      "name": "main",
-      "path": "./tooling/protocol_updater.py",
-      "language": "Python",
-<<<<<<< HEAD
-      "line": 101,
-      "kind": "function",
-      "docstring": "Main function to parse arguments and call the appropriate handler."
-=======
-      "line": 21,
-      "kind": "function"
->>>>>>> a89c47de
-    },
-    {
-      "_type": "tag",
-      "name": "load_schema",
-      "path": "./tooling/protocol_compiler.py",
-      "language": "Python",
-<<<<<<< HEAD
-      "line": 56,
-      "kind": "function",
-      "docstring": "Loads the protocol JSON schema."
-=======
-      "line": 34,
-      "kind": "function"
->>>>>>> a89c47de
-    },
-    {
-      "_type": "tag",
-      "name": "compile_protocols",
-      "path": "./tooling/protocol_compiler.py",
-      "language": "Python",
-<<<<<<< HEAD
-      "line": 68,
-      "kind": "function",
-      "docstring": "Reads all .protocol.json and corresponding .protocol.md files from the\nsource directory, validates them, and compiles them into a target markdown file.\nOptionally, it can also generate a machine-readable knowledge graph."
-=======
-      "line": 73,
-      "kind": "function"
->>>>>>> a89c47de
-    },
-    {
-      "_type": "tag",
-      "name": "main_cli",
-      "path": "./tooling/protocol_compiler.py",
-      "language": "Python",
-<<<<<<< HEAD
-      "line": 198,
-      "kind": "function",
-      "docstring": "Main function to run the compiler from the command line."
-=======
-      "line": 121,
-      "kind": "function"
->>>>>>> a89c47de
-    },
-    {
-      "_type": "tag",
-      "name": "TestSelfCorrectionOrchestrator",
-      "path": "./tooling/test_self_correction_orchestrator.py",
-      "language": "Python",
-<<<<<<< HEAD
-      "line": 17,
-      "kind": "class",
-      "docstring": null
-=======
-      "line": 23,
-      "kind": "class"
->>>>>>> a89c47de
-    },
-    {
-      "_type": "tag",
-      "name": "setUp",
-      "path": "./tooling/test_self_correction_orchestrator.py",
-      "language": "Python",
-<<<<<<< HEAD
-      "line": 19,
-      "kind": "function",
-      "docstring": "Set up a temporary directory with mock files."
-=======
-      "line": 25,
-      "kind": "function"
->>>>>>> a89c47de
-    },
-    {
-      "_type": "tag",
-      "name": "tearDown",
-      "path": "./tooling/test_self_correction_orchestrator.py",
-      "language": "Python",
-<<<<<<< HEAD
-      "line": 63,
-      "kind": "function",
-      "docstring": "Clean up and restore original constants."
-=======
-      "line": 72,
-      "kind": "function"
->>>>>>> a89c47de
-    },
-    {
-      "_type": "tag",
-      "name": "test_process_lessons_end_to_end",
-      "path": "./tooling/test_self_correction_orchestrator.py",
-      "language": "Python",
-<<<<<<< HEAD
-      "line": 69,
-      "kind": "function",
-      "docstring": "Verify the entire workflow: loading, processing, saving,\nand checking the side-effects (protocol file updated)."
-=======
-      "line": 79,
-      "kind": "function"
->>>>>>> a89c47de
-    },
-    {
-      "_type": "tag",
-      "name": "test_process_lessons_handles_malformed_lesson_gracefully",
-      "path": "./tooling/test_self_correction_orchestrator.py",
-      "language": "Python",
-<<<<<<< HEAD
-      "line": 97,
-      "kind": "function",
-      "docstring": "Verify that the orchestrator can skip a malformed lesson without crashing.\nA malformed lesson, in this context, is one that is pending but is\nmissing the required 'command' key in its action payload."
-    },
-    {
-      "_type": "tag",
-      "name": "TestPlanningEfficiencyAnalysis",
-      "path": "./tooling/test_self_improvement_cli.py",
-      "language": "Python",
-      "line": 13,
-      "kind": "class",
-      "docstring": "Tests for the analyze_planning_efficiency function."
-=======
+      "docstring": null
+    },
+    {
+      "_type": "tag",
+      "name": "test_do_execution",
+      "path": "./tooling/test_master_control.py",
+      "language": "Python",
+      "line": 92,
+      "kind": "function",
+      "docstring": null
+    },
+    {
+      "_type": "tag",
+      "name": "test_do_finalizing",
+      "path": "./tooling/test_master_control.py",
+      "language": "Python",
       "line": 107,
-      "kind": "function"
-    },
-    {
-      "_type": "tag",
-      "name": "extract_lessons_from_postmortem",
-      "path": "./tooling/knowledge_compiler.py",
-      "language": "Python",
-      "line": 30,
-      "kind": "function"
-    },
-    {
-      "_type": "tag",
-      "name": "extract_metadata_from_postmortem",
-      "path": "./tooling/knowledge_compiler.py",
-      "language": "Python",
-      "line": 85,
-      "kind": "function"
-    },
-    {
-      "_type": "tag",
-      "name": "parse_action_to_command",
-      "path": "./tooling/knowledge_compiler.py",
-      "language": "Python",
-      "line": 97,
-      "kind": "function"
-    },
-    {
-      "_type": "tag",
-      "name": "format_lesson_entry",
-      "path": "./tooling/knowledge_compiler.py",
-      "language": "Python",
-      "line": 162,
-      "kind": "function"
-    },
-    {
-      "_type": "tag",
-      "name": "main",
-      "path": "./tooling/knowledge_compiler.py",
-      "language": "Python",
-      "line": 178,
-      "kind": "function"
->>>>>>> a89c47de
-    },
-    {
-      "_type": "tag",
-      "name": "TestProtocolViolationAnalysis",
-      "path": "./tooling/test_self_improvement_cli.py",
-      "language": "Python",
-<<<<<<< HEAD
-      "line": 61,
-      "kind": "class",
-      "docstring": "Tests for the analyze_protocol_violations function."
-=======
-      "line": 24,
-      "kind": "function"
->>>>>>> a89c47de
-    },
-    {
-      "_type": "tag",
-      "name": "setUp",
-      "path": "./tooling/test_self_improvement_cli.py",
-      "language": "Python",
-<<<<<<< HEAD
-      "line": 16,
-      "kind": "function",
-      "docstring": "Set up a temporary log file for testing planning efficiency."
-=======
-      "line": 44,
-      "kind": "function"
->>>>>>> a89c47de
-    },
-    {
-      "_type": "tag",
-      "name": "tearDown",
-      "path": "./tooling/test_self_improvement_cli.py",
-      "language": "Python",
-<<<<<<< HEAD
-      "line": 48,
-      "kind": "function",
-      "docstring": "Clean up the temporary log file."
-=======
-      "line": 64,
-      "kind": "function"
->>>>>>> a89c47de
-    },
-    {
-      "_type": "tag",
-      "name": "test_analyze_planning_efficiency",
-      "path": "./tooling/test_self_improvement_cli.py",
-      "language": "Python",
-<<<<<<< HEAD
-      "line": 53,
-      "kind": "function",
-      "docstring": "Test that the analysis correctly identifies tasks with multiple plan updates."
-=======
-      "line": 80,
-      "kind": "function"
->>>>>>> a89c47de
-    },
-    {
-      "_type": "tag",
-      "name": "setUp",
-      "path": "./tooling/test_self_improvement_cli.py",
-      "language": "Python",
-<<<<<<< HEAD
-      "line": 64,
-      "kind": "function",
-      "docstring": "Set up a temporary log file for testing protocol violations."
-=======
-      "line": 111,
-      "kind": "function"
->>>>>>> a89c47de
-    },
-    {
-      "_type": "tag",
-      "name": "tearDown",
-      "path": "./tooling/test_self_improvement_cli.py",
-      "language": "Python",
-<<<<<<< HEAD
-      "line": 98,
-      "kind": "function",
-      "docstring": "Clean up the temporary log file."
-=======
-      "line": 121,
-      "kind": "function"
->>>>>>> a89c47de
-    },
-    {
-      "_type": "tag",
-      "name": "test_analyze_protocol_violations",
-      "path": "./tooling/test_self_improvement_cli.py",
-      "language": "Python",
-<<<<<<< HEAD
-      "line": 103,
-      "kind": "function",
-      "docstring": "Test that `reset_all` is detected in both SYSTEM_FAILURE and TOOL_EXEC logs."
-=======
-      "line": 131,
-      "kind": "function"
->>>>>>> a89c47de
-    },
-    {
-      "_type": "tag",
-      "name": "execute_research_protocol",
-      "path": "./tooling/research.py",
-      "language": "Python",
-<<<<<<< HEAD
-      "line": 6,
-      "kind": "function",
-      "docstring": "Executes a research plan.\nFor this stress test, it returns a dummy report."
-=======
-      "line": 188,
-      "kind": "function"
->>>>>>> a89c47de
-    },
-    {
-      "_type": "tag",
-      "name": "find_symbol_definition",
-      "path": "./tooling/refactor.py",
-      "language": "Python",
-<<<<<<< HEAD
-      "line": 7,
-      "kind": "function",
-      "docstring": "Finds the definition of a symbol in a Python file."
-=======
-      "line": 26,
-      "kind": "function"
->>>>>>> a89c47de
-    },
-    {
-      "_type": "tag",
-      "name": "find_references",
-      "path": "./tooling/refactor.py",
-      "language": "Python",
-<<<<<<< HEAD
-      "line": 17,
-      "kind": "function",
-      "docstring": "Finds all files in a directory that reference a given symbol."
-=======
-      "line": 50,
-      "kind": "function"
->>>>>>> a89c47de
-    },
-    {
-      "_type": "tag",
-      "name": "main",
-      "path": "./tooling/refactor.py",
-      "language": "Python",
-<<<<<<< HEAD
-      "line": 34,
-      "kind": "function",
-      "docstring": null
-=======
-      "line": 18,
-      "kind": "function"
->>>>>>> a89c47de
-    },
-    {
-      "_type": "tag",
-      "name": "probe_filesystem",
-      "path": "./tooling/environmental_probe.py",
-      "language": "Python",
-<<<<<<< HEAD
-      "line": 28,
-      "kind": "function",
-      "docstring": "Tests file system write/read/delete capabilities and measures latency."
-=======
-      "line": 32,
-      "kind": "function"
->>>>>>> a89c47de
-    },
-    {
-      "_type": "tag",
-      "name": "probe_network",
-      "path": "./tooling/environmental_probe.py",
-      "language": "Python",
-<<<<<<< HEAD
-      "line": 64,
-      "kind": "function",
-      "docstring": "Tests network connectivity and measures latency to a reliable external endpoint."
-=======
-      "line": 41,
-      "kind": "function"
->>>>>>> a89c47de
-    },
-    {
-      "_type": "tag",
-      "name": "probe_environment_variables",
-      "path": "./tooling/environmental_probe.py",
-      "language": "Python",
-<<<<<<< HEAD
-      "line": 99,
-      "kind": "function",
-      "docstring": "Checks for the presence of a common environment variable."
-=======
-      "line": 83,
-      "kind": "function"
->>>>>>> a89c47de
-    },
-    {
-      "_type": "tag",
-      "name": "main",
-      "path": "./tooling/environmental_probe.py",
-      "language": "Python",
-<<<<<<< HEAD
-      "line": 110,
-      "kind": "function",
-      "docstring": "Runs all environmental probes and prints a summary report."
-=======
-      "line": 122,
-      "kind": "function"
->>>>>>> a89c47de
-    },
-    {
-      "_type": "tag",
-      "name": "_load_plan_registry",
-      "path": "./tooling/master_control.py",
-      "language": "Python",
-<<<<<<< HEAD
-      "line": 36,
-      "kind": "function",
-      "docstring": "Loads the plan registry, returning an empty dict if it doesn't exist or is invalid."
-=======
-      "line": 49,
-      "kind": "function"
->>>>>>> a89c47de
-    },
-    {
-      "_type": "tag",
-      "name": "MasterControlGraph",
-      "path": "./tooling/master_control.py",
-      "language": "Python",
-<<<<<<< HEAD
-      "line": 46,
-      "kind": "class",
-      "docstring": "A Finite State Machine (FSM) that enforces the agent's protocol.\nThis graph reads a state definition and orchestrates the agent's workflow,\nensuring that all protocol steps are followed in the correct order."
-=======
-      "line": 60,
-      "kind": "class"
->>>>>>> a89c47de
-    },
-    {
-      "_type": "tag",
-      "name": "__init__",
-      "path": "./tooling/master_control.py",
-      "language": "Python",
-<<<<<<< HEAD
-      "line": 53,
-      "kind": "function",
-      "docstring": null
-=======
-      "line": 67,
-      "kind": "function"
->>>>>>> a89c47de
-    },
-    {
-      "_type": "tag",
-      "name": "get_trigger",
-      "path": "./tooling/master_control.py",
-      "language": "Python",
-<<<<<<< HEAD
-      "line": 58,
-      "kind": "function",
-      "docstring": "Finds a trigger in the FSM definition for a transition from a source\nto a destination state. This is a helper to avoid hardcoding trigger\nstrings in the state handlers."
-=======
-      "line": 72,
-      "kind": "function"
->>>>>>> a89c47de
-    },
-    {
-      "_type": "tag",
-      "name": "do_orientation",
-      "path": "./tooling/master_control.py",
-      "language": "Python",
-<<<<<<< HEAD
-      "line": 74,
-      "kind": "function",
-      "docstring": "Executes orientation, including analyzing the last post-mortem."
-=======
-      "line": 88,
-      "kind": "function"
->>>>>>> a89c47de
-    },
-    {
-      "_type": "tag",
-      "name": "do_planning",
-      "path": "./tooling/master_control.py",
-      "language": "Python",
-<<<<<<< HEAD
-      "line": 100,
-      "kind": "function",
-      "docstring": "Validates a given plan, parses it, and initializes the plan stack."
-=======
-      "line": 125,
-      "kind": "function"
->>>>>>> a89c47de
-    },
-    {
-      "_type": "tag",
-      "name": "_validate_plan_with_cli",
-      "path": "./tooling/master_control.py",
-      "language": "Python",
-<<<<<<< HEAD
-      "line": 121,
-      "kind": "function",
-      "docstring": "Validates a plan in-memory against the FSM without calling an external script."
-=======
-      "line": 165,
-      "kind": "function"
->>>>>>> a89c47de
-    },
-    {
-      "_type": "tag",
-      "name": "do_researching",
-      "path": "./tooling/master_control.py",
-      "language": "Python",
-<<<<<<< HEAD
-      "line": 167,
-      "kind": "function",
-      "docstring": "Launches the background research process."
-    },
-    {
-      "_type": "tag",
-      "name": "do_awaiting_result",
-      "path": "./tooling/master_control.py",
-      "language": "Python",
-      "line": 187,
-      "kind": "function",
-      "docstring": "Checks for the result of the background research process."
-=======
-      "line": 186,
-      "kind": "function"
->>>>>>> a89c47de
-    },
-    {
-      "_type": "tag",
-      "name": "get_current_step",
-      "path": "./tooling/master_control.py",
-      "language": "Python",
-<<<<<<< HEAD
-      "line": 218,
-      "kind": "function",
-      "docstring": "Returns the current command to be executed by the agent, or None if execution is complete."
-=======
-      "line": 196,
-      "kind": "function"
->>>>>>> a89c47de
-    },
-    {
-      "_type": "tag",
-      "name": "do_execution",
-      "path": "./tooling/master_control.py",
-      "language": "Python",
-<<<<<<< HEAD
-      "line": 229,
-      "kind": "function",
-      "docstring": "Processes the result of a step and advances the execution state."
-=======
-      "line": 207,
-      "kind": "function"
-    },
-    {
-      "_type": "tag",
-      "name": "do_generating_code",
-      "path": "./tooling/master_control.py",
-      "language": "Python",
-      "line": 245,
-      "kind": "function"
-    },
-    {
-      "_type": "tag",
-      "name": "do_running_tests",
-      "path": "./tooling/master_control.py",
-      "language": "Python",
-      "line": 253,
-      "kind": "function"
-    },
-    {
-      "_type": "tag",
-      "name": "do_debugging",
-      "path": "./tooling/master_control.py",
-      "language": "Python",
-      "line": 262,
-      "kind": "function"
->>>>>>> a89c47de
-    },
-    {
-      "_type": "tag",
-      "name": "do_finalizing",
-      "path": "./tooling/master_control.py",
-      "language": "Python",
-<<<<<<< HEAD
-      "line": 260,
-      "kind": "function",
-      "docstring": "Handles the finalization of the task with agent-provided analysis."
-=======
-      "line": 270,
-      "kind": "function"
->>>>>>> a89c47de
-    },
-    {
-      "_type": "tag",
-      "name": "find_package_json_files",
-      "path": "./tooling/dependency_graph_generator.py",
-      "language": "Python",
-<<<<<<< HEAD
-      "line": 28,
-      "kind": "function",
-      "docstring": "Finds all package.json files in the repository, excluding node_modules."
-=======
-      "line": 39,
-      "kind": "function"
->>>>>>> a89c47de
-    },
-    {
-      "_type": "tag",
-      "name": "find_requirements_txt_files",
-      "path": "./tooling/dependency_graph_generator.py",
-      "language": "Python",
-<<<<<<< HEAD
-      "line": 34,
-      "kind": "function",
-      "docstring": "Finds all requirements.txt files in the repository."
-=======
-      "line": 63,
-      "kind": "function"
->>>>>>> a89c47de
-    },
-    {
-      "_type": "tag",
-      "name": "parse_package_json",
-      "path": "./tooling/dependency_graph_generator.py",
-      "language": "Python",
-<<<<<<< HEAD
-      "line": 42,
-      "kind": "function",
-      "docstring": "Parses a single package.json file to extract its name and dependencies."
-=======
-      "line": 108,
-      "kind": "function"
->>>>>>> a89c47de
-    },
-    {
-      "_type": "tag",
-      "name": "parse_requirements_txt",
-      "path": "./tooling/dependency_graph_generator.py",
-      "language": "Python",
-<<<<<<< HEAD
-      "line": 65,
-      "kind": "function",
-      "docstring": "Parses a requirements.txt file to extract its dependencies."
-=======
-      "line": 147,
-      "kind": "function"
->>>>>>> a89c47de
-    },
-    {
-      "_type": "tag",
-      "name": "generate_dependency_graph",
-      "path": "./tooling/dependency_graph_generator.py",
-      "language": "Python",
-<<<<<<< HEAD
-      "line": 103,
-      "kind": "function",
-      "docstring": "Generates a dependency graph for all supported dependency files found."
-=======
-      "line": 155,
-      "kind": "function"
->>>>>>> a89c47de
-    },
-    {
-      "_type": "tag",
-      "name": "main",
-      "path": "./tooling/dependency_graph_generator.py",
-      "language": "Python",
-<<<<<<< HEAD
-      "line": 155,
-      "kind": "function",
-      "docstring": "Main function to generate and save the dependency graph."
-=======
-      "line": 162,
-      "kind": "function"
->>>>>>> a89c47de
-    },
-    {
-      "_type": "tag",
-      "name": "generate_html_page",
-      "path": "./tooling/pages_generator.py",
-      "language": "Python",
-<<<<<<< HEAD
-      "line": 107,
-      "kind": "function",
-      "docstring": "Reads the source Markdown files, converts them to HTML, and builds the\nfinal index.html page."
-=======
-      "line": 218,
-      "kind": "function"
->>>>>>> a89c47de
-    },
-    {
-      "_type": "tag",
-      "name": "Command",
-      "path": "./tooling/plan_parser.py",
-      "language": "Python",
-<<<<<<< HEAD
-      "line": 14,
-      "kind": "class",
-      "docstring": "Represents a single, parsed command from a plan.\nThis structure correctly handles multi-line arguments for tools."
-=======
-      "line": 276,
-      "kind": "function"
->>>>>>> a89c47de
-    },
-    {
-      "_type": "tag",
-      "name": "parse_plan",
-      "path": "./tooling/plan_parser.py",
-      "language": "Python",
-<<<<<<< HEAD
-      "line": 24,
-      "kind": "function",
-      "docstring": "Parses the raw text of a plan into a list of Command objects.\nThis parser correctly handles multi-line arguments, comments, and the '---' separator."
-=======
-      "line": 41,
-      "kind": "function"
->>>>>>> a89c47de
-    },
-    {
-      "_type": "tag",
-      "name": "get_defined_symbols",
-      "path": "./tooling/context_awareness_scanner.py",
-      "language": "Python",
-<<<<<<< HEAD
-      "line": 8,
-      "kind": "function",
-      "docstring": "Parses a Python file to find all defined functions and classes."
-=======
-      "line": 53,
-      "kind": "function"
->>>>>>> a89c47de
-    },
-    {
-      "_type": "tag",
-      "name": "get_imported_symbols",
-      "path": "./tooling/context_awareness_scanner.py",
-      "language": "Python",
-<<<<<<< HEAD
-      "line": 22,
-      "kind": "function",
-      "docstring": "Parses a Python file to find all imported modules and symbols."
-=======
-      "line": 79,
-      "kind": "function"
->>>>>>> a89c47de
-    },
-    {
-      "_type": "tag",
-      "name": "find_references",
-      "path": "./tooling/context_awareness_scanner.py",
-      "language": "Python",
-<<<<<<< HEAD
-      "line": 40,
-      "kind": "function",
-      "docstring": "Finds all files in a directory that reference a given symbol."
-=======
-      "line": 109,
-      "kind": "function"
->>>>>>> a89c47de
-    },
-    {
-      "_type": "tag",
-      "name": "main",
-<<<<<<< HEAD
-      "path": "./tooling/context_awareness_scanner.py",
-      "language": "Python",
-      "line": 58,
-      "kind": "function",
-      "docstring": null
-=======
-      "path": "./tooling/reorientation_manager.py",
-      "language": "Python",
-      "line": 123,
-      "kind": "function"
+      "kind": "function",
+      "docstring": null
     },
     {
       "_type": "tag",
       "name": "PlanContext",
       "path": "./tooling/state.py",
       "language": "Python",
-      "line": 27,
-      "kind": "class"
->>>>>>> a89c47de
-    },
-    {
-      "_type": "tag",
-      "name": "perform_research",
-      "path": "./tooling/background_researcher.py",
-      "language": "Python",
-<<<<<<< HEAD
-      "line": 10,
-      "kind": "function",
-      "docstring": "Simulates a research task and writes the result to a file."
-=======
-      "line": 43,
-      "kind": "class"
->>>>>>> a89c47de
-    },
-    {
-      "_type": "tag",
-      "name": "TestKnowledgeIntegrator",
-      "path": "./tooling/test_knowledge_integrator.py",
-      "language": "Python",
-<<<<<<< HEAD
-      "line": 9,
-      "kind": "class",
-      "docstring": null
-=======
-      "line": 91,
-      "kind": "function"
->>>>>>> a89c47de
-    },
-    {
-      "_type": "tag",
-      "name": "setUp",
-      "path": "./tooling/test_knowledge_integrator.py",
-      "language": "Python",
-<<<<<<< HEAD
-      "line": 11,
-      "kind": "function",
-      "docstring": "Set up a temporary directory and files for testing."
-=======
-      "line": 29,
-      "kind": "function"
->>>>>>> a89c47de
-    },
-    {
-      "_type": "tag",
-      "name": "tearDown",
-      "path": "./tooling/test_knowledge_integrator.py",
-      "language": "Python",
-<<<<<<< HEAD
-      "line": 22,
-      "kind": "function",
-      "docstring": "Clean up the temporary directory."
-=======
-      "line": 65,
-      "kind": "function"
->>>>>>> a89c47de
-    },
-    {
-      "_type": "tag",
-      "name": "test_load_local_graph_success",
-      "path": "./tooling/test_knowledge_integrator.py",
-      "language": "Python",
-<<<<<<< HEAD
-      "line": 26,
-      "kind": "function",
-      "docstring": "Test that the local graph loads successfully."
-=======
-      "line": 100,
-      "kind": "function"
->>>>>>> a89c47de
-    },
-    {
-      "_type": "tag",
-      "name": "test_load_local_graph_not_found",
-      "path": "./tooling/test_knowledge_integrator.py",
-      "language": "Python",
-<<<<<<< HEAD
-      "line": 33,
-      "kind": "function",
-      "docstring": "Test that loading a non-existent graph returns None."
-=======
-      "line": 111,
-      "kind": "function"
->>>>>>> a89c47de
-    },
-    {
-      "_type": "tag",
-      "name": "test_extract_concepts",
-      "path": "./tooling/test_knowledge_integrator.py",
-      "language": "Python",
-<<<<<<< HEAD
-      "line": 39,
-      "kind": "function",
-      "docstring": "Test that concepts are extracted and cleaned correctly."
-=======
-      "line": 14,
-      "kind": "class"
->>>>>>> a89c47de
-    },
-    {
-      "_type": "tag",
-      "name": "test_query_dbpedia_success",
-      "path": "./tooling/test_knowledge_integrator.py",
-      "language": "Python",
-<<<<<<< HEAD
-      "line": 47,
-      "kind": "function",
-      "docstring": "Test a successful query to DBPedia, mocking the HTTP request."
-=======
-      "line": 65,
-      "kind": "class"
->>>>>>> a89c47de
-    },
-    {
-      "_type": "tag",
-      "name": "test_query_dbpedia_http_error",
-      "path": "./tooling/test_knowledge_integrator.py",
-      "language": "Python",
-<<<<<<< HEAD
-      "line": 64,
-      "kind": "function",
-      "docstring": "Test that a DBPedia query handles HTTP errors gracefully."
-=======
-      "line": 17,
-      "kind": "function"
->>>>>>> a89c47de
-    },
-    {
-      "_type": "tag",
-      "name": "test_run_knowledge_integration",
-      "path": "./tooling/test_knowledge_integrator.py",
-      "language": "Python",
-<<<<<<< HEAD
-      "line": 72,
-      "kind": "function",
-      "docstring": "Test the main run_knowledge_integration function."
-=======
-      "line": 52,
-      "kind": "function"
->>>>>>> a89c47de
-    },
-    {
-      "_type": "tag",
-      "name": "TestProtocolUpdater",
-      "path": "./tooling/test_protocol_updater.py",
-      "language": "Python",
-<<<<<<< HEAD
-      "line": 16,
-      "kind": "class",
-      "docstring": null
-=======
-      "line": 57,
-      "kind": "function"
->>>>>>> a89c47de
-    },
-    {
-      "_type": "tag",
-      "name": "setUp",
-      "path": "./tooling/test_protocol_updater.py",
-      "language": "Python",
-<<<<<<< HEAD
-      "line": 18,
-      "kind": "function",
-      "docstring": "Set up a temporary directory with a mock protocols structure."
-=======
-      "line": 68,
-      "kind": "function"
->>>>>>> a89c47de
-    },
-    {
-      "_type": "tag",
-      "name": "tearDown",
-<<<<<<< HEAD
-      "path": "./tooling/test_protocol_updater.py",
-      "language": "Python",
-      "line": 42,
-      "kind": "function",
-      "docstring": "Clean up the temporary directory and restore original config."
-=======
-      "path": "./tooling/test_self_improvement_cli.py",
-      "language": "Python",
-      "line": 111,
-      "kind": "function"
-    },
-    {
-      "_type": "tag",
-      "name": "test_analyze_protocol_violations",
-      "path": "./tooling/test_self_improvement_cli.py",
-      "language": "Python",
-      "line": 116,
-      "kind": "function"
->>>>>>> a89c47de
-    },
-    {
-      "_type": "tag",
-      "name": "test_find_protocol_file_success",
-      "path": "./tooling/test_protocol_updater.py",
-      "language": "Python",
-<<<<<<< HEAD
-      "line": 48,
-      "kind": "function",
-      "docstring": "Verify that a protocol file can be found by its ID."
-=======
-      "line": 12,
-      "kind": "function"
->>>>>>> a89c47de
-    },
-    {
-      "_type": "tag",
-      "name": "test_find_protocol_file_not_found",
-      "path": "./tooling/test_protocol_updater.py",
-      "language": "Python",
-<<<<<<< HEAD
-      "line": 53,
-      "kind": "function",
-      "docstring": "Verify that None is returned for a non-existent protocol ID."
-=======
-      "line": 20,
-      "kind": "function"
->>>>>>> a89c47de
-    },
-    {
-      "_type": "tag",
-      "name": "test_add_tool_to_protocol_success",
-      "path": "./tooling/test_protocol_updater.py",
-      "language": "Python",
-<<<<<<< HEAD
-      "line": 58,
-      "kind": "function",
-      "docstring": "Verify that a new tool can be successfully added to a protocol."
-=======
-      "line": 85,
-      "kind": "function"
->>>>>>> a89c47de
-    },
-    {
-      "_type": "tag",
-      "name": "test_add_duplicate_tool",
-      "path": "./tooling/test_protocol_updater.py",
-      "language": "Python",
-<<<<<<< HEAD
-      "line": 71,
-      "kind": "function",
-      "docstring": "Verify that adding an existing tool does not create a duplicate."
-=======
-      "line": 10,
-      "kind": "function"
->>>>>>> a89c47de
-    },
-    {
-      "_type": "tag",
-      "name": "TestReadmeGenerator",
-      "path": "./tooling/test_readme_generator.py",
-      "language": "Python",
-<<<<<<< HEAD
-      "line": 10,
-      "kind": "class",
-      "docstring": "Tests for the readme_generator.py script."
-=======
-      "line": 8,
-      "kind": "class"
->>>>>>> a89c47de
-    },
-    {
-      "_type": "tag",
-      "name": "setUp",
-      "path": "./tooling/test_readme_generator.py",
-      "language": "Python",
-<<<<<<< HEAD
-      "line": 15,
-      "kind": "function",
-      "docstring": "Set up a temporary directory and mock source files for testing."
-=======
-      "line": 10,
-      "kind": "function"
->>>>>>> a89c47de
-    },
-    {
-      "_type": "tag",
-      "name": "tearDown",
-      "path": "./tooling/test_readme_generator.py",
-      "language": "Python",
-<<<<<<< HEAD
-      "line": 56,
-      "kind": "function",
-      "docstring": "Clean up the temporary directory after tests are complete."
-=======
-      "line": 20,
-      "kind": "function"
->>>>>>> a89c47de
-    },
-    {
-      "_type": "tag",
-      "name": "test_main_generates_readme_correctly",
-      "path": "./tooling/test_readme_generator.py",
-      "language": "Python",
-<<<<<<< HEAD
-      "line": 62,
-      "kind": "function",
-      "docstring": "Test the main function to ensure it generates a complete README.md\nby simulating command-line arguments."
-=======
-      "line": 24,
-      "kind": "function"
->>>>>>> a89c47de
-    },
-    {
-      "_type": "tag",
-      "name": "extract_lessons_from_postmortem",
-      "path": "./tooling/knowledge_compiler.py",
-      "language": "Python",
-<<<<<<< HEAD
-      "line": 29,
-      "kind": "function",
-      "docstring": "Parses a post-mortem report to extract lessons learned.\nHandles multiple possible section headers and formats."
-=======
-      "line": 43,
-      "kind": "function"
->>>>>>> a89c47de
-    },
-    {
-      "_type": "tag",
-      "name": "extract_metadata_from_postmortem",
-      "path": "./tooling/knowledge_compiler.py",
-      "language": "Python",
-<<<<<<< HEAD
-      "line": 82,
-      "kind": "function",
-      "docstring": "Parses a post-mortem report to extract metadata like Task ID and Date."
-=======
-      "line": 81,
-      "kind": "function"
->>>>>>> a89c47de
-    },
-    {
-      "_type": "tag",
-      "name": "parse_action_to_command",
-      "path": "./tooling/knowledge_compiler.py",
-      "language": "Python",
-<<<<<<< HEAD
-      "line": 94,
-      "kind": "function",
-      "docstring": "Parses a natural language action string into a machine-executable command.\n\nThis is the core of translating insights into automated actions. It uses\npattern matching to identify specific, supported commands."
-=======
-      "line": 119,
-      "kind": "function"
->>>>>>> a89c47de
-    },
-    {
-      "_type": "tag",
-      "name": "format_lesson_entry",
-      "path": "./tooling/knowledge_compiler.py",
-      "language": "Python",
-<<<<<<< HEAD
-      "line": 158,
-      "kind": "function",
-      "docstring": "Formats an extracted lesson into a structured JSON object."
-=======
-      "line": 29,
-      "kind": "function"
->>>>>>> a89c47de
-    },
-    {
-      "_type": "tag",
-      "name": "main",
-      "path": "./tooling/knowledge_compiler.py",
-      "language": "Python",
-<<<<<<< HEAD
-      "line": 174,
-      "kind": "function",
-      "docstring": null
-=======
-      "line": 35,
-      "kind": "function"
->>>>>>> a89c47de
-    },
-    {
-      "_type": "tag",
-      "name": "generate_suggestion_plan",
-      "path": "./tooling/code_suggester.py",
-      "language": "Python",
-<<<<<<< HEAD
-      "line": 25,
-      "kind": "function",
-      "docstring": "Generates a temporary, single-step plan file to apply a code change.\n\nArgs:\n    filepath: The path to the file that needs to be modified.\n    diff_content: The git-style merge diff block to be applied.\n\nReturns:\n    The path to the generated temporary plan file."
-=======
-      "line": 43,
-      "kind": "function"
->>>>>>> a89c47de
-    },
-    {
-      "_type": "tag",
-      "name": "main",
-      "path": "./tooling/code_suggester.py",
-      "language": "Python",
-<<<<<<< HEAD
-      "line": 48,
-      "kind": "function",
-      "docstring": "Main entry point for the code suggester tool.\nParses arguments, generates a plan, and prints the plan's path to stdout."
-=======
-      "line": 66,
-      "kind": "function"
->>>>>>> a89c47de
-    },
-    {
-      "_type": "tag",
-      "name": "find_fsm_transition",
-      "path": "./tooling/agent_shell.py",
-      "language": "Python",
-<<<<<<< HEAD
-      "line": 23,
-      "kind": "function",
-      "docstring": "Finds the destination state for a given source and trigger."
-=======
-      "line": 104,
-      "kind": "function"
->>>>>>> a89c47de
-    },
-    {
-      "_type": "tag",
-      "name": "run_agent_loop",
-      "path": "./tooling/agent_shell.py",
-      "language": "Python",
-<<<<<<< HEAD
-      "line": 30,
-      "kind": "function",
-      "docstring": "The main loop that drives the agent's lifecycle via the FSM."
-=======
-      "line": 156,
-      "kind": "function"
->>>>>>> a89c47de
-    },
-    {
-      "_type": "tag",
-      "name": "main",
-      "path": "./tooling/agent_shell.py",
-      "language": "Python",
-      "line": 123,
-      "kind": "function",
-      "docstring": "Main entry point for the agent shell."
-    },
-    {
-      "_type": "tag",
-      "name": "find_protocol_dirs",
-      "path": "./tooling/hierarchical_compiler.py",
-      "language": "Python",
-<<<<<<< HEAD
-      "line": 21,
-      "kind": "function",
-      "docstring": "Finds all directories named 'protocols' within the root directory,\nignoring any special-cased directories."
-=======
-      "line": 25,
-      "kind": "function"
->>>>>>> a89c47de
-    },
-    {
-      "_type": "tag",
-      "name": "run_compiler",
-      "path": "./tooling/hierarchical_compiler.py",
-      "language": "Python",
-<<<<<<< HEAD
-      "line": 40,
-      "kind": "function",
-      "docstring": "Invokes the protocol_compiler.py script as a library."
-=======
-      "line": 51,
-      "kind": "function"
->>>>>>> a89c47de
-    },
-    {
-      "_type": "tag",
-      "name": "run_readme_generator",
-      "path": "./tooling/hierarchical_compiler.py",
-      "language": "Python",
-<<<<<<< HEAD
-      "line": 59,
-      "kind": "function",
-      "docstring": "Invokes the readme_generator.py script as a library."
-=======
-      "line": 69,
-      "kind": "function"
->>>>>>> a89c47de
-    },
-    {
-      "_type": "tag",
-      "name": "generate_summary",
-      "path": "./tooling/hierarchical_compiler.py",
-      "language": "Python",
-<<<<<<< HEAD
-      "line": 75,
-      "kind": "function",
-      "docstring": "Extracts the full, rendered protocol blocks from a child AGENTS.md file.\nThis function finds all protocol definitions (human-readable markdown and\nthe associated machine-readable JSON block) and concatenates them into a\nsingle string to be injected into the parent AGENTS.md."
-=======
-      "line": 34,
-      "kind": "class"
->>>>>>> a89c47de
-    },
-    {
-      "_type": "tag",
-      "name": "cleanup_summaries",
-      "path": "./tooling/hierarchical_compiler.py",
-      "language": "Python",
-<<<<<<< HEAD
-      "line": 105,
-      "kind": "function",
-      "docstring": "Removes temporary summary files from a protocols directory."
-=======
-      "line": 43,
-      "kind": "class"
->>>>>>> a89c47de
-    },
-    {
-      "_type": "tag",
-      "name": "get_parent_module",
-      "path": "./tooling/hierarchical_compiler.py",
-      "language": "Python",
-<<<<<<< HEAD
-      "line": 114,
-      "kind": "function",
-      "docstring": "Finds the direct parent module of a given module."
-=======
-      "line": 52,
-      "kind": "class"
->>>>>>> a89c47de
-    },
-    {
-      "_type": "tag",
-      "name": "compile_centralized_knowledge_graph",
-      "path": "./tooling/hierarchical_compiler.py",
-      "language": "Python",
-<<<<<<< HEAD
-      "line": 123,
-      "kind": "function",
-      "docstring": "Finds all protocol.json files in the entire repository, loads them, and\ncompiles them into a single, unified knowledge graph."
-=======
-      "line": 71,
-      "kind": "function"
->>>>>>> a89c47de
-    },
-    {
-      "_type": "tag",
-      "name": "main",
-      "path": "./tooling/hierarchical_compiler.py",
-      "language": "Python",
-<<<<<<< HEAD
-      "line": 172,
-      "kind": "function",
-      "docstring": "Main function to orchestrate the hierarchical compilation."
-=======
-      "line": 82,
-      "kind": "function"
->>>>>>> a89c47de
-    },
-    {
-      "_type": "tag",
-      "name": "get_registry",
-      "path": "./tooling/plan_manager.py",
-      "language": "Python",
-<<<<<<< HEAD
-      "line": 32,
-      "kind": "function",
-      "docstring": "Loads the plan registry from its JSON file."
-=======
-      "line": 131,
-      "kind": "class"
->>>>>>> a89c47de
-    },
-    {
-      "_type": "tag",
-      "name": "save_registry",
-      "path": "./tooling/plan_manager.py",
-      "language": "Python",
-      "line": 44,
-      "kind": "function",
-      "docstring": "Saves the given data to the plan registry JSON file."
-    },
-    {
-      "_type": "tag",
-      "name": "register_plan",
-      "path": "./tooling/plan_manager.py",
-      "language": "Python",
-      "line": 55,
-      "kind": "function",
-      "docstring": "Registers a new plan by mapping a logical name to a file path."
-    },
-    {
-      "_type": "tag",
-      "name": "deregister_plan",
-      "path": "./tooling/plan_manager.py",
-      "language": "Python",
-      "line": 76,
-      "kind": "function",
-      "docstring": "Removes a plan from the registry by its logical name."
-    },
-    {
-      "_type": "tag",
-      "name": "list_plans",
-      "path": "./tooling/plan_manager.py",
-      "language": "Python",
-      "line": 88,
-      "kind": "function",
-      "docstring": "Lists all currently registered plans."
-    },
-    {
-      "_type": "tag",
-      "name": "main",
-      "path": "./tooling/plan_manager.py",
-      "language": "Python",
-      "line": 102,
-      "kind": "function",
-      "docstring": "Main function to run the plan management CLI."
-    },
-    {
-      "_type": "tag",
-      "name": "FunctionDoc",
-      "path": "./tooling/doc_generator.py",
-      "language": "Python",
-      "line": 32,
-      "kind": "class",
-      "docstring": "Holds documentation for a single function or method."
-    },
-    {
-      "_type": "tag",
-      "name": "ClassDoc",
-      "path": "./tooling/doc_generator.py",
-      "language": "Python",
-      "line": 39,
-      "kind": "class",
-      "docstring": "Holds documentation for a single class."
-    },
-    {
-      "_type": "tag",
-      "name": "ModuleDoc",
-      "path": "./tooling/doc_generator.py",
-      "language": "Python",
-      "line": 46,
-      "kind": "class",
-      "docstring": "Holds all documentation for a single Python module."
-    },
-    {
-      "_type": "tag",
-      "name": "_format_default_value",
-      "path": "./tooling/doc_generator.py",
-      "language": "Python",
-      "line": 56,
-      "kind": "function",
-      "docstring": "Safely formats a default argument value from an AST node."
-    },
-    {
-      "_type": "tag",
-      "name": "format_args",
-      "path": "./tooling/doc_generator.py",
-      "language": "Python",
-      "line": 66,
-      "kind": "function",
-      "docstring": "Formats ast.arguments into a printable string, including defaults."
-    },
-    {
-      "_type": "tag",
-      "name": "DocVisitor",
-      "path": "./tooling/doc_generator.py",
-      "language": "Python",
-      "line": 115,
-      "kind": "class",
-      "docstring": "AST visitor to extract documentation from classes and functions.\nIt navigates the tree and builds lists of discovered documentation objects."
-    },
-    {
-      "_type": "tag",
-      "name": "parse_file_for_docs",
-      "path": "./tooling/doc_generator.py",
-      "language": "Python",
-<<<<<<< HEAD
-      "line": 162,
-      "kind": "function",
-      "docstring": "Parses a Python file and extracts documentation for its module, classes,\nand functions."
-=======
-      "line": 182,
-      "kind": "function"
->>>>>>> a89c47de
-    },
-    {
-      "_type": "tag",
-      "name": "generate_documentation_for_module",
-      "path": "./tooling/doc_generator.py",
-      "language": "Python",
-<<<<<<< HEAD
-      "line": 189,
-      "kind": "function",
-      "docstring": "Generates Markdown content for a single module."
-=======
-      "line": 211,
-      "kind": "function"
->>>>>>> a89c47de
-    },
-    {
-      "_type": "tag",
-      "name": "generate_documentation",
-      "path": "./tooling/doc_generator.py",
-      "language": "Python",
-<<<<<<< HEAD
-      "line": 228,
-      "kind": "function",
-      "docstring": "Generates a single Markdown string from a list of ModuleDoc objects."
-=======
-      "line": 257,
-      "kind": "function"
->>>>>>> a89c47de
-    },
-    {
-      "_type": "tag",
-      "name": "find_python_files",
-      "path": "./tooling/doc_generator.py",
-      "language": "Python",
-<<<<<<< HEAD
-      "line": 252,
-      "kind": "function",
-      "docstring": "Finds all Python files in the given directories, ignoring test files."
-=======
-      "line": 283,
-      "kind": "function"
->>>>>>> a89c47de
-    },
-    {
-      "_type": "tag",
-      "name": "main",
-      "path": "./tooling/doc_generator.py",
-      "language": "Python",
-<<<<<<< HEAD
-      "line": 262,
-      "kind": "function",
-      "docstring": "Main function to find files, parse them, and write documentation."
-=======
-      "line": 294,
-      "kind": "function"
->>>>>>> a89c47de
-    },
-    {
-      "_type": "tag",
-      "name": "__init__",
-      "path": "./tooling/doc_generator.py",
-      "language": "Python",
-<<<<<<< HEAD
-      "line": 34,
-      "kind": "function",
-      "docstring": null
-=======
-      "line": 37,
-      "kind": "function"
->>>>>>> a89c47de
-    },
-    {
-      "_type": "tag",
-      "name": "__init__",
-      "path": "./tooling/doc_generator.py",
-      "language": "Python",
-<<<<<<< HEAD
-      "line": 41,
-      "kind": "function",
-      "docstring": null
-=======
-      "line": 46,
-      "kind": "function"
->>>>>>> a89c47de
-    },
-    {
-      "_type": "tag",
-      "name": "__init__",
-      "path": "./tooling/doc_generator.py",
-      "language": "Python",
-<<<<<<< HEAD
-      "line": 48,
-      "kind": "function",
-      "docstring": null
-=======
-      "line": 55,
-      "kind": "function"
->>>>>>> a89c47de
-    },
-    {
-      "_type": "tag",
-      "name": "__init__",
-      "path": "./tooling/doc_generator.py",
-      "language": "Python",
-<<<<<<< HEAD
-      "line": 120,
-      "kind": "function",
-      "docstring": null
-=======
-      "line": 137,
-      "kind": "function"
->>>>>>> a89c47de
-    },
-    {
-      "_type": "tag",
-      "name": "visit_FunctionDef",
-      "path": "./tooling/doc_generator.py",
-      "language": "Python",
-<<<<<<< HEAD
-      "line": 125,
-      "kind": "function",
-      "docstring": null
-=======
-      "line": 142,
-      "kind": "function"
->>>>>>> a89c47de
-    },
-    {
-      "_type": "tag",
-      "name": "visit_ClassDef",
-      "path": "./tooling/doc_generator.py",
-      "language": "Python",
-<<<<<<< HEAD
-      "line": 142,
-      "kind": "function",
-      "docstring": null
-=======
-      "line": 159,
-      "kind": "function"
-    },
-    {
-      "_type": "tag",
-      "name": "Command",
-      "path": "./tooling/plan_parser.py",
-      "language": "Python",
-      "line": 15,
-      "kind": "class"
->>>>>>> a89c47de
-    },
-    {
-      "_type": "tag",
-      "name": "load_local_graph",
-      "path": "./tooling/knowledge_integrator.py",
-      "language": "Python",
-<<<<<<< HEAD
-      "line": 17,
-      "kind": "function",
-      "docstring": "Loads the local RDF graph from a file."
-=======
-      "line": 25,
-      "kind": "function"
-    },
-    {
-      "_type": "tag",
-      "name": "install_dependencies",
-      "path": "./tooling/protocol_compiler.py",
-      "language": "Python",
-      "line": 39,
-      "kind": "function"
->>>>>>> a89c47de
-    },
-    {
-      "_type": "tag",
-      "name": "extract_concepts",
-      "path": "./tooling/knowledge_integrator.py",
-      "language": "Python",
-<<<<<<< HEAD
-      "line": 25,
-      "kind": "function",
-      "docstring": "Extracts key concepts (e.g., tools) from the local graph to query externally.\nThis version dynamically extracts tool names from the graph."
-=======
-      "line": 111,
-      "kind": "function"
->>>>>>> a89c47de
-    },
-    {
-      "_type": "tag",
-      "name": "query_dbpedia",
-      "path": "./tooling/knowledge_integrator.py",
-      "language": "Python",
-<<<<<<< HEAD
-      "line": 65,
-      "kind": "function",
-      "docstring": "Queries DBPedia for a given concept and returns a graph of results."
-=======
-      "line": 124,
-      "kind": "function"
->>>>>>> a89c47de
-    },
-    {
-      "_type": "tag",
-      "name": "run_knowledge_integration",
-      "path": "./tooling/knowledge_integrator.py",
-      "language": "Python",
-<<<<<<< HEAD
-      "line": 94,
-      "kind": "function",
-      "docstring": "The main library function to run the knowledge integration process.\nIt loads a graph, extracts concepts, queries DBPedia, and saves the\nenriched graph."
-=======
-      "line": 274,
-      "kind": "function"
->>>>>>> a89c47de
-    },
-    {
-      "_type": "tag",
-      "name": "TestResearchExecutor",
-      "path": "./tooling/test_research.py",
-      "language": "Python",
-<<<<<<< HEAD
-      "line": 12,
-      "kind": "class",
-      "docstring": "Tests for the research executor tool, mocking the native tools that are\nglobally injected by the execution environment."
-=======
-      "line": 8,
-      "kind": "class"
->>>>>>> a89c47de
-    },
-    {
-      "_type": "tag",
-      "name": "setUp",
-      "path": "./tooling/test_research.py",
-      "language": "Python",
-      "line": 14,
-      "kind": "function"
-    },
-    {
-      "_type": "tag",
-      "name": "test_local_filesystem_file_scope",
-      "path": "./tooling/test_research.py",
-      "language": "Python",
-<<<<<<< HEAD
-      "line": 18,
-      "kind": "function",
-      "docstring": "Verify it calls read_file for local file scope."
-=======
-      "line": 22,
-      "kind": "function"
->>>>>>> a89c47de
-    },
-    {
-      "_type": "tag",
-      "name": "test_local_filesystem_directory_scope",
-      "path": "./tooling/test_research.py",
-      "language": "Python",
-<<<<<<< HEAD
-      "line": 32,
-      "kind": "function",
-      "docstring": "Verify it calls list_files for local directory scope."
-=======
-      "line": 39,
-      "kind": "function"
->>>>>>> a89c47de
-    },
-    {
-      "_type": "tag",
-      "name": "test_external_web_narrow_scope",
-      "path": "./tooling/test_research.py",
-      "language": "Python",
-<<<<<<< HEAD
-      "line": 42,
-      "kind": "function",
-      "docstring": "Verify it calls google_search for external narrow scope."
-=======
-      "line": 52,
-      "kind": "function"
->>>>>>> a89c47de
-    },
-    {
-      "_type": "tag",
-      "name": "test_external_web_broad_scope",
-      "path": "./tooling/test_research.py",
-      "language": "Python",
-<<<<<<< HEAD
-      "line": 52,
-      "kind": "function",
-      "docstring": "Verify it calls view_text_website for external broad scope."
-=======
-      "line": 65,
-      "kind": "function"
->>>>>>> a89c47de
-    },
-    {
-      "_type": "tag",
-      "name": "test_external_repository_scope",
-      "path": "./tooling/test_research.py",
-      "language": "Python",
-<<<<<<< HEAD
-      "line": 62,
-      "kind": "function",
-      "docstring": "Verify it calls view_text_website for external repository scope."
-=======
-      "line": 78,
-      "kind": "function"
->>>>>>> a89c47de
-    },
-    {
-      "_type": "tag",
-      "name": "test_invalid_target",
-      "path": "./tooling/test_research.py",
-      "language": "Python",
-<<<<<<< HEAD
-      "line": 72,
-      "kind": "function",
-      "docstring": "Verify it returns an error for an invalid target."
-=======
-      "line": 91,
-      "kind": "function"
->>>>>>> a89c47de
-    },
-    {
-      "_type": "tag",
-      "name": "test_missing_parameters",
-      "path": "./tooling/test_research.py",
-      "language": "Python",
-<<<<<<< HEAD
-      "line": 78,
-      "kind": "function",
-      "docstring": "Verify it returns an error if required parameters are missing."
-=======
-      "line": 100,
-      "kind": "function"
->>>>>>> a89c47de
-    },
-    {
-      "_type": "tag",
-      "name": "parse_concepts_from_agents_md",
-      "path": "./tooling/reorientation_manager.py",
-      "language": "Python",
-<<<<<<< HEAD
-      "line": 39,
-      "kind": "function",
-      "docstring": "Parses an AGENTS.md file to extract a set of key concepts.\nThis version uses a simple regex to find protocol IDs and tool names."
-=======
-      "line": 8,
-      "kind": "class"
->>>>>>> a89c47de
-    },
-    {
-      "_type": "tag",
-      "name": "run_temporal_orientation",
-      "path": "./tooling/reorientation_manager.py",
-      "language": "Python",
-<<<<<<< HEAD
-      "line": 50,
-      "kind": "function",
-      "docstring": "Runs the temporal_orienter.py tool for a given concept."
-=======
-      "line": 10,
-      "kind": "function"
->>>>>>> a89c47de
-    },
-    {
-      "_type": "tag",
-      "name": "update_temporal_orientations",
-      "path": "./tooling/reorientation_manager.py",
-      "language": "Python",
-<<<<<<< HEAD
-      "line": 73,
-      "kind": "function",
-      "docstring": "Updates the temporal orientations knowledge base."
-=======
-      "line": 25,
-      "kind": "function"
->>>>>>> a89c47de
-    },
-    {
-      "_type": "tag",
-      "name": "check_for_deep_research_trigger",
-      "path": "./tooling/reorientation_manager.py",
-      "language": "Python",
-<<<<<<< HEAD
-      "line": 100,
-      "kind": "function",
-      "docstring": "Checks if any of the new concepts should trigger a deep research cycle."
-=======
-      "line": 29,
-      "kind": "function"
-    },
-    {
-      "_type": "tag",
-      "name": "scan_documents",
-      "path": "./tooling/document_scanner.py",
-      "language": "Python",
-      "line": 5,
-      "kind": "function"
->>>>>>> a89c47de
-    },
-    {
-      "_type": "tag",
-      "name": "main",
-      "path": "./tooling/reorientation_manager.py",
-      "language": "Python",
-<<<<<<< HEAD
-      "line": 111,
-      "kind": "function",
-      "docstring": null
-=======
-      "line": 8,
-      "kind": "function"
->>>>>>> a89c47de
-    },
-    {
-      "_type": "tag",
-      "name": "log_catastrophic_failure",
-      "path": "./tooling/log_failure.py",
-      "language": "Python",
-<<<<<<< HEAD
-      "line": 9,
-      "kind": "function",
-      "docstring": "Logs the catastrophic failure event."
-=======
-      "line": 22,
-      "kind": "function"
->>>>>>> a89c47de
-    },
-    {
-      "_type": "tag",
-      "name": "find_all_agents_md_files",
-      "path": "./tooling/protocol_auditor.py",
-      "language": "Python",
-<<<<<<< HEAD
-      "line": 38,
-      "kind": "function",
-      "docstring": "Finds all AGENTS.md files in the repository, ignoring any special-cased\ndirectories that are not part of the standard hierarchical build."
-=======
-      "line": 40,
-      "kind": "function"
->>>>>>> a89c47de
-    },
-    {
-      "_type": "tag",
-      "name": "get_used_tools_from_log",
-      "path": "./tooling/protocol_auditor.py",
-      "language": "Python",
-<<<<<<< HEAD
-      "line": 62,
-      "kind": "function",
-      "docstring": "Parses the JSONL log file to get a list of used tool names.\nIt specifically looks for 'TOOL_EXEC' actions and extracts the tool\nfrom the 'command' field based on the logging schema.\nThis version is robust against malformed lines with multiple JSON objects."
-=======
-      "line": 33,
-      "kind": "function"
->>>>>>> a89c47de
-    },
-    {
-      "_type": "tag",
-      "name": "get_protocol_tools_from_agents_md",
-      "path": "./tooling/protocol_auditor.py",
-      "language": "Python",
-<<<<<<< HEAD
-      "line": 104,
-      "kind": "function",
-      "docstring": "Parses a list of AGENTS.md files to get a set of all tools associated\nwith protocols."
-=======
-      "line": 74,
-      "kind": "function"
->>>>>>> a89c47de
-    },
-    {
-      "_type": "tag",
-      "name": "run_completeness_check",
-      "path": "./tooling/protocol_auditor.py",
-      "language": "Python",
-<<<<<<< HEAD
-      "line": 140,
-      "kind": "function",
-      "docstring": "Compares used tools with protocol-defined tools and returns the gaps."
-=======
-      "line": 124,
-      "kind": "function"
->>>>>>> a89c47de
-    },
-    {
-      "_type": "tag",
-      "name": "run_centrality_analysis",
-      "path": "./tooling/protocol_auditor.py",
-      "language": "Python",
-<<<<<<< HEAD
-      "line": 148,
-      "kind": "function",
-      "docstring": "Performs a frequency analysis on the tool log and returns the counts."
-=======
-      "line": 26,
-      "kind": "function"
->>>>>>> a89c47de
-    },
-    {
-      "_type": "tag",
-      "name": "run_protocol_source_check",
-      "path": "./tooling/protocol_auditor.py",
-      "language": "Python",
-<<<<<<< HEAD
-      "line": 155,
-      "kind": "function",
-      "docstring": "Checks if each AGENTS.md file is older than its corresponding source files.\nReturns a list of warning/error dictionaries."
-=======
-      "line": 34,
-      "kind": "function"
->>>>>>> a89c47de
-    },
-    {
-      "_type": "tag",
-      "name": "generate_markdown_report",
-      "path": "./tooling/protocol_auditor.py",
-      "language": "Python",
-<<<<<<< HEAD
-      "line": 202,
-      "kind": "function",
-      "docstring": "Generates a Markdown-formatted string from the audit results."
-=======
-      "line": 123,
-      "kind": "function"
->>>>>>> a89c47de
-    },
-    {
-      "_type": "tag",
-      "name": "main",
-      "path": "./tooling/protocol_auditor.py",
-      "language": "Python",
-<<<<<<< HEAD
-      "line": 255,
-      "kind": "function",
-      "docstring": "Main function to run the protocol auditor and generate a report."
-=======
-      "line": 34,
-      "kind": "function"
->>>>>>> a89c47de
-    },
-    {
-      "_type": "tag",
-      "name": "TestRefactorTool",
-      "path": "./tooling/test_refactor.py",
-      "language": "Python",
-<<<<<<< HEAD
-      "line": 7,
-      "kind": "class",
-      "docstring": null
-=======
-      "line": 49,
-      "kind": "function"
->>>>>>> a89c47de
-    },
-    {
-      "_type": "tag",
-      "name": "setUp",
-      "path": "./tooling/test_refactor.py",
-      "language": "Python",
-<<<<<<< HEAD
-      "line": 9,
-      "kind": "function",
-      "docstring": null
-=======
-      "line": 90,
-      "kind": "function"
->>>>>>> a89c47de
-    },
-    {
-      "_type": "tag",
-      "name": "tearDown",
-      "path": "./tooling/test_refactor.py",
-      "language": "Python",
-<<<<<<< HEAD
-      "line": 24,
-      "kind": "function",
-      "docstring": null
-=======
-      "line": 122,
-      "kind": "function"
->>>>>>> a89c47de
-    },
-    {
-      "_type": "tag",
-      "name": "test_rename_symbol",
-      "path": "./tooling/test_refactor.py",
-      "language": "Python",
-<<<<<<< HEAD
-      "line": 28,
-      "kind": "function",
-      "docstring": null
-=======
-      "line": 27,
-      "kind": "function"
->>>>>>> a89c47de
-    },
-    {
-      "_type": "tag",
-      "name": "TestSymbolMapGenerator",
-      "path": "./tooling/test_symbol_map_generator.py",
-      "language": "Python",
-<<<<<<< HEAD
-      "line": 32,
-      "kind": "class",
-      "docstring": null
-=======
-      "line": 29,
-      "kind": "class"
->>>>>>> a89c47de
-    },
-    {
-      "_type": "tag",
-      "name": "setUp",
-      "path": "./tooling/test_symbol_map_generator.py",
-      "language": "Python",
-<<<<<<< HEAD
-      "line": 34,
-      "kind": "function",
-      "docstring": "Set up a temporary directory structure for testing."
-=======
-      "line": 31,
-      "kind": "function"
->>>>>>> a89c47de
-    },
-    {
-      "_type": "tag",
-      "name": "tearDown",
-      "path": "./tooling/test_symbol_map_generator.py",
-      "language": "Python",
-<<<<<<< HEAD
-      "line": 49,
-      "kind": "function",
-      "docstring": "Clean up the temporary directory."
-=======
-      "line": 64,
-      "kind": "function"
->>>>>>> a89c47de
-    },
-    {
-      "_type": "tag",
-      "name": "test_generate_with_ctags_success",
-      "path": "./tooling/test_symbol_map_generator.py",
-      "language": "Python",
-<<<<<<< HEAD
-      "line": 55,
-      "kind": "function",
-      "docstring": "Test successful symbol generation using a mocked ctags call."
-=======
-      "line": 69,
-      "kind": "function"
->>>>>>> a89c47de
-    },
-    {
-      "_type": "tag",
-      "name": "test_generate_with_ast_fallback",
-      "path": "./tooling/test_symbol_map_generator.py",
-      "language": "Python",
-<<<<<<< HEAD
-      "line": 88,
-      "kind": "function",
-      "docstring": "Test the AST-based fallback for Python files."
-=======
-      "line": 79,
-      "kind": "function"
->>>>>>> a89c47de
-    },
-    {
-      "_type": "tag",
-      "name": "test_main_with_ast_fallback",
-      "path": "./tooling/test_symbol_map_generator.py",
-      "language": "Python",
-<<<<<<< HEAD
-      "line": 115,
-      "kind": "function",
-      "docstring": "Test that main function uses the AST fallback when ctags is not present."
-=======
-      "line": 88,
-      "kind": "function"
->>>>>>> a89c47de
-    },
-    {
-      "_type": "tag",
-      "name": "side_effect",
-      "path": "./tooling/test_symbol_map_generator.py",
-      "language": "Python",
-<<<<<<< HEAD
-      "line": 59,
-      "kind": "function",
-      "docstring": null
-=======
-      "line": 102,
-      "kind": "function"
->>>>>>> a89c47de
-    },
-    {
-      "_type": "tag",
-      "name": "load_lessons",
-      "path": "./tooling/self_correction_orchestrator.py",
-      "language": "Python",
-<<<<<<< HEAD
-      "line": 16,
-      "kind": "function",
-      "docstring": "Loads all lessons from the JSONL file."
-=======
-      "line": 18,
-      "kind": "class"
->>>>>>> a89c47de
-    },
-    {
-      "_type": "tag",
-      "name": "save_lessons",
-      "path": "./tooling/self_correction_orchestrator.py",
-      "language": "Python",
-<<<<<<< HEAD
-      "line": 24,
-      "kind": "function",
-      "docstring": "Saves a list of lessons back to the JSONL file, overwriting it."
-=======
-      "line": 108,
-      "kind": "class"
->>>>>>> a89c47de
-    },
-    {
-      "_type": "tag",
-      "name": "run_command",
-      "path": "./tooling/self_correction_orchestrator.py",
-      "language": "Python",
-<<<<<<< HEAD
-      "line": 30,
-      "kind": "function",
-      "docstring": "Runs a command and returns True on success, False on failure."
-=======
-      "line": 20,
-      "kind": "function"
->>>>>>> a89c47de
-    },
-    {
-      "_type": "tag",
-      "name": "process_lessons",
-      "path": "./tooling/self_correction_orchestrator.py",
-      "language": "Python",
-<<<<<<< HEAD
-      "line": 46,
-      "kind": "function",
-      "docstring": "Processes all pending lessons, applies them, and updates their status.\nReturns True if any changes were made, False otherwise."
-=======
-      "line": 56,
-      "kind": "function"
->>>>>>> a89c47de
-    },
-    {
-      "_type": "tag",
-      "name": "main",
-      "path": "./tooling/self_correction_orchestrator.py",
-      "language": "Python",
-<<<<<<< HEAD
-      "line": 132,
-      "kind": "function",
-      "docstring": "Main function to run the self-correction workflow."
-=======
-      "line": 66,
-      "kind": "function"
->>>>>>> a89c47de
-    },
-    {
-      "_type": "tag",
-      "name": "TestNewResearchPlanner",
-      "path": "./tooling/test_research_planner.py",
-      "language": "Python",
-<<<<<<< HEAD
-      "line": 4,
-      "kind": "class",
-      "docstring": "Tests for the refactored, FSM-compliant research planner."
-=======
-      "line": 110,
-      "kind": "function"
->>>>>>> a89c47de
-    },
-    {
-      "_type": "tag",
-      "name": "test_plan_deep_research_generates_executable_plan",
-      "path": "./tooling/test_research_planner.py",
-      "language": "Python",
-<<<<<<< HEAD
-      "line": 9,
-      "kind": "function",
-      "docstring": "Verify that the new plan_deep_research generates a valid, executable\nFSM-compliant plan."
-=======
-      "line": 145,
-      "kind": "function"
->>>>>>> a89c47de
-    },
-    {
-      "_type": "tag",
-      "name": "parse_makefile_command",
-      "path": "./tooling/standard_agents_compiler.py",
-      "language": "Python",
-<<<<<<< HEAD
-      "line": 74,
-      "kind": "function",
-      "docstring": "Parses a Makefile to find the main command for a specific target,\nskipping any 'echo' lines. This version iterates through lines for robustness."
-=======
-      "line": 155,
-      "kind": "function"
->>>>>>> a89c47de
-    },
-    {
-      "_type": "tag",
-      "name": "main",
-      "path": "./tooling/standard_agents_compiler.py",
-      "language": "Python",
-      "line": 106,
-      "kind": "function",
-      "docstring": "Generates a standard-compliant AGENTS.md file by parsing commands\nfrom the project's Makefile."
-    },
-    {
-      "_type": "tag",
-      "name": "TestReorientationManager",
-      "path": "./tooling/test_reorientation_manager.py",
-      "language": "Python",
-      "line": 7,
-      "kind": "class",
-      "docstring": null
-    },
-    {
-      "_type": "tag",
-      "name": "setUp",
-      "path": "./tooling/test_reorientation_manager.py",
-      "language": "Python",
-      "line": 9,
-      "kind": "function",
-      "docstring": "Set up test files and cleanup afterwards."
-    },
-    {
-      "_type": "tag",
-      "name": "tearDown",
-      "path": "./tooling/test_reorientation_manager.py",
-      "language": "Python",
-      "line": 19,
-      "kind": "function",
-      "docstring": "Clean up created files after tests."
-    },
-    {
-      "_type": "tag",
-      "name": "cleanup_files",
-      "path": "./tooling/test_reorientation_manager.py",
-      "language": "Python",
-<<<<<<< HEAD
-      "line": 23,
-      "kind": "function",
-      "docstring": null
-    },
-    {
-      "_type": "tag",
-      "name": "test_temporal_orientation_triggered",
-      "path": "./tooling/test_reorientation_manager.py",
-      "language": "Python",
-      "line": 36,
-      "kind": "function",
-      "docstring": "Test that temporal orientation is triggered for new concepts."
-=======
-      "line": 73,
-      "kind": "function"
->>>>>>> a89c47de
-    },
-    {
-      "_type": "tag",
-      "name": "test_deep_research_triggered",
-      "path": "./tooling/test_reorientation_manager.py",
-      "language": "Python",
-<<<<<<< HEAD
-      "line": 65,
-      "kind": "function",
-      "docstring": "Test that deep research is triggered for significant new concepts."
-=======
-      "line": 93,
-      "kind": "function"
->>>>>>> a89c47de
-    },
-    {
-      "_type": "tag",
-      "name": "test_no_changes_detected",
-      "path": "./tooling/test_reorientation_manager.py",
-      "language": "Python",
-<<<<<<< HEAD
-      "line": 90,
-      "kind": "function",
-      "docstring": "Test that no action is taken when there are no new concepts."
-=======
-      "line": 148,
-      "kind": "function"
->>>>>>> a89c47de
-    },
-    {
-      "_type": "tag",
-      "name": "main",
-      "path": "./tooling/master_control_cli.py",
-      "language": "Python",
-<<<<<<< HEAD
-      "line": 17,
-      "kind": "function",
-      "docstring": "The main entry point for the agent.\n\nThis script parses the task description and invokes the agent shell."
-=======
-      "line": 25,
-      "kind": "class"
->>>>>>> a89c47de
-    },
-    {
-      "_type": "tag",
-      "name": "TestDependencyGraphGenerator",
-      "path": "./tooling/test_dependency_graph_generator.py",
-      "language": "Python",
-<<<<<<< HEAD
-      "line": 28,
-      "kind": "class",
-      "docstring": null
-=======
-      "line": 30,
-      "kind": "function"
->>>>>>> a89c47de
-    },
-    {
-      "_type": "tag",
-      "name": "setUp",
-      "path": "./tooling/test_dependency_graph_generator.py",
-      "language": "Python",
-<<<<<<< HEAD
-      "line": 30,
-      "kind": "function",
-      "docstring": "Set up a temporary directory structure for testing."
-=======
-      "line": 118,
-      "kind": "function"
->>>>>>> a89c47de
-    },
-    {
-      "_type": "tag",
-      "name": "tearDown",
-      "path": "./tooling/test_dependency_graph_generator.py",
-      "language": "Python",
-<<<<<<< HEAD
-      "line": 63,
-      "kind": "function",
-      "docstring": "Clean up the temporary directory."
-=======
-      "line": 127,
-      "kind": "function"
->>>>>>> a89c47de
-    },
-    {
-      "_type": "tag",
-      "name": "test_find_files",
-      "path": "./tooling/test_dependency_graph_generator.py",
-      "language": "Python",
-<<<<<<< HEAD
-      "line": 68,
-      "kind": "function",
-      "docstring": "Test finding both package.json and requirements.txt files."
-=======
-      "line": 146,
-      "kind": "function"
->>>>>>> a89c47de
-    },
-    {
-      "_type": "tag",
-      "name": "test_parse_package_json",
-      "path": "./tooling/test_dependency_graph_generator.py",
-      "language": "Python",
-<<<<<<< HEAD
-      "line": 78,
-      "kind": "function",
-      "docstring": "Test parsing a single package.json file."
-=======
-      "line": 158,
-      "kind": "function"
-    },
-    {
-      "_type": "tag",
-      "name": "test_do_execution_to_generate_code",
-      "path": "./tooling/test_master_control.py",
-      "language": "Python",
-      "line": 173,
-      "kind": "function"
->>>>>>> a89c47de
-    },
-    {
-      "_type": "tag",
-      "name": "test_parse_requirements_txt",
-      "path": "./tooling/test_dependency_graph_generator.py",
-      "language": "Python",
-<<<<<<< HEAD
-      "line": 87,
-      "kind": "function",
-      "docstring": "Test parsing a single requirements.txt file."
-=======
-      "line": 186,
-      "kind": "function"
->>>>>>> a89c47de
-    },
-    {
-      "_type": "tag",
-      "name": "test_generate_dependency_graph",
-      "path": "./tooling/test_dependency_graph_generator.py",
-      "language": "Python",
-<<<<<<< HEAD
-      "line": 101,
-      "kind": "function",
-      "docstring": "Test the full graph generation logic with mixed project types."
-=======
-      "line": 18,
-      "kind": "class"
->>>>>>> a89c47de
-    },
-    {
-      "_type": "tag",
-      "name": "get_fsm_details",
-      "path": "./tooling/generate_docs.py",
-      "language": "Python",
-<<<<<<< HEAD
-      "line": 15,
-      "kind": "function",
-      "docstring": "Extracts FSM states and transitions from fsm.json."
-=======
-      "line": 20,
-      "kind": "function"
->>>>>>> a89c47de
-    },
-    {
-      "_type": "tag",
-      "name": "get_master_control_details",
-      "path": "./tooling/generate_docs.py",
-      "language": "Python",
-<<<<<<< HEAD
-      "line": 21,
-      "kind": "function",
-      "docstring": "Extracts details about the master control script's state handlers."
-=======
-      "line": 47,
-      "kind": "function"
->>>>>>> a89c47de
-    },
-    {
-      "_type": "tag",
-      "name": "generate_documentation",
-      "path": "./tooling/generate_docs.py",
-      "language": "Python",
-<<<<<<< HEAD
-      "line": 31,
-      "kind": "function",
-      "docstring": "Generates the final Markdown documentation."
-=======
-      "line": 54,
-      "kind": "function"
->>>>>>> a89c47de
-    },
-    {
-      "_type": "tag",
-      "name": "has_ctags",
-      "path": "./tooling/symbol_map_generator.py",
-      "language": "Python",
-<<<<<<< HEAD
-      "line": 31,
-      "kind": "function",
-      "docstring": "Check if Universal Ctags is installed and available in the PATH."
-=======
-      "line": 59,
-      "kind": "function"
->>>>>>> a89c47de
-    },
-    {
-      "_type": "tag",
-      "name": "generate_symbols_with_ctags",
-      "path": "./tooling/symbol_map_generator.py",
-      "language": "Python",
-<<<<<<< HEAD
-      "line": 40,
-      "kind": "function",
-      "docstring": "Generates a symbol map using Universal Ctags."
-=======
-      "line": 64,
-      "kind": "function"
->>>>>>> a89c47de
-    },
-    {
-      "_type": "tag",
-      "name": "generate_symbols_with_ast",
-      "path": "./tooling/symbol_map_generator.py",
-      "language": "Python",
-<<<<<<< HEAD
-      "line": 82,
-      "kind": "function",
-      "docstring": "Fallback to generate a symbol map for Python files using the AST module."
-=======
-      "line": 77,
-      "kind": "function"
->>>>>>> a89c47de
-    },
-    {
-      "_type": "tag",
-      "name": "main",
-      "path": "./tooling/symbol_map_generator.py",
-      "language": "Python",
-<<<<<<< HEAD
-      "line": 123,
-      "kind": "function",
-      "docstring": "Main function to generate and save the symbol map."
-=======
-      "line": 18,
-      "kind": "function"
->>>>>>> a89c47de
-    },
-    {
-      "_type": "tag",
-      "name": "analyze_planning_efficiency",
-      "path": "./tooling/self_improvement_cli.py",
-      "language": "Python",
-<<<<<<< HEAD
-      "line": 32,
-      "kind": "function",
-      "docstring": "Analyzes the log file to find tasks with multiple plan revisions.\n\nArgs:\n    log_file (str): Path to the activity log file.\n\nReturns:\n    dict: A dictionary mapping task IDs to the number of plan updates."
-=======
-      "line": 27,
-      "kind": "function"
->>>>>>> a89c47de
-    },
-    {
-      "_type": "tag",
-      "name": "analyze_protocol_violations",
-      "path": "./tooling/self_improvement_cli.py",
-      "language": "Python",
-<<<<<<< HEAD
-      "line": 73,
-      "kind": "function",
-      "docstring": "Scans the log file for critical protocol violations, such as the\nunauthorized use of `reset_all`.\n\nThis function checks for two conditions:\n1. A `SYSTEM_FAILURE` log explicitly blaming `reset_all`.\n2. A `TOOL_EXEC` log where the command contains \"reset_all\".\n\nArgs:\n    log_file (str): Path to the activity log file.\n\nReturns:\n    list: A list of unique task IDs where `reset_all` was used."
-=======
-      "line": 34,
-      "kind": "function"
->>>>>>> a89c47de
-    },
-    {
-      "_type": "tag",
-      "name": "main",
-      "path": "./tooling/self_improvement_cli.py",
-      "language": "Python",
-      "line": 123,
-      "kind": "function",
-      "docstring": "Main function to run the self-improvement analysis CLI."
-    },
-    {
-      "_type": "tag",
-      "name": "load_config",
-      "path": "./tooling/builder.py",
-      "language": "Python",
-<<<<<<< HEAD
-      "line": 11,
-      "kind": "function",
-      "docstring": "Loads the build configuration file."
-=======
-      "line": 159,
-      "kind": "function"
->>>>>>> a89c47de
-    },
-    {
-      "_type": "tag",
-      "name": "execute_build",
-      "path": "./tooling/builder.py",
-      "language": "Python",
-<<<<<<< HEAD
-      "line": 18,
-      "kind": "function",
-      "docstring": "Executes the build process for a specific target defined in the config."
-=======
-      "line": 35,
-      "kind": "function"
->>>>>>> a89c47de
-    },
-    {
-      "_type": "tag",
-      "name": "main",
-      "path": "./tooling/builder.py",
-      "language": "Python",
-<<<<<<< HEAD
-      "line": 79,
-      "kind": "function",
-      "docstring": "Main function to parse arguments and drive the build process."
-=======
-      "line": 50,
-      "kind": "function"
->>>>>>> a89c47de
-    },
-    {
-      "_type": "tag",
-      "name": "get_module_docstring",
-      "path": "./tooling/readme_generator.py",
-      "language": "Python",
-<<<<<<< HEAD
-      "line": 33,
-      "kind": "function",
-      "docstring": "Parses a Python file and extracts the module-level docstring."
-=======
-      "line": 61,
-      "kind": "function"
->>>>>>> a89c47de
-    },
-    {
-      "_type": "tag",
-      "name": "generate_core_protocols_section",
-      "path": "./tooling/readme_generator.py",
-      "language": "Python",
-<<<<<<< HEAD
-      "line": 47,
-      "kind": "function",
-      "docstring": "Parses a given AGENTS.md file to extract protocol definitions and generate a Markdown summary."
-=======
-      "line": 85,
-      "kind": "function"
->>>>>>> a89c47de
-    },
-    {
-      "_type": "tag",
-      "name": "generate_key_components_section",
-      "path": "./tooling/readme_generator.py",
-      "language": "Python",
-<<<<<<< HEAD
-      "line": 85,
-      "kind": "function",
-      "docstring": "Generates the Markdown for the \"Key Components\" section by documenting\nany `.py` files found in a `tooling/` subdirectory of the module."
-=======
-      "line": 99,
-      "kind": "function"
->>>>>>> a89c47de
-    },
-    {
-      "_type": "tag",
-      "name": "main",
-      "path": "./tooling/readme_generator.py",
-      "language": "Python",
-<<<<<<< HEAD
-      "line": 111,
-      "kind": "function",
-      "docstring": "Main function to generate the README.md content and write it to a file."
-=======
-      "line": 113,
-      "kind": "function"
->>>>>>> a89c47de
-    },
-    {
-      "_type": "tag",
-      "name": "TestMasterControlRedesigned",
-      "path": "./tooling/test_master_control.py",
-      "language": "Python",
-<<<<<<< HEAD
-      "line": 23,
-      "kind": "class",
-      "docstring": "Validates the FSM workflow in a single-threaded, deterministic manner."
-    },
-    {
-      "_type": "tag",
-      "name": "setUp",
-      "path": "./tooling/test_master_control.py",
-      "language": "Python",
-      "line": 28,
-      "kind": "function",
-      "docstring": null
-    },
-    {
-      "_type": "tag",
-      "name": "tearDown",
-      "path": "./tooling/test_master_control.py",
-      "language": "Python",
-      "line": 70,
-      "kind": "function",
-      "docstring": null
-    },
-    {
-      "_type": "tag",
-      "name": "test_do_orientation",
-      "path": "./tooling/test_master_control.py",
-      "language": "Python",
-      "line": 76,
-      "kind": "function",
-      "docstring": null
-    },
-    {
-      "_type": "tag",
-      "name": "test_do_planning",
-      "path": "./tooling/test_master_control.py",
-      "language": "Python",
-      "line": 84,
-      "kind": "function",
-      "docstring": null
-    },
-    {
-      "_type": "tag",
-      "name": "test_do_execution",
-      "path": "./tooling/test_master_control.py",
-      "language": "Python",
-      "line": 92,
-      "kind": "function",
-      "docstring": null
-    },
-    {
-      "_type": "tag",
-      "name": "test_do_finalizing",
-      "path": "./tooling/test_master_control.py",
-      "language": "Python",
-      "line": 107,
-      "kind": "function",
-      "docstring": null
-    },
-    {
-      "_type": "tag",
-      "name": "PlanContext",
-      "path": "./tooling/state.py",
-      "language": "Python",
       "line": 26,
       "kind": "class",
       "docstring": "Represents the execution context of a single plan file within the plan stack.\n\nThis class holds the state of a specific plan being executed, including its\nfile path, its content (as a list of parsed Command objects), and a pointer\nto the current step being executed."
@@ -3560,10 +2356,6 @@
       "line": 136,
       "kind": "function",
       "docstring": "Verify the compiler can handle different section headers and parse\nthe 'deprecate-tool' command."
-=======
-      "line": 16,
-      "kind": "function"
->>>>>>> a89c47de
     }
   ]
 }