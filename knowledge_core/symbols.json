--- conflicted
+++ resolved
@@ -1352,22 +1352,8 @@
     },
     {
       "_type": "tag",
-<<<<<<< HEAD
       "name": "__eq__",
       "path": "./appl_ast.py",
-=======
-      "name": "get_resource_type",
-      "path": "./dbpedia_client.py",
-      "language": "Python",
-      "line": 76,
-      "kind": "function",
-      "docstring": "Fetches the rdf:type for a given DBPedia resource."
-    },
-    {
-      "_type": "tag",
-      "name": "PlanningError",
-      "path": "./planning.py",
->>>>>>> 0c541eb5
       "language": "Python",
       "line": 42,
       "kind": "function",
@@ -2320,816 +2306,2530 @@
     },
     {
       "_type": "tag",
-<<<<<<< HEAD
       "name": "tensor_left",
       "path": "./logic_system/src/ll.py",
       "language": "Python",
       "line": 29,
-=======
-      "name": "counter",
-      "path": "./language_theory/unbounded_recursion.py",
-      "language": "Python",
-      "line": 2,
-      "kind": "function",
-      "docstring": null
-    },
-    {
-      "_type": "tag",
-      "name": "TaskExecutionEngine",
-      "path": "./language_theory/execution_engine.py",
+      "kind": "function",
+      "docstring": "\u0393, A, B \u22a2 \u0394\n---------------\n \u0393, A \u2297 B \u22a2 \u0394"
+    },
+    {
+      "_type": "tag",
+      "name": "par_right",
+      "path": "./logic_system/src/ll.py",
+      "language": "Python",
+      "line": 40,
+      "kind": "function",
+      "docstring": "\u0393 \u22a2 \u0394, A, B\n---------------\n \u0393 \u22a2 \u0394, A \u214b B"
+    },
+    {
+      "_type": "tag",
+      "name": "par_left",
+      "path": "./logic_system/src/ll.py",
+      "language": "Python",
+      "line": 51,
+      "kind": "function",
+      "docstring": "\u0393, A \u22a2 \u0394   and   \u0393', B \u22a2 \u0394'\n--------------------------------\n      \u0393, \u0393', A \u214b B \u22a2 \u0394, \u0394'"
+    },
+    {
+      "_type": "tag",
+      "name": "cut",
+      "path": "./logic_system/src/ll.py",
+      "language": "Python",
+      "line": 66,
+      "kind": "function",
+      "docstring": "\u0393 \u22a2 \u0394, A   and   A, \u0393' \u22a2 \u0394'\n--------------------------------\n         \u0393, \u0393' \u22a2 \u0394, \u0394'"
+    },
+    {
+      "_type": "tag",
+      "name": "LJSequent",
+      "path": "./logic_system/src/lj.py",
+      "language": "Python",
+      "line": 7,
+      "kind": "class",
+      "docstring": null
+    },
+    {
+      "_type": "tag",
+      "name": "axiom",
+      "path": "./logic_system/src/lj.py",
+      "language": "Python",
+      "line": 26,
+      "kind": "function",
+      "docstring": "A \u22a2 A"
+    },
+    {
+      "_type": "tag",
+      "name": "weak_left",
+      "path": "./logic_system/src/lj.py",
+      "language": "Python",
+      "line": 32,
+      "kind": "function",
+      "docstring": "\u0393 \u22a2 \u0394  /  \u0393, A \u22a2 \u0394"
+    },
+    {
+      "_type": "tag",
+      "name": "cut",
+      "path": "./logic_system/src/lj.py",
+      "language": "Python",
+      "line": 37,
+      "kind": "function",
+      "docstring": "\u0393 \u22a2 A   and   A, \u0393' \u22a2 B / \u0393, \u0393' \u22a2 B"
+    },
+    {
+      "_type": "tag",
+      "name": "and_left",
+      "path": "./logic_system/src/lj.py",
+      "language": "Python",
+      "line": 46,
+      "kind": "function",
+      "docstring": "\u0393, A, B \u22a2 \u0394 / \u0393, A \u2227 B \u22a2 \u0394"
+    },
+    {
+      "_type": "tag",
+      "name": "and_right",
+      "path": "./logic_system/src/lj.py",
+      "language": "Python",
+      "line": 52,
+      "kind": "function",
+      "docstring": "\u0393 \u22a2 A   and   \u0393 \u22a2 B / \u0393 \u22a2 A \u2227 B"
+    },
+    {
+      "_type": "tag",
+      "name": "or_left",
+      "path": "./logic_system/src/lj.py",
+      "language": "Python",
+      "line": 59,
+      "kind": "function",
+      "docstring": "\u0393, A \u22a2 \u0394   and   \u0393, B \u22a2 \u0394 / \u0393, A \u2228 B \u22a2 \u0394"
+    },
+    {
+      "_type": "tag",
+      "name": "or_right",
+      "path": "./logic_system/src/lj.py",
+      "language": "Python",
+      "line": 66,
+      "kind": "function",
+      "docstring": "\u0393 \u22a2 A / \u0393 \u22a2 A \u2228 B  or  \u0393 \u22a2 B / \u0393 \u22a2 A \u2228 B"
+    },
+    {
+      "_type": "tag",
+      "name": "implies_left",
+      "path": "./logic_system/src/lj.py",
+      "language": "Python",
+      "line": 72,
+      "kind": "function",
+      "docstring": "\u0393 \u22a2 A   and   B, \u0393' \u22a2 C / A \u2192 B, \u0393, \u0393' \u22a2 C"
+    },
+    {
+      "_type": "tag",
+      "name": "implies_right",
+      "path": "./logic_system/src/lj.py",
+      "language": "Python",
+      "line": 79,
+      "kind": "function",
+      "docstring": "A, \u0393 \u22a2 B / \u0393 \u22a2 A \u2192 B"
+    },
+    {
+      "_type": "tag",
+      "name": "not_left",
+      "path": "./logic_system/src/lj.py",
+      "language": "Python",
+      "line": 85,
+      "kind": "function",
+      "docstring": "\u0393 \u22a2 A / \u00acA, \u0393 \u22a2"
+    },
+    {
+      "_type": "tag",
+      "name": "not_right",
+      "path": "./logic_system/src/lj.py",
+      "language": "Python",
+      "line": 91,
+      "kind": "function",
+      "docstring": "A, \u0393 \u22a2 / \u0393 \u22a2 \u00acA"
+    },
+    {
+      "_type": "tag",
+      "name": "__init__",
+      "path": "./logic_system/src/lj.py",
+      "language": "Python",
+      "line": 8,
+      "kind": "function",
+      "docstring": null
+    },
+    {
+      "_type": "tag",
+      "name": "succedent_formula",
+      "path": "./logic_system/src/lj.py",
+      "language": "Python",
+      "line": 14,
+      "kind": "function",
+      "docstring": null
+    },
+    {
+      "_type": "tag",
+      "name": "__repr__",
+      "path": "./logic_system/src/lj.py",
+      "language": "Python",
+      "line": 19,
+      "kind": "function",
+      "docstring": null
+    },
+    {
+      "_type": "tag",
+      "name": "ILLSequent",
+      "path": "./logic_system/src/ill.py",
+      "language": "Python",
+      "line": 20,
+      "kind": "class",
+      "docstring": null
+    },
+    {
+      "_type": "tag",
+      "name": "axiom",
+      "path": "./logic_system/src/ill.py",
+      "language": "Python",
+      "line": 37,
+      "kind": "function",
+      "docstring": "A \u22a2 A"
+    },
+    {
+      "_type": "tag",
+      "name": "cut",
+      "path": "./logic_system/src/ill.py",
+      "language": "Python",
+      "line": 43,
+      "kind": "function",
+      "docstring": "\u0393 \u22a2 A   and   \u0394, A \u22a2 C\n--------------------------\n     \u0393, \u0394 \u22a2 C"
+    },
+    {
+      "_type": "tag",
+      "name": "tensor_right",
+      "path": "./logic_system/src/ill.py",
+      "language": "Python",
+      "line": 58,
+      "kind": "function",
+      "docstring": "\u0393 \u22a2 A   and   \u0394 \u22a2 B\n-----------------------\n     \u0393, \u0394 \u22a2 A \u2297 B"
+    },
+    {
+      "_type": "tag",
+      "name": "tensor_left",
+      "path": "./logic_system/src/ill.py",
+      "language": "Python",
+      "line": 68,
+      "kind": "function",
+      "docstring": "\u0393, A, B \u22a2 C\n---------------\n \u0393, A \u2297 B \u22a2 C"
+    },
+    {
+      "_type": "tag",
+      "name": "lin_implies_right",
+      "path": "./logic_system/src/ill.py",
+      "language": "Python",
+      "line": 79,
+      "kind": "function",
+      "docstring": "\u0393, A \u22a2 B\n------------\n\u0393 \u22a2 A \u22b8 B"
+    },
+    {
+      "_type": "tag",
+      "name": "lin_implies_left",
+      "path": "./logic_system/src/ill.py",
+      "language": "Python",
+      "line": 90,
+      "kind": "function",
+      "docstring": "\u0393 \u22a2 A   and   \u0394, B \u22a2 C\n--------------------------\n   \u0393, \u0394, A \u22b8 B \u22a2 C"
+    },
+    {
+      "_type": "tag",
+      "name": "with_right",
+      "path": "./logic_system/src/ill.py",
+      "language": "Python",
+      "line": 103,
+      "kind": "function",
+      "docstring": "\u0393 \u22a2 A   and   \u0393 \u22a2 B\n-----------------------\n      \u0393 \u22a2 A & B"
+    },
+    {
+      "_type": "tag",
+      "name": "with_left_1",
+      "path": "./logic_system/src/ill.py",
+      "language": "Python",
+      "line": 114,
+      "kind": "function",
+      "docstring": "\u0393, A \u22a2 C\n------------\n\u0393, A & B \u22a2 C"
+    },
+    {
+      "_type": "tag",
+      "name": "with_left_2",
+      "path": "./logic_system/src/ill.py",
+      "language": "Python",
+      "line": 126,
+      "kind": "function",
+      "docstring": "\u0393, B \u22a2 C\n------------\n\u0393, A & B \u22a2 C"
+    },
+    {
+      "_type": "tag",
+      "name": "plus_right_1",
+      "path": "./logic_system/src/ill.py",
+      "language": "Python",
+      "line": 138,
+      "kind": "function",
+      "docstring": "\u0393 \u22a2 A\n------------\n\u0393 \u22a2 A \u2295 B"
+    },
+    {
+      "_type": "tag",
+      "name": "plus_right_2",
+      "path": "./logic_system/src/ill.py",
+      "language": "Python",
+      "line": 148,
+      "kind": "function",
+      "docstring": "\u0393 \u22a2 B\n------------\n\u0393 \u22a2 A \u2295 B"
+    },
+    {
+      "_type": "tag",
+      "name": "plus_left",
+      "path": "./logic_system/src/ill.py",
+      "language": "Python",
+      "line": 158,
+      "kind": "function",
+      "docstring": "\u0393, A \u22a2 C   and   \u0393, B \u22a2 C\n--------------------------\n     \u0393, A \u2295 B \u22a2 C"
+    },
+    {
+      "_type": "tag",
+      "name": "of_course_right",
+      "path": "./logic_system/src/ill.py",
+      "language": "Python",
+      "line": 178,
+      "kind": "function",
+      "docstring": "!\u0393 \u22a2 A\n----------\n!\u0393 \u22a2 !A"
+    },
+    {
+      "_type": "tag",
+      "name": "dereliction",
+      "path": "./logic_system/src/ill.py",
+      "language": "Python",
+      "line": 190,
+      "kind": "function",
+      "docstring": "\u0393, A \u22a2 B\n------------\n\u0393, !A \u22a2 B"
+    },
+    {
+      "_type": "tag",
+      "name": "contraction",
+      "path": "./logic_system/src/ill.py",
+      "language": "Python",
+      "line": 201,
+      "kind": "function",
+      "docstring": "\u0393, !A, !A \u22a2 B\n----------------\n   \u0393, !A \u22a2 B"
+    },
+    {
+      "_type": "tag",
+      "name": "weakening",
+      "path": "./logic_system/src/ill.py",
+      "language": "Python",
+      "line": 213,
+      "kind": "function",
+      "docstring": "\u0393 \u22a2 B\n------------\n\u0393, !A \u22a2 B"
+    },
+    {
+      "_type": "tag",
+      "name": "__init__",
+      "path": "./logic_system/src/ill.py",
+      "language": "Python",
+      "line": 21,
+      "kind": "function",
+      "docstring": null
+    },
+    {
+      "_type": "tag",
+      "name": "succedent_formula",
+      "path": "./logic_system/src/ill.py",
+      "language": "Python",
+      "line": 27,
+      "kind": "function",
+      "docstring": null
+    },
+    {
+      "_type": "tag",
+      "name": "__repr__",
+      "path": "./logic_system/src/ill.py",
+      "language": "Python",
+      "line": 30,
+      "kind": "function",
+      "docstring": null
+    },
+    {
+      "_type": "tag",
+      "name": "lj_to_lk",
+      "path": "./logic_system/src/translations.py",
+      "language": "Python",
+      "line": 10,
+      "kind": "function",
+      "docstring": "Translates a proof from the LJ calculus to the LK calculus.\nThis is a direct embedding, as any valid LJ proof is also a valid LK proof."
+    },
+    {
+      "_type": "tag",
+      "name": "translate_formula_lj_to_ill",
+      "path": "./logic_system/src/translations.py",
+      "language": "Python",
+      "line": 23,
+      "kind": "function",
+      "docstring": "Translates a formula from Intuitionistic Logic (LJ) to Intuitionistic Linear Logic (ILL)\nusing a standard Girard-style translation."
+    },
+    {
+      "_type": "tag",
+      "name": "bang_context",
+      "path": "./logic_system/src/translations.py",
+      "language": "Python",
+      "line": 44,
+      "kind": "function",
+      "docstring": "Applies ! to every formula in a context."
+    },
+    {
+      "_type": "tag",
+      "name": "lj_to_ill_proof",
+      "path": "./logic_system/src/translations.py",
+      "language": "Python",
+      "line": 48,
+      "kind": "function",
+      "docstring": "Translates a full proof from LJ to ILL.\nA proof of \u0393 \u22a2 A in LJ becomes a proof of !\u0393* \u22a2 A* in ILL."
+    },
+    {
+      "_type": "tag",
+      "name": "ill_to_ll",
+      "path": "./logic_system/src/translations.py",
+      "language": "Python",
+      "line": 129,
+      "kind": "function",
+      "docstring": "Translates a proof from the ILL calculus to the LL calculus.\nThis is a direct embedding, as any valid ILL proof is also a valid LL proof."
+    },
+    {
+      "_type": "tag",
+      "name": "Formula",
+      "path": "./logic_system/src/formulas.py",
+      "language": "Python",
+      "line": 3,
+      "kind": "class",
+      "docstring": null
+    },
+    {
+      "_type": "tag",
+      "name": "Prop",
+      "path": "./logic_system/src/formulas.py",
+      "language": "Python",
+      "line": 14,
+      "kind": "class",
+      "docstring": null
+    },
+    {
+      "_type": "tag",
+      "name": "UnaryOp",
+      "path": "./logic_system/src/formulas.py",
+      "language": "Python",
+      "line": 21,
+      "kind": "class",
+      "docstring": null
+    },
+    {
+      "_type": "tag",
+      "name": "Not",
+      "path": "./logic_system/src/formulas.py",
+      "language": "Python",
+      "line": 25,
+      "kind": "class",
+      "docstring": null
+    },
+    {
+      "_type": "tag",
+      "name": "BinaryOp",
+      "path": "./logic_system/src/formulas.py",
+      "language": "Python",
+      "line": 29,
+      "kind": "class",
+      "docstring": null
+    },
+    {
+      "_type": "tag",
+      "name": "And",
+      "path": "./logic_system/src/formulas.py",
+      "language": "Python",
+      "line": 34,
+      "kind": "class",
+      "docstring": null
+    },
+    {
+      "_type": "tag",
+      "name": "Or",
+      "path": "./logic_system/src/formulas.py",
+      "language": "Python",
+      "line": 38,
+      "kind": "class",
+      "docstring": null
+    },
+    {
+      "_type": "tag",
+      "name": "Implies",
+      "path": "./logic_system/src/formulas.py",
+      "language": "Python",
+      "line": 42,
+      "kind": "class",
+      "docstring": null
+    },
+    {
+      "_type": "tag",
+      "name": "Tensor",
+      "path": "./logic_system/src/formulas.py",
+      "language": "Python",
+      "line": 48,
+      "kind": "class",
+      "docstring": null
+    },
+    {
+      "_type": "tag",
+      "name": "Par",
+      "path": "./logic_system/src/formulas.py",
+      "language": "Python",
+      "line": 52,
+      "kind": "class",
+      "docstring": null
+    },
+    {
+      "_type": "tag",
+      "name": "LinImplies",
+      "path": "./logic_system/src/formulas.py",
+      "language": "Python",
+      "line": 56,
+      "kind": "class",
+      "docstring": null
+    },
+    {
+      "_type": "tag",
+      "name": "OfCourse",
+      "path": "./logic_system/src/formulas.py",
+      "language": "Python",
+      "line": 60,
+      "kind": "class",
+      "docstring": null
+    },
+    {
+      "_type": "tag",
+      "name": "With",
+      "path": "./logic_system/src/formulas.py",
+      "language": "Python",
+      "line": 64,
+      "kind": "class",
+      "docstring": "Additive Conjunction"
+    },
+    {
+      "_type": "tag",
+      "name": "Plus",
+      "path": "./logic_system/src/formulas.py",
+      "language": "Python",
+      "line": 69,
+      "kind": "class",
+      "docstring": "Additive Disjunction"
+    },
+    {
+      "_type": "tag",
+      "name": "__repr__",
+      "path": "./logic_system/src/formulas.py",
+      "language": "Python",
+      "line": 5,
+      "kind": "function",
+      "docstring": null
+    },
+    {
+      "_type": "tag",
+      "name": "__eq__",
+      "path": "./logic_system/src/formulas.py",
+      "language": "Python",
+      "line": 8,
+      "kind": "function",
+      "docstring": null
+    },
+    {
+      "_type": "tag",
+      "name": "__hash__",
+      "path": "./logic_system/src/formulas.py",
+      "language": "Python",
+      "line": 11,
+      "kind": "function",
+      "docstring": null
+    },
+    {
+      "_type": "tag",
+      "name": "__init__",
+      "path": "./logic_system/src/formulas.py",
+      "language": "Python",
+      "line": 15,
+      "kind": "function",
+      "docstring": null
+    },
+    {
+      "_type": "tag",
+      "name": "__repr__",
+      "path": "./logic_system/src/formulas.py",
+      "language": "Python",
+      "line": 18,
+      "kind": "function",
+      "docstring": null
+    },
+    {
+      "_type": "tag",
+      "name": "__init__",
+      "path": "./logic_system/src/formulas.py",
+      "language": "Python",
+      "line": 22,
+      "kind": "function",
+      "docstring": null
+    },
+    {
+      "_type": "tag",
+      "name": "__repr__",
+      "path": "./logic_system/src/formulas.py",
+      "language": "Python",
+      "line": 26,
+      "kind": "function",
+      "docstring": null
+    },
+    {
+      "_type": "tag",
+      "name": "__init__",
+      "path": "./logic_system/src/formulas.py",
+      "language": "Python",
+      "line": 30,
+      "kind": "function",
+      "docstring": null
+    },
+    {
+      "_type": "tag",
+      "name": "__repr__",
+      "path": "./logic_system/src/formulas.py",
+      "language": "Python",
+      "line": 35,
+      "kind": "function",
+      "docstring": null
+    },
+    {
+      "_type": "tag",
+      "name": "__repr__",
+      "path": "./logic_system/src/formulas.py",
+      "language": "Python",
+      "line": 39,
+      "kind": "function",
+      "docstring": null
+    },
+    {
+      "_type": "tag",
+      "name": "__repr__",
+      "path": "./logic_system/src/formulas.py",
+      "language": "Python",
+      "line": 43,
+      "kind": "function",
+      "docstring": null
+    },
+    {
+      "_type": "tag",
+      "name": "__repr__",
+      "path": "./logic_system/src/formulas.py",
+      "language": "Python",
+      "line": 49,
+      "kind": "function",
+      "docstring": null
+    },
+    {
+      "_type": "tag",
+      "name": "__repr__",
+      "path": "./logic_system/src/formulas.py",
+      "language": "Python",
+      "line": 53,
+      "kind": "function",
+      "docstring": null
+    },
+    {
+      "_type": "tag",
+      "name": "__repr__",
+      "path": "./logic_system/src/formulas.py",
+      "language": "Python",
+      "line": 57,
+      "kind": "function",
+      "docstring": null
+    },
+    {
+      "_type": "tag",
+      "name": "__repr__",
+      "path": "./logic_system/src/formulas.py",
+      "language": "Python",
+      "line": 61,
+      "kind": "function",
+      "docstring": null
+    },
+    {
+      "_type": "tag",
+      "name": "__repr__",
+      "path": "./logic_system/src/formulas.py",
+      "language": "Python",
+      "line": 66,
+      "kind": "function",
+      "docstring": null
+    },
+    {
+      "_type": "tag",
+      "name": "__repr__",
+      "path": "./logic_system/src/formulas.py",
+      "language": "Python",
+      "line": 71,
+      "kind": "function",
+      "docstring": null
+    },
+    {
+      "_type": "tag",
+      "name": "TestTranslations",
+      "path": "./logic_system/tests/test_translations.py",
+      "language": "Python",
+      "line": 10,
+      "kind": "class",
+      "docstring": null
+    },
+    {
+      "_type": "tag",
+      "name": "test_lj_to_lk_translation",
+      "path": "./logic_system/tests/test_translations.py",
+      "language": "Python",
+      "line": 12,
+      "kind": "function",
+      "docstring": "Tests the direct embedding translation from LJ to LK."
+    },
+    {
+      "_type": "tag",
+      "name": "test_lj_to_ill_formula_translation",
+      "path": "./logic_system/tests/test_translations.py",
+      "language": "Python",
+      "line": 34,
+      "kind": "function",
+      "docstring": "Tests the formula translation from LJ to ILL."
+    },
+    {
+      "_type": "tag",
+      "name": "test_ill_contraction",
+      "path": "./logic_system/tests/test_translations.py",
+      "language": "Python",
+      "line": 65,
+      "kind": "function",
+      "docstring": "Tests the contraction rule in Intuitionistic Linear Logic."
+    },
+    {
+      "_type": "tag",
+      "name": "test_lj_axiom_to_ill_proof_translation",
+      "path": "./logic_system/tests/test_translations.py",
+      "language": "Python",
+      "line": 87,
+      "kind": "function",
+      "docstring": "Tests the translation of a simple LJ axiom proof to ILL."
+    },
+    {
+      "_type": "tag",
+      "name": "test_lj_implies_left_to_ill",
+      "path": "./logic_system/tests/test_translations.py",
+      "language": "Python",
+      "line": 109,
+      "kind": "function",
+      "docstring": "Tests the translation of an LJ proof with \u2192-L."
+    },
+    {
+      "_type": "tag",
+      "name": "TestSynthesis",
+      "path": "./logic_system/tests/test_synthesis.py",
+      "language": "Python",
+      "line": 8,
+      "kind": "class",
+      "docstring": null
+    },
+    {
+      "_type": "tag",
+      "name": "setUp",
+      "path": "./logic_system/tests/test_synthesis.py",
+      "language": "Python",
+      "line": 10,
+      "kind": "function",
+      "docstring": null
+    },
+    {
+      "_type": "tag",
+      "name": "test_axiom_synthesis",
+      "path": "./logic_system/tests/test_synthesis.py",
       "language": "Python",
       "line": 13,
-      "kind": "class",
-      "docstring": null
+      "kind": "function",
+      "docstring": "Tests that the synthesizer can find a simple axiom proof."
+    },
+    {
+      "_type": "tag",
+      "name": "test_lin_implies_right_synthesis",
+      "path": "./logic_system/tests/test_synthesis.py",
+      "language": "Python",
+      "line": 21,
+      "kind": "function",
+      "docstring": "Tests synthesis of a proof for A \u22a2 B \u22b8 (A \u2297 B)"
+    },
+    {
+      "_type": "tag",
+      "name": "test_dereliction_synthesis",
+      "path": "./logic_system/tests/test_synthesis.py",
+      "language": "Python",
+      "line": 32,
+      "kind": "function",
+      "docstring": "Tests synthesis of a proof involving dereliction."
+    },
+    {
+      "_type": "tag",
+      "name": "test_tensor_right_synthesis",
+      "path": "./logic_system/tests/test_synthesis.py",
+      "language": "Python",
+      "line": 40,
+      "kind": "function",
+      "docstring": "Tests a simple case of tensor right synthesis."
+    },
+    {
+      "_type": "tag",
+      "name": "TestFileSystemUtils",
+      "path": "./utils/test_file_system_utils.py",
+      "language": "Python",
+      "line": 13,
+      "kind": "class",
+      "docstring": null
+    },
+    {
+      "_type": "tag",
+      "name": "setUp",
+      "path": "./utils/test_file_system_utils.py",
+      "language": "Python",
+      "line": 15,
+      "kind": "function",
+      "docstring": null
+    },
+    {
+      "_type": "tag",
+      "name": "tearDown",
+      "path": "./utils/test_file_system_utils.py",
+      "language": "Python",
+      "line": 36,
+      "kind": "function",
+      "docstring": null
+    },
+    {
+      "_type": "tag",
+      "name": "test_find_files",
+      "path": "./utils/test_file_system_utils.py",
+      "language": "Python",
+      "line": 40,
+      "kind": "function",
+      "docstring": null
+    },
+    {
+      "_type": "tag",
+      "name": "Logger",
+      "path": "./utils/logger.py",
+      "language": "Python",
+      "line": 36,
+      "kind": "class",
+      "docstring": "A class to handle structured logging to a JSONL file, validated against a schema."
     },
     {
       "_type": "tag",
       "name": "__init__",
-      "path": "./language_theory/execution_engine.py",
+      "path": "./utils/logger.py",
+      "language": "Python",
+      "line": 41,
+      "kind": "function",
+      "docstring": "Initializes the Logger, loading the schema and setting up the session.\n\nArgs:\n    schema_path (str): The path to the Markdown file containing the logging schema.\n    log_path (str): The path to the log file to be written."
+    },
+    {
+      "_type": "tag",
+      "name": "_load_schema",
+      "path": "./utils/logger.py",
+      "language": "Python",
+      "line": 57,
+      "kind": "function",
+      "docstring": "Loads the JSON schema from the specified Markdown file.\n\nIt assumes the schema is in a JSON code block.\n\nArgs:\n    schema_path (str): The path to the Markdown file containing the schema.\n\nReturns:\n    dict: The loaded JSON schema."
+    },
+    {
+      "_type": "tag",
+      "name": "log",
+      "path": "./utils/logger.py",
+      "language": "Python",
+      "line": 83,
+      "kind": "function",
+      "docstring": "Constructs, validates, and writes a log entry.\n\nArgs:\n    phase (str): The current protocol phase (e.g., \"Phase 7\").\n    task_id (str): The ID of the current task.\n    plan_step (int): The current plan step number.\n    action_type (str): The type of action (e.g., \"TOOL_EXEC\").\n    action_details (dict): Details specific to the action.\n    outcome_status (str): The outcome of the action (\"SUCCESS\", \"FAILURE\").\n    outcome_message (str, optional): A message describing the outcome. Defaults to \"\".\n    error_details (dict, optional): Structured error info if the outcome is a failure. Defaults to None.\n    evidence (str, optional): Citation for the action. Defaults to \"\".\n    context (dict, optional): The agent's internal context. Defaults to None.\n\nRaises:\n    ValidationError: If the generated log entry does not conform to the schema."
+    },
+    {
+      "_type": "tag",
+      "name": "get_logs",
+      "path": "./utils/logger.py",
+      "language": "Python",
+      "line": 140,
+      "kind": "function",
+      "docstring": "Retrieves all log entries for the current session.\n\nReturns:\n    list: A list of log entries for the current session."
+    },
+    {
+      "_type": "tag",
+      "name": "TestLogger",
+      "path": "./utils/test_logger.py",
+      "language": "Python",
+      "line": 28,
+      "kind": "class",
+      "docstring": null
+    },
+    {
+      "_type": "tag",
+      "name": "setUp",
+      "path": "./utils/test_logger.py",
+      "language": "Python",
+      "line": 30,
+      "kind": "function",
+      "docstring": "Set up a temporary environment for each test."
+    },
+    {
+      "_type": "tag",
+      "name": "tearDown",
+      "path": "./utils/test_logger.py",
+      "language": "Python",
+      "line": 92,
+      "kind": "function",
+      "docstring": "Clean up the temporary environment after each test."
+    },
+    {
+      "_type": "tag",
+      "name": "test_log_success_with_correct_schema",
+      "path": "./utils/test_logger.py",
+      "language": "Python",
+      "line": 97,
+      "kind": "function",
+      "docstring": "Test that a valid log entry is written successfully with the correct schema."
+    },
+    {
+      "_type": "tag",
+      "name": "test_log_failure_with_incorrect_schema_data",
+      "path": "./utils/test_logger.py",
+      "language": "Python",
+      "line": 114,
+      "kind": "function",
+      "docstring": "Test that logging fails when data violates the v1.1 schema."
+    },
+    {
+      "_type": "tag",
+      "name": "get_ignore_patterns",
+      "path": "./utils/file_system_utils.py",
+      "language": "Python",
+      "line": 27,
+      "kind": "function",
+      "docstring": "Loads ignore patterns from the .julesignore file in the specified base directory.\nReturns two sets of patterns: one for directories and one for files."
+    },
+    {
+      "_type": "tag",
+      "name": "find_files",
+      "path": "./utils/file_system_utils.py",
+      "language": "Python",
+      "line": 52,
+      "kind": "function",
+      "docstring": "Finds all files matching a given pattern, respecting the .julesignore file.\nCan perform both recursive and non-recursive searches."
+    },
+    {
+      "_type": "tag",
+      "name": "find_protocol_dirs",
+      "path": "./utils/file_system_utils.py",
+      "language": "Python",
+      "line": 86,
+      "kind": "function",
+      "docstring": "Finds all directories within the root_dir that contain at least one\n`.protocol.json` or `.protocol.md` file, indicating they are protocol modules."
+    },
+    {
+      "_type": "tag",
+      "name": "get_protocol_dir_name",
+      "path": "./utils/file_system_utils.py",
+      "language": "Python",
+      "line": 100,
+      "kind": "function",
+      "docstring": "Returns a human-readable name for a protocol directory.\nIf it's the root protocols directory, it returns 'root'.\nOtherwise, it returns the directory's base name."
+    },
+    {
+      "_type": "tag",
+      "name": "get_agents_md_path",
+      "path": "./utils/file_system_utils.py",
+      "language": "Python",
+      "line": 110,
+      "kind": "function",
+      "docstring": "Finds the AGENTS.md file in the given directory."
+    },
+    {
+      "_type": "tag",
+      "name": "GeminiApiClient",
+      "path": "./utils/gemini_api/client.py",
+      "language": "Python",
+      "line": 4,
+      "kind": "class",
+      "docstring": "A client for interacting with the Gemini API."
+    },
+    {
+      "_type": "tag",
+      "name": "__init__",
+      "path": "./utils/gemini_api/client.py",
+      "language": "Python",
+      "line": 7,
+      "kind": "function",
+      "docstring": "Initializes the Gemini API client.\nArgs:\n    api_key: The API key for the Gemini API. If not provided, it will be\n        read from the GEMINI_API_KEY environment variable."
+    },
+    {
+      "_type": "tag",
+      "name": "generate_text",
+      "path": "./utils/gemini_api/client.py",
+      "language": "Python",
+      "line": 20,
+      "kind": "function",
+      "docstring": "Generates text using the Gemini API.\nArgs:\n    prompt: The prompt to use for text generation.\nReturns:\n    The generated text."
+    },
+    {
+      "_type": "tag",
+      "name": "process_document",
+      "path": "./utils/gemini_api/client.py",
+      "language": "Python",
+      "line": 30,
+      "kind": "function",
+      "docstring": "Processes a document using the Gemini API.\nArgs:\n    document_path: The path to the document to process.\n    prompt: The prompt to use for document processing.\nReturns:\n    The processed document content."
+    },
+    {
+      "_type": "tag",
+      "name": "ProcessA",
+      "path": "./self_improvement_project/main.py",
+      "language": "Python",
+      "line": 5,
+      "kind": "class",
+      "docstring": "The Innovator"
+    },
+    {
+      "_type": "tag",
+      "name": "ProcessB",
+      "path": "./self_improvement_project/main.py",
       "language": "Python",
       "line": 14,
-      "kind": "function",
-      "docstring": "Initializes the engine with protocols and repository analysis."
-    },
-    {
-      "_type": "tag",
-      "name": "_load_protocols",
-      "path": "./language_theory/execution_engine.py",
-      "language": "Python",
-      "line": 24,
-      "kind": "function",
-      "docstring": "Loads the operating protocols from the YAML file."
-    },
-    {
-      "_type": "tag",
-      "name": "_enrich_with_domain_context",
-      "path": "./language_theory/execution_engine.py",
+      "kind": "class",
+      "docstring": "The Stabilizer"
+    },
+    {
+      "_type": "tag",
+      "name": "diagonalization",
+      "path": "./self_improvement_project/main.py",
+      "language": "Python",
+      "line": 58,
+      "kind": "function",
+      "docstring": "A simple diagonalization function.\nIt creates a new element by hashing the concatenation of all elements in the set."
+    },
+    {
+      "_type": "tag",
+      "name": "main",
+      "path": "./self_improvement_project/main.py",
+      "language": "Python",
+      "line": 66,
+      "kind": "function",
+      "docstring": "The main loop for the self-improvement process."
+    },
+    {
+      "_type": "tag",
+      "name": "__init__",
+      "path": "./self_improvement_project/main.py",
+      "language": "Python",
+      "line": 7,
+      "kind": "function",
+      "docstring": null
+    },
+    {
+      "_type": "tag",
+      "name": "run",
+      "path": "./self_improvement_project/main.py",
+      "language": "Python",
+      "line": 10,
+      "kind": "function",
+      "docstring": "Generates a new element using diagonalization."
+    },
+    {
+      "_type": "tag",
+      "name": "__init__",
+      "path": "./self_improvement_project/main.py",
+      "language": "Python",
+      "line": 16,
+      "kind": "function",
+      "docstring": null
+    },
+    {
+      "_type": "tag",
+      "name": "run",
+      "path": "./self_improvement_project/main.py",
+      "language": "Python",
+      "line": 21,
+      "kind": "function",
+      "docstring": "Analyzes and integrates the new element."
+    },
+    {
+      "_type": "tag",
+      "name": "_count_leading_zeros",
+      "path": "./self_improvement_project/main.py",
+      "language": "Python",
+      "line": 30,
+      "kind": "function",
+      "docstring": "Counts the number of leading '0' characters in a hex string."
+    },
+    {
+      "_type": "tag",
+      "name": "is_beneficial",
+      "path": "./self_improvement_project/main.py",
+      "language": "Python",
+      "line": 40,
+      "kind": "function",
+      "docstring": "Determines if the new element is beneficial.\nA new element is beneficial if adding it to the system state\nresults in a new state whose hash has more leading zeros than the current best."
+    },
+    {
+      "_type": "tag",
+      "name": "TestSelfImprovement",
+      "path": "./self_improvement_project/test_main.py",
+      "language": "Python",
+      "line": 6,
+      "kind": "class",
+      "docstring": null
+    },
+    {
+      "_type": "tag",
+      "name": "test_diagonalization",
+      "path": "./self_improvement_project/test_main.py",
+      "language": "Python",
+      "line": 8,
+      "kind": "function",
+      "docstring": null
+    },
+    {
+      "_type": "tag",
+      "name": "test_process_a",
+      "path": "./self_improvement_project/test_main.py",
+      "language": "Python",
+      "line": 15,
+      "kind": "function",
+      "docstring": null
+    },
+    {
+      "_type": "tag",
+      "name": "test_count_leading_zeros",
+      "path": "./self_improvement_project/test_main.py",
+      "language": "Python",
+      "line": 23,
+      "kind": "function",
+      "docstring": null
+    },
+    {
+      "_type": "tag",
+      "name": "test_process_b_beneficial_integration",
+      "path": "./self_improvement_project/test_main.py",
+      "language": "Python",
+      "line": 32,
+      "kind": "function",
+      "docstring": null
+    },
+    {
+      "_type": "tag",
+      "name": "test_process_b_non_beneficial_rejection",
+      "path": "./self_improvement_project/test_main.py",
+      "language": "Python",
+      "line": 67,
+      "kind": "function",
+      "docstring": null
+    },
+    {
+      "_type": "tag",
+      "name": "Parser",
+      "path": "./aura_lang/parser.py",
+      "language": "Python",
+      "line": 26,
+      "kind": "class",
+      "docstring": null
+    },
+    {
+      "_type": "tag",
+      "name": "__init__",
+      "path": "./aura_lang/parser.py",
+      "language": "Python",
+      "line": 27,
+      "kind": "function",
+      "docstring": null
+    },
+    {
+      "_type": "tag",
+      "name": "next_token",
+      "path": "./aura_lang/parser.py",
+      "language": "Python",
+      "line": 49,
+      "kind": "function",
+      "docstring": null
+    },
+    {
+      "_type": "tag",
+      "name": "parse_program",
+      "path": "./aura_lang/parser.py",
+      "language": "Python",
+      "line": 53,
+      "kind": "function",
+      "docstring": null
+    },
+    {
+      "_type": "tag",
+      "name": "parse_statement",
+      "path": "./aura_lang/parser.py",
+      "language": "Python",
+      "line": 62,
+      "kind": "function",
+      "docstring": null
+    },
+    {
+      "_type": "tag",
+      "name": "parse_let_statement",
+      "path": "./aura_lang/parser.py",
+      "language": "Python",
+      "line": 71,
+      "kind": "function",
+      "docstring": null
+    },
+    {
+      "_type": "tag",
+      "name": "parse_return_statement",
+      "path": "./aura_lang/parser.py",
+      "language": "Python",
+      "line": 80,
+      "kind": "function",
+      "docstring": null
+    },
+    {
+      "_type": "tag",
+      "name": "parse_print_statement",
+      "path": "./aura_lang/parser.py",
+      "language": "Python",
+      "line": 86,
+      "kind": "function",
+      "docstring": null
+    },
+    {
+      "_type": "tag",
+      "name": "parse_expression_statement",
+      "path": "./aura_lang/parser.py",
+      "language": "Python",
+      "line": 91,
+      "kind": "function",
+      "docstring": null
+    },
+    {
+      "_type": "tag",
+      "name": "parse_expression",
+      "path": "./aura_lang/parser.py",
+      "language": "Python",
+      "line": 96,
+      "kind": "function",
+      "docstring": null
+    },
+    {
+      "_type": "tag",
+      "name": "parse_identifier",
+      "path": "./aura_lang/parser.py",
+      "language": "Python",
+      "line": 107,
+      "kind": "function",
+      "docstring": null
+    },
+    {
+      "_type": "tag",
+      "name": "parse_integer_literal",
+      "path": "./aura_lang/parser.py",
+      "language": "Python",
+      "line": 108,
+      "kind": "function",
+      "docstring": null
+    },
+    {
+      "_type": "tag",
+      "name": "parse_string_literal",
+      "path": "./aura_lang/parser.py",
+      "language": "Python",
+      "line": 109,
+      "kind": "function",
+      "docstring": null
+    },
+    {
+      "_type": "tag",
+      "name": "parse_grouped_expression",
+      "path": "./aura_lang/parser.py",
+      "language": "Python",
+      "line": 111,
+      "kind": "function",
+      "docstring": null
+    },
+    {
+      "_type": "tag",
+      "name": "parse_block_statement",
+      "path": "./aura_lang/parser.py",
+      "language": "Python",
+      "line": 117,
+      "kind": "function",
+      "docstring": null
+    },
+    {
+      "_type": "tag",
+      "name": "parse_function_definition",
+      "path": "./aura_lang/parser.py",
+      "language": "Python",
+      "line": 126,
+      "kind": "function",
+      "docstring": null
+    },
+    {
+      "_type": "tag",
+      "name": "parse_function_parameters",
+      "path": "./aura_lang/parser.py",
+      "language": "Python",
+      "line": 138,
+      "kind": "function",
+      "docstring": "Parses a list of identifiers for a function definition."
+    },
+    {
+      "_type": "tag",
+      "name": "parse_if_statement",
+      "path": "./aura_lang/parser.py",
+      "language": "Python",
+      "line": 169,
+      "kind": "function",
+      "docstring": null
+    },
+    {
+      "_type": "tag",
+      "name": "parse_for_statement",
+      "path": "./aura_lang/parser.py",
+      "language": "Python",
+      "line": 181,
+      "kind": "function",
+      "docstring": null
+    },
+    {
+      "_type": "tag",
+      "name": "parse_list_literal",
+      "path": "./aura_lang/parser.py",
+      "language": "Python",
+      "line": 191,
+      "kind": "function",
+      "docstring": null
+    },
+    {
+      "_type": "tag",
+      "name": "parse_call_expression",
+      "path": "./aura_lang/parser.py",
+      "language": "Python",
+      "line": 196,
+      "kind": "function",
+      "docstring": null
+    },
+    {
+      "_type": "tag",
+      "name": "parse_expression_list",
+      "path": "./aura_lang/parser.py",
+      "language": "Python",
+      "line": 201,
+      "kind": "function",
+      "docstring": null
+    },
+    {
+      "_type": "tag",
+      "name": "parse_infix_expression",
+      "path": "./aura_lang/parser.py",
+      "language": "Python",
+      "line": 212,
+      "kind": "function",
+      "docstring": null
+    },
+    {
+      "_type": "tag",
+      "name": "parse_member_access",
+      "path": "./aura_lang/parser.py",
+      "language": "Python",
+      "line": 219,
+      "kind": "function",
+      "docstring": null
+    },
+    {
+      "_type": "tag",
+      "name": "expect_peek",
+      "path": "./aura_lang/parser.py",
+      "language": "Python",
+      "line": 225,
+      "kind": "function",
+      "docstring": null
+    },
+    {
+      "_type": "tag",
+      "name": "peek_precedence",
+      "path": "./aura_lang/parser.py",
+      "language": "Python",
+      "line": 232,
+      "kind": "function",
+      "docstring": null
+    },
+    {
+      "_type": "tag",
+      "name": "current_precedence",
+      "path": "./aura_lang/parser.py",
+      "language": "Python",
+      "line": 233,
+      "kind": "function",
+      "docstring": null
+    },
+    {
+      "_type": "tag",
+      "name": "Token",
+      "path": "./aura_lang/lexer.py",
+      "language": "Python",
+      "line": 3,
+      "kind": "class",
+      "docstring": null
+    },
+    {
+      "_type": "tag",
+      "name": "Lexer",
+      "path": "./aura_lang/lexer.py",
+      "language": "Python",
+      "line": 11,
+      "kind": "class",
+      "docstring": null
+    },
+    {
+      "_type": "tag",
+      "name": "__init__",
+      "path": "./aura_lang/lexer.py",
+      "language": "Python",
+      "line": 4,
+      "kind": "function",
+      "docstring": null
+    },
+    {
+      "_type": "tag",
+      "name": "__repr__",
+      "path": "./aura_lang/lexer.py",
+      "language": "Python",
+      "line": 8,
+      "kind": "function",
+      "docstring": null
+    },
+    {
+      "_type": "tag",
+      "name": "__init__",
+      "path": "./aura_lang/lexer.py",
+      "language": "Python",
+      "line": 12,
+      "kind": "function",
+      "docstring": null
+    },
+    {
+      "_type": "tag",
+      "name": "advance",
+      "path": "./aura_lang/lexer.py",
+      "language": "Python",
+      "line": 17,
+      "kind": "function",
+      "docstring": "Advance the 'pos' pointer and set the 'current_char' variable."
+    },
+    {
+      "_type": "tag",
+      "name": "skip_whitespace",
+      "path": "./aura_lang/lexer.py",
+      "language": "Python",
+      "line": 25,
+      "kind": "function",
+      "docstring": null
+    },
+    {
+      "_type": "tag",
+      "name": "skip_comment",
+      "path": "./aura_lang/lexer.py",
       "language": "Python",
       "line": 29,
       "kind": "function",
-      "docstring": "Uses the dbpedia_client to fetch context for keywords in the task description."
-    },
-    {
-      "_type": "tag",
-      "name": "get_applicable_protocols",
-      "path": "./language_theory/execution_engine.py",
+      "docstring": null
+    },
+    {
+      "_type": "tag",
+      "name": "peek",
+      "path": "./aura_lang/lexer.py",
+      "language": "Python",
+      "line": 34,
+      "kind": "function",
+      "docstring": null
+    },
+    {
+      "_type": "tag",
+      "name": "number",
+      "path": "./aura_lang/lexer.py",
+      "language": "Python",
+      "line": 41,
+      "kind": "function",
+      "docstring": "Return a (multidigit) integer consumed from the input."
+    },
+    {
+      "_type": "tag",
+      "name": "_id",
+      "path": "./aura_lang/lexer.py",
+      "language": "Python",
+      "line": 49,
+      "kind": "function",
+      "docstring": "Handle identifiers and reserved keywords"
+    },
+    {
+      "_type": "tag",
+      "name": "string",
+      "path": "./aura_lang/lexer.py",
+      "language": "Python",
+      "line": 59,
+      "kind": "function",
+      "docstring": "Handle string literals."
+    },
+    {
+      "_type": "tag",
+      "name": "get_next_token",
+      "path": "./aura_lang/lexer.py",
+      "language": "Python",
+      "line": 70,
+      "kind": "function",
+      "docstring": "Lexical analyzer (also known as scanner or tokenizer)"
+    },
+    {
+      "_type": "tag",
+      "name": "error",
+      "path": "./aura_lang/lexer.py",
+      "language": "Python",
+      "line": 121,
+      "kind": "function",
+      "docstring": null
+    },
+    {
+      "_type": "tag",
+      "name": "Object",
+      "path": "./aura_lang/interpreter.py",
+      "language": "Python",
+      "line": 7,
+      "kind": "class",
+      "docstring": null
+    },
+    {
+      "_type": "tag",
+      "name": "Integer",
+      "path": "./aura_lang/interpreter.py",
+      "language": "Python",
+      "line": 21,
+      "kind": "class",
+      "docstring": null
+    },
+    {
+      "_type": "tag",
+      "name": "String",
+      "path": "./aura_lang/interpreter.py",
+      "language": "Python",
+      "line": 22,
+      "kind": "class",
+      "docstring": null
+    },
+    {
+      "_type": "tag",
+      "name": "ReturnValue",
+      "path": "./aura_lang/interpreter.py",
+      "language": "Python",
+      "line": 23,
+      "kind": "class",
+      "docstring": null
+    },
+    {
+      "_type": "tag",
+      "name": "Function",
+      "path": "./aura_lang/interpreter.py",
+      "language": "Python",
+      "line": 25,
+      "kind": "class",
+      "docstring": null
+    },
+    {
+      "_type": "tag",
+      "name": "Builtin",
+      "path": "./aura_lang/interpreter.py",
+      "language": "Python",
+      "line": 29,
+      "kind": "class",
+      "docstring": null
+    },
+    {
+      "_type": "tag",
+      "name": "Environment",
+      "path": "./aura_lang/interpreter.py",
+      "language": "Python",
+      "line": 33,
+      "kind": "class",
+      "docstring": null
+    },
+    {
+      "_type": "tag",
+      "name": "_placeholder_agent_call_tool",
+      "path": "./aura_lang/interpreter.py",
+      "language": "Python",
+      "line": 47,
+      "kind": "function",
+      "docstring": "Placeholder for calling the agent's real tools.\nThis will be replaced by a real implementation provided by the executor."
+    },
+    {
+      "_type": "tag",
+      "name": "evaluate",
+      "path": "./aura_lang/interpreter.py",
       "language": "Python",
       "line": 65,
       "kind": "function",
-      "docstring": "Determines which protocols are applicable based on the repository context\nand task description."
-    },
-    {
-      "_type": "tag",
-      "name": "execute_task",
-      "path": "./language_theory/execution_engine.py",
-      "language": "Python",
-      "line": 102,
-      "kind": "function",
-      "docstring": "Simulates the execution of a task, applying the relevant protocols."
-    },
-    {
-      "_type": "tag",
-      "name": "list_all_files",
-      "path": "./language_theory/identify_methodology.py",
+      "docstring": null
+    },
+    {
+      "_type": "tag",
+      "name": "eval_program",
+      "path": "./aura_lang/interpreter.py",
+      "language": "Python",
+      "line": 99,
+      "kind": "function",
+      "docstring": null
+    },
+    {
+      "_type": "tag",
+      "name": "eval_block_statement",
+      "path": "./aura_lang/interpreter.py",
+      "language": "Python",
+      "line": 106,
+      "kind": "function",
+      "docstring": null
+    },
+    {
+      "_type": "tag",
+      "name": "eval_if_statement",
+      "path": "./aura_lang/interpreter.py",
+      "language": "Python",
+      "line": 113,
+      "kind": "function",
+      "docstring": null
+    },
+    {
+      "_type": "tag",
+      "name": "eval_for_statement",
+      "path": "./aura_lang/interpreter.py",
+      "language": "Python",
+      "line": 134,
+      "kind": "function",
+      "docstring": null
+    },
+    {
+      "_type": "tag",
+      "name": "eval_print_statement",
+      "path": "./aura_lang/interpreter.py",
+      "language": "Python",
+      "line": 141,
+      "kind": "function",
+      "docstring": null
+    },
+    {
+      "_type": "tag",
+      "name": "eval_infix_expression",
+      "path": "./aura_lang/interpreter.py",
+      "language": "Python",
+      "line": 146,
+      "kind": "function",
+      "docstring": "Handles infix operations like +, -, ==, etc."
+    },
+    {
+      "_type": "tag",
+      "name": "eval_identifier",
+      "path": "./aura_lang/interpreter.py",
+      "language": "Python",
+      "line": 171,
+      "kind": "function",
+      "docstring": null
+    },
+    {
+      "_type": "tag",
+      "name": "eval_expressions",
+      "path": "./aura_lang/interpreter.py",
+      "language": "Python",
+      "line": 174,
+      "kind": "function",
+      "docstring": null
+    },
+    {
+      "_type": "tag",
+      "name": "apply_function",
+      "path": "./aura_lang/interpreter.py",
+      "language": "Python",
+      "line": 176,
+      "kind": "function",
+      "docstring": "Generates the content for an AGENTS.md file."
+    },
+    {
+      "_type": "tag",
+      "name": "Agent",
+      "path": "./aura_lang/interpreter.py",
+      "language": "Python",
+      "line": 186,
+      "kind": "class",
+      "docstring": null
+    },
+    {
+      "_type": "tag",
+      "name": "len_builtin",
+      "path": "./aura_lang/interpreter.py",
+      "language": "Python",
+      "line": 191,
+      "kind": "function",
+      "docstring": null
+    },
+    {
+      "_type": "tag",
+      "name": "__init__",
+      "path": "./aura_lang/interpreter.py",
+      "language": "Python",
+      "line": 8,
+      "kind": "function",
+      "docstring": "Generates the detailed SYSTEM_DOCUMENTATION.md."
+    },
+    {
+      "_type": "tag",
+      "name": "__repr__",
+      "path": "./aura_lang/interpreter.py",
+      "language": "Python",
+      "line": 10,
+      "kind": "function",
+      "docstring": "Generates the high-level README.md for a module."
+    },
+    {
+      "_type": "tag",
+      "name": "inspect",
+      "path": "./aura_lang/interpreter.py",
+      "language": "Python",
+      "line": 12,
+      "kind": "function",
+      "docstring": "Generates the index.html for GitHub Pages."
+    },
+    {
+      "_type": "tag",
+      "name": "__init__",
+      "path": "./aura_lang/interpreter.py",
+      "language": "Python",
+      "line": 26,
+      "kind": "function",
+      "docstring": "Generates a README.md for a single tool from its docstring."
+    },
+    {
+      "_type": "tag",
+      "name": "__init__",
+      "path": "./aura_lang/interpreter.py",
+      "language": "Python",
+      "line": 30,
+      "kind": "function",
+      "docstring": "Generates a single README.md for the tooling directory."
+    },
+    {
+      "_type": "tag",
+      "name": "__init__",
+      "path": "./aura_lang/interpreter.py",
+      "language": "Python",
+      "line": 34,
+      "kind": "function",
+      "docstring": null
+    },
+    {
+      "_type": "tag",
+      "name": "get",
+      "path": "./aura_lang/interpreter.py",
+      "language": "Python",
+      "line": 36,
+      "kind": "function",
+      "docstring": "Determines if a function definition node is pure.\nA function is considered pure if it does not perform any side effects."
+    },
+    {
+      "_type": "tag",
+      "name": "set",
+      "path": "./aura_lang/interpreter.py",
+      "language": "Python",
+      "line": 39,
+      "kind": "function",
+      "docstring": null
+    },
+    {
+      "_type": "tag",
+      "name": "__init__",
+      "path": "./aura_lang/interpreter.py",
+      "language": "Python",
+      "line": 187,
+      "kind": "function",
+      "docstring": "Generates the command to execute an APPL file.\n\nArgs:\n    filepath: The path to the .appl file to execute.\n\nReturns:\n    A list of strings representing the command to be executed."
+    },
+    {
+      "_type": "tag",
+      "name": "AST",
+      "path": "./aura_lang/ast.py",
+      "language": "Python",
+      "line": 3,
+      "kind": "class",
+      "docstring": null
+    },
+    {
+      "_type": "tag",
+      "name": "Program",
+      "path": "./aura_lang/ast.py",
       "language": "Python",
       "line": 6,
-      "kind": "function",
-      "docstring": "Lists all files and directories recursively, ignoring .git."
-    },
-    {
-      "_type": "tag",
-      "name": "identify_ddd",
-      "path": "./language_theory/identify_methodology.py",
-      "language": "Python",
-      "line": 20,
-      "kind": "function",
-      "docstring": "Identifies evidence of Domain-Driven Design."
-    },
-    {
-      "_type": "tag",
-      "name": "identify_tdd_xp",
-      "path": "./language_theory/identify_methodology.py",
+      "kind": "class",
+      "docstring": null
+    },
+    {
+      "_type": "tag",
+      "name": "Statement",
+      "path": "./aura_lang/ast.py",
+      "language": "Python",
+      "line": 10,
+      "kind": "class",
+      "docstring": null
+    },
+    {
+      "_type": "tag",
+      "name": "Expression",
+      "path": "./aura_lang/ast.py",
+      "language": "Python",
+      "line": 13,
+      "kind": "class",
+      "docstring": null
+    },
+    {
+      "_type": "tag",
+      "name": "FunctionDefinition",
+      "path": "./aura_lang/ast.py",
+      "language": "Python",
+      "line": 16,
+      "kind": "class",
+      "docstring": null
+    },
+    {
+      "_type": "tag",
+      "name": "BlockStatement",
+      "path": "./aura_lang/ast.py",
+      "language": "Python",
+      "line": 22,
+      "kind": "class",
+      "docstring": null
+    },
+    {
+      "_type": "tag",
+      "name": "LetStatement",
+      "path": "./aura_lang/ast.py",
+      "language": "Python",
+      "line": 26,
+      "kind": "class",
+      "docstring": null
+    },
+    {
+      "_type": "tag",
+      "name": "ReturnStatement",
+      "path": "./aura_lang/ast.py",
+      "language": "Python",
+      "line": 31,
+      "kind": "class",
+      "docstring": null
+    },
+    {
+      "_type": "tag",
+      "name": "ExpressionStatement",
+      "path": "./aura_lang/ast.py",
+      "language": "Python",
+      "line": 35,
+      "kind": "class",
+      "docstring": null
+    },
+    {
+      "_type": "tag",
+      "name": "IfStatement",
+      "path": "./aura_lang/ast.py",
+      "language": "Python",
+      "line": 39,
+      "kind": "class",
+      "docstring": null
+    },
+    {
+      "_type": "tag",
+      "name": "ForStatement",
+      "path": "./aura_lang/ast.py",
+      "language": "Python",
+      "line": 45,
+      "kind": "class",
+      "docstring": null
+    },
+    {
+      "_type": "tag",
+      "name": "UseStatement",
+      "path": "./aura_lang/ast.py",
+      "language": "Python",
+      "line": 51,
+      "kind": "class",
+      "docstring": null
+    },
+    {
+      "_type": "tag",
+      "name": "PrintStatement",
+      "path": "./aura_lang/ast.py",
       "language": "Python",
       "line": 56,
-      "kind": "function",
-      "docstring": "Identifies evidence of Test-Driven Development or Extreme Programming."
-    },
-    {
-      "_type": "tag",
-      "name": "identify_devops",
-      "path": "./language_theory/identify_methodology.py",
-      "language": "Python",
-      "line": 108,
-      "kind": "function",
-      "docstring": "Identifies evidence of DevOps practices."
-    },
-    {
-      "_type": "tag",
-      "name": "analyze_repository",
-      "path": "./language_theory/identify_methodology.py",
-      "language": "Python",
-      "line": 124,
-      "kind": "function",
-      "docstring": "Analyzes the repository to identify methodologies."
+      "kind": "class",
+      "docstring": null
+    },
+    {
+      "_type": "tag",
+      "name": "Identifier",
+      "path": "./aura_lang/ast.py",
+      "language": "Python",
+      "line": 63,
+      "kind": "class",
+      "docstring": null
+    },
+    {
+      "_type": "tag",
+      "name": "IntegerLiteral",
+      "path": "./aura_lang/ast.py",
+      "language": "Python",
+      "line": 67,
+      "kind": "class",
+      "docstring": null
+    },
+    {
+      "_type": "tag",
+      "name": "StringLiteral",
+      "path": "./aura_lang/ast.py",
+      "language": "Python",
+      "line": 71,
+      "kind": "class",
+      "docstring": null
+    },
+    {
+      "_type": "tag",
+      "name": "ListLiteral",
+      "path": "./aura_lang/ast.py",
+      "language": "Python",
+      "line": 75,
+      "kind": "class",
+      "docstring": null
+    },
+    {
+      "_type": "tag",
+      "name": "CallExpression",
+      "path": "./aura_lang/ast.py",
+      "language": "Python",
+      "line": 79,
+      "kind": "class",
+      "docstring": null
+    },
+    {
+      "_type": "tag",
+      "name": "InfixExpression",
+      "path": "./aura_lang/ast.py",
+      "language": "Python",
+      "line": 84,
+      "kind": "class",
+      "docstring": null
+    },
+    {
+      "_type": "tag",
+      "name": "MemberAccess",
+      "path": "./aura_lang/ast.py",
+      "language": "Python",
+      "line": 90,
+      "kind": "class",
+      "docstring": null
+    },
+    {
+      "_type": "tag",
+      "name": "__init__",
+      "path": "./aura_lang/ast.py",
+      "language": "Python",
+      "line": 7,
+      "kind": "function",
+      "docstring": null
+    },
+    {
+      "_type": "tag",
+      "name": "__init__",
+      "path": "./aura_lang/ast.py",
+      "language": "Python",
+      "line": 17,
+      "kind": "function",
+      "docstring": null
+    },
+    {
+      "_type": "tag",
+      "name": "__init__",
+      "path": "./aura_lang/ast.py",
+      "language": "Python",
+      "line": 23,
+      "kind": "function",
+      "docstring": null
+    },
+    {
+      "_type": "tag",
+      "name": "__init__",
+      "path": "./aura_lang/ast.py",
+      "language": "Python",
+      "line": 27,
+      "kind": "function",
+      "docstring": null
+    },
+    {
+      "_type": "tag",
+      "name": "__init__",
+      "path": "./aura_lang/ast.py",
+      "language": "Python",
+      "line": 32,
+      "kind": "function",
+      "docstring": null
+    },
+    {
+      "_type": "tag",
+      "name": "__init__",
+      "path": "./aura_lang/ast.py",
+      "language": "Python",
+      "line": 36,
+      "kind": "function",
+      "docstring": null
+    },
+    {
+      "_type": "tag",
+      "name": "__init__",
+      "path": "./aura_lang/ast.py",
+      "language": "Python",
+      "line": 40,
+      "kind": "function",
+      "docstring": null
+    },
+    {
+      "_type": "tag",
+      "name": "__init__",
+      "path": "./aura_lang/ast.py",
+      "language": "Python",
+      "line": 46,
+      "kind": "function",
+      "docstring": null
+    },
+    {
+      "_type": "tag",
+      "name": "__init__",
+      "path": "./aura_lang/ast.py",
+      "language": "Python",
+      "line": 53,
+      "kind": "function",
+      "docstring": null
+    },
+    {
+      "_type": "tag",
+      "name": "__init__",
+      "path": "./aura_lang/ast.py",
+      "language": "Python",
+      "line": 58,
+      "kind": "function",
+      "docstring": null
+    },
+    {
+      "_type": "tag",
+      "name": "__init__",
+      "path": "./aura_lang/ast.py",
+      "language": "Python",
+      "line": 64,
+      "kind": "function",
+      "docstring": null
+    },
+    {
+      "_type": "tag",
+      "name": "__init__",
+      "path": "./aura_lang/ast.py",
+      "language": "Python",
+      "line": 68,
+      "kind": "function",
+      "docstring": null
+    },
+    {
+      "_type": "tag",
+      "name": "__init__",
+      "path": "./aura_lang/ast.py",
+      "language": "Python",
+      "line": 72,
+      "kind": "function",
+      "docstring": null
+    },
+    {
+      "_type": "tag",
+      "name": "__init__",
+      "path": "./aura_lang/ast.py",
+      "language": "Python",
+      "line": 76,
+      "kind": "function",
+      "docstring": null
+    },
+    {
+      "_type": "tag",
+      "name": "__init__",
+      "path": "./aura_lang/ast.py",
+      "language": "Python",
+      "line": 80,
+      "kind": "function",
+      "docstring": null
+    },
+    {
+      "_type": "tag",
+      "name": "__init__",
+      "path": "./aura_lang/ast.py",
+      "language": "Python",
+      "line": 85,
+      "kind": "function",
+      "docstring": null
+    },
+    {
+      "_type": "tag",
+      "name": "__init__",
+      "path": "./aura_lang/ast.py",
+      "language": "Python",
+      "line": 91,
+      "kind": "function",
+      "docstring": null
+    },
+    {
+      "_type": "tag",
+      "name": "AgentState",
+      "path": "./protocols/chc_protocols/bootstrap/proof.py",
+      "language": "Python",
+      "line": 5,
+      "kind": "class",
+      "docstring": "A simplified representation of the agent's state for this proof."
+    },
+    {
+      "_type": "tag",
+      "name": "bootstrap",
+      "path": "./protocols/chc_protocols/bootstrap/proof.py",
+      "language": "Python",
+      "line": 21,
+      "kind": "function",
+      "docstring": "This function is the constructive proof of the AGENT-BOOTSTRAP-001 proposition.\n\nIt takes an agent in an Un-contextualizedAgentState and returns an agent\nin a ContextualizedAgentState, adhering to the protocol's invariants."
+    },
+    {
+      "_type": "tag",
+      "name": "__init__",
+      "path": "./protocols/chc_protocols/bootstrap/proof.py",
+      "language": "Python",
+      "line": 7,
+      "kind": "function",
+      "docstring": null
+    },
+    {
+      "_type": "tag",
+      "name": "_hash_workspace",
+      "path": "./protocols/chc_protocols/bootstrap/proof.py",
+      "language": "Python",
+      "line": 13,
+      "kind": "function",
+      "docstring": "Calculates a hash of the current workspace."
+    },
+    {
+      "_type": "tag",
+      "name": "check_proof",
+      "path": "./protocols/chc_protocols/bootstrap/check.py",
+      "language": "Python",
+      "line": 5,
+      "kind": "function",
+      "docstring": "This function is the proof checker for the AGENT-BOOTSTRAP-001 proposition.\n\nIt verifies that the `bootstrap` function in `proof.py` is a valid\nconstructive proof of the proposition defined in `README.md`."
+    },
+    {
+      "_type": "tag",
+      "name": "find_files",
+      "path": "./protocols/guardian/build.py",
+      "language": "Python",
+      "line": 27,
+      "kind": "function",
+      "docstring": "Finds files matching a pattern in a directory."
+    },
+    {
+      "_type": "tag",
+      "name": "load_schema",
+      "path": "./protocols/guardian/build.py",
+      "language": "Python",
+      "line": 43,
+      "kind": "function",
+      "docstring": "Loads the JSON schema from a file."
+    },
+    {
+      "_type": "tag",
+      "name": "sanitize_markdown",
+      "path": "./protocols/guardian/build.py",
+      "language": "Python",
+      "line": 55,
+      "kind": "function",
+      "docstring": "Removes potentially unsafe constructs from Markdown."
+    },
+    {
+      "_type": "tag",
+      "name": "compile_module",
+      "path": "./protocols/guardian/build.py",
+      "language": "Python",
+      "line": 64,
+      "kind": "function",
+      "docstring": "Compiles the protocol files in this directory into a single AGENTS.md."
+    },
+    {
+      "_type": "tag",
+      "name": "is_applicable",
+      "path": "./protocols/core/conditional_refactoring.protocol.py",
+      "language": "Python",
+      "line": 7,
+      "kind": "function",
+      "docstring": "This protocol is only applicable if the task is 'refactor' and\nat least one of the target files is within the 'legacy/' directory."
+    },
+    {
+      "_type": "tag",
+      "name": "main",
+      "path": "./archive/add-protocol-validation/add-protocol-validation-tooling-protocol-validator.py",
+      "language": "Python",
+      "line": 5,
+      "kind": "function",
+      "docstring": "Validates the presence and correct naming of the AGENTS.md file in the root directory.\n\nThis script enforces the following rules:\n1. A single file named exactly `AGENTS.md` must exist in the repository root.\n2. If a file with a similar but incorrect name (case-insensitive) is found\n   (e.g., `Agent.md`), it's an error.\n3. If no file matching `AGENTS.md` (case-insensitively) is found, it's an error.\n4. If multiple files matching `AGENTS.md` (case-insensitively) are found,\n   it's an error.\n\nExits with status 0 on success, 1 on failure."
+    },
+    {
+      "_type": "tag",
+      "name": "plan_deep_research",
+      "path": "./archive/add-protocol-validation/add-protocol-validation-tooling-research-planner.py",
+      "language": "Python",
+      "line": 9,
+      "kind": "function",
+      "docstring": "Generates a structured markdown template for a deep research plan.\n\nThis function reads the relevant protocol document (either local or external)\nto provide context and then generates a pre-formatted markdown plan. This\nplan provides a consistent workflow for conducting deep research.\n\nArgs:\n    topic: The research topic to be investigated.\n    repository: The repository context for the research ('local' or 'external').\n\nReturns:\n    A string containing the markdown-formatted research plan."
+    },
+    {
+      "_type": "tag",
+      "name": "plan_deep_research",
+      "path": "./archive/agentic-research-experiments/agentic-research-experiments-tooling-research-planner.py",
+      "language": "Python",
+      "line": 9,
+      "kind": "function",
+      "docstring": "Generates a structured markdown template for a deep research plan.\n\nThis function reads the relevant protocol document (either local or external)\nto provide context and then generates a pre-formatted markdown plan. This\nplan provides a consistent workflow for conducting deep research.\n\nArgs:\n    topic: The research topic to be investigated.\n    repository: The repository context for the research ('local' or 'external').\n\nReturns:\n    A string containing the markdown-formatted research plan."
+    },
+    {
+      "_type": "tag",
+      "name": "plan_deep_research",
+      "path": "./archive/main/main-tooling-research-planner.py",
+      "language": "Python",
+      "line": 9,
+      "kind": "function",
+      "docstring": "Generates a structured markdown template for a deep research plan.\n\nThis function reads the relevant protocol document (either local or external)\nto provide context and then generates a pre-formatted markdown plan. This\nplan provides a consistent workflow for conducting deep research.\n\nArgs:\n    topic: The research topic to be investigated.\n    repository: The repository context for the research ('local' or 'external').\n\nReturns:\n    A string containing the markdown-formatted research plan."
+    },
+    {
+      "_type": "tag",
+      "name": "main",
+      "path": "./archive/main/main-tooling-protocol-validator.py",
+      "language": "Python",
+      "line": 5,
+      "kind": "function",
+      "docstring": "Validates the presence and correct naming of the AGENTS.md file in the root directory.\n\nThis script enforces the following rules:\n1. A single file named exactly `AGENTS.md` must exist in the repository root.\n2. If a file with a similar but incorrect name (case-insensitive) is found\n   (e.g., `Agent.md`), it's an error.\n3. If no file matching `AGENTS.md` (case-insensitively) is found, it's an error.\n4. If multiple files matching `AGENTS.md` (case-insensitively) are found,\n   it's an error.\n\nExits with status 0 on success, 1 on failure."
+    },
+    {
+      "_type": "tag",
+      "name": "build_protocol",
+      "path": "./archive/feat/feat-protocol-build-system-tooling-build-protocol.py",
+      "language": "Python",
+      "line": 4,
+      "kind": "function",
+      "docstring": "Reads all markdown files from the specified source directory,\nconcatenates them in alphabetical order, and writes the\nresult to the specified output file."
+    },
+    {
+      "_type": "tag",
+      "name": "plan_deep_research",
+      "path": "./archive/feat/feat-protocol-build-system-tooling-research-planner.py",
+      "language": "Python",
+      "line": 9,
+      "kind": "function",
+      "docstring": "Generates a structured markdown template for a deep research plan.\n\nThis function reads the relevant protocol document (either local or external)\nto provide context and then generates a pre-formatted markdown plan. This\nplan provides a consistent workflow for conducting deep research.\n\nArgs:\n    topic: The research topic to be investigated.\n    repository: The repository context for the research ('local' or 'external').\n\nReturns:\n    A string containing the markdown-formatted research plan."
+    },
+    {
+      "_type": "tag",
+      "name": "TestBuildProtocol",
+      "path": "./archive/feat/feat-protocol-build-system-tests-test-build-protocol.py",
+      "language": "Python",
+      "line": 7,
+      "kind": "class",
+      "docstring": null
+    },
+    {
+      "_type": "tag",
+      "name": "setUp",
+      "path": "./archive/feat/feat-protocol-build-system-tests-test-build-protocol.py",
+      "language": "Python",
+      "line": 9,
+      "kind": "function",
+      "docstring": "Set up a temporary test environment."
+    },
+    {
+      "_type": "tag",
+      "name": "tearDown",
+      "path": "./archive/feat/feat-protocol-build-system-tests-test-build-protocol.py",
+      "language": "Python",
+      "line": 15,
+      "kind": "function",
+      "docstring": "Clean up the test environment."
+    },
+    {
+      "_type": "tag",
+      "name": "test_build_protocol_concatenates_in_order",
+      "path": "./archive/feat/feat-protocol-build-system-tests-test-build-protocol.py",
+      "language": "Python",
+      "line": 22,
+      "kind": "function",
+      "docstring": "Tests that the script correctly concatenates sorted markdown files."
+    },
+    {
+      "_type": "tag",
+      "name": "test_no_markdown_files",
+      "path": "./archive/feat/feat-protocol-build-system-tests-test-build-protocol.py",
+      "language": "Python",
+      "line": 42,
+      "kind": "function",
+      "docstring": "Tests that the script handles cases with no markdown files gracefully."
+    },
+    {
+      "_type": "tag",
+      "name": "plan_deep_research",
+      "path": "./archive/fix/fix-correct-agent-md-references-tooling-research-planner.py",
+      "language": "Python",
+      "line": 9,
+      "kind": "function",
+      "docstring": "Generates a structured markdown template for a deep research plan.\n\nThis function reads the relevant protocol document (either local or external)\nto provide context and then generates a pre-formatted markdown plan. This\nplan provides a consistent workflow for conducting deep research.\n\nArgs:\n    topic: The research topic to be investigated.\n    repository: The repository context for the research ('local' or 'external').\n\nReturns:\n    A string containing the markdown-formatted research plan."
+    },
+    {
+      "_type": "tag",
+      "name": "Grammar",
+      "path": "./language_theory/toolchain/grammar.py",
+      "language": "Python",
+      "line": 3,
+      "kind": "class",
+      "docstring": "A class to represent a formal grammar. It parses a grammar file\nand provides helpers for analyzing its properties."
+    },
+    {
+      "_type": "tag",
+      "name": "__init__",
+      "path": "./language_theory/toolchain/grammar.py",
+      "language": "Python",
+      "line": 8,
+      "kind": "function",
+      "docstring": null
+    },
+    {
+      "_type": "tag",
+      "name": "_parse_file",
+      "path": "./language_theory/toolchain/grammar.py",
+      "language": "Python",
+      "line": 14,
+      "kind": "function",
+      "docstring": "Parses the grammar file provided at initialization."
+    },
+    {
+      "_type": "tag",
+      "name": "get_productions_dict",
+      "path": "./language_theory/toolchain/grammar.py",
+      "language": "Python",
+      "line": 33,
+      "kind": "function",
+      "docstring": "Returns productions grouped by LHS, for parser use."
+    },
+    {
+      "_type": "tag",
+      "name": "get_non_terminals",
+      "path": "./language_theory/toolchain/grammar.py",
+      "language": "Python",
+      "line": 41,
+      "kind": "function",
+      "docstring": "Returns the set of all non-terminal symbols."
+    },
+    {
+      "_type": "tag",
+      "name": "get_terminals",
+      "path": "./language_theory/toolchain/grammar.py",
+      "language": "Python",
+      "line": 53,
+      "kind": "function",
+      "docstring": "Returns the set of all terminal symbols."
+    },
+    {
+      "_type": "tag",
+      "name": "__str__",
+      "path": "./language_theory/toolchain/grammar.py",
+      "language": "Python",
+      "line": 63,
+      "kind": "function",
+      "docstring": null
+    },
+    {
+      "_type": "tag",
+      "name": "ComplexityTracer",
+      "path": "./language_theory/toolchain/complexity.py",
+      "language": "Python",
+      "line": 6,
+      "kind": "class",
+      "docstring": "A tracer to count Python instructions executed."
+    },
+    {
+      "_type": "tag",
+      "name": "main",
+      "path": "./language_theory/toolchain/complexity.py",
+      "language": "Python",
+      "line": 38,
+      "kind": "function",
+      "docstring": "Main function for the complexity analyzer.\nThis script takes another Python script and its arguments as input,\nruns it, and reports the number of instructions executed."
+    },
+    {
+      "_type": "tag",
+      "name": "__init__",
+      "path": "./language_theory/toolchain/complexity.py",
+      "language": "Python",
+      "line": 8,
+      "kind": "function",
+      "docstring": null
+    },
+    {
+      "_type": "tag",
+      "name": "trace_dispatch",
+      "path": "./language_theory/toolchain/complexity.py",
+      "language": "Python",
+      "line": 11,
+      "kind": "function",
+      "docstring": null
+    },
+    {
+      "_type": "tag",
+      "name": "run_and_trace",
+      "path": "./language_theory/toolchain/complexity.py",
+      "language": "Python",
+      "line": 17,
+      "kind": "function",
+      "docstring": "Runs a target module with tracing enabled using runpy."
     },
     {
       "_type": "tag",
       "name": "recognize_right_linear",
       "path": "./language_theory/toolchain/recognizer.py",
       "language": "Python",
+      "line": 6,
+      "kind": "function",
+      "docstring": null
+    },
+    {
+      "_type": "tag",
+      "name": "reverse_grammar",
+      "path": "./language_theory/toolchain/recognizer.py",
+      "language": "Python",
+      "line": 27,
+      "kind": "function",
+      "docstring": null
+    },
+    {
+      "_type": "tag",
+      "name": "print_path",
+      "path": "./language_theory/toolchain/recognizer.py",
+      "language": "Python",
+      "line": 35,
+      "kind": "function",
+      "docstring": null
+    },
+    {
+      "_type": "tag",
+      "name": "EarleyItem",
+      "path": "./language_theory/toolchain/recognizer.py",
+      "language": "Python",
+      "line": 41,
+      "kind": "class",
+      "docstring": null
+    },
+    {
+      "_type": "tag",
+      "name": "recognize_earley",
+      "path": "./language_theory/toolchain/recognizer.py",
+      "language": "Python",
+      "line": 54,
+      "kind": "function",
+      "docstring": null
+    },
+    {
+      "_type": "tag",
+      "name": "get_parse_count",
+      "path": "./language_theory/toolchain/recognizer.py",
+      "language": "Python",
+      "line": 90,
+      "kind": "function",
+      "docstring": null
+    },
+    {
+      "_type": "tag",
+      "name": "count_parses",
+      "path": "./language_theory/toolchain/recognizer.py",
+      "language": "Python",
+      "line": 95,
+      "kind": "function",
+      "docstring": null
+    },
+    {
+      "_type": "tag",
+      "name": "main",
+      "path": "./language_theory/toolchain/recognizer.py",
+      "language": "Python",
+      "line": 106,
+      "kind": "function",
+      "docstring": null
+    },
+    {
+      "_type": "tag",
+      "name": "_search",
+      "path": "./language_theory/toolchain/recognizer.py",
+      "language": "Python",
       "line": 8,
->>>>>>> 0c541eb5
-      "kind": "function",
-      "docstring": "\u0393, A, B \u22a2 \u0394\n---------------\n \u0393, A \u2297 B \u22a2 \u0394"
-    },
-    {
-      "_type": "tag",
-      "name": "par_right",
-      "path": "./logic_system/src/ll.py",
-      "language": "Python",
-<<<<<<< HEAD
-      "line": 40,
-=======
-      "line": 29,
->>>>>>> 0c541eb5
-      "kind": "function",
-      "docstring": "\u0393 \u22a2 \u0394, A, B\n---------------\n \u0393 \u22a2 \u0394, A \u214b B"
-    },
-    {
-      "_type": "tag",
-      "name": "par_left",
-      "path": "./logic_system/src/ll.py",
-      "language": "Python",
-<<<<<<< HEAD
+      "kind": "function",
+      "docstring": null
+    },
+    {
+      "_type": "tag",
+      "name": "__init__",
+      "path": "./language_theory/toolchain/recognizer.py",
+      "language": "Python",
+      "line": 42,
+      "kind": "function",
+      "docstring": null
+    },
+    {
+      "_type": "tag",
+      "name": "__eq__",
+      "path": "./language_theory/toolchain/recognizer.py",
+      "language": "Python",
+      "line": 47,
+      "kind": "function",
+      "docstring": null
+    },
+    {
+      "_type": "tag",
+      "name": "__hash__",
+      "path": "./language_theory/toolchain/recognizer.py",
+      "language": "Python",
+      "line": 49,
+      "kind": "function",
+      "docstring": null
+    },
+    {
+      "_type": "tag",
+      "name": "__repr__",
+      "path": "./language_theory/toolchain/recognizer.py",
+      "language": "Python",
       "line": 51,
-=======
-      "line": 37,
->>>>>>> 0c541eb5
-      "kind": "function",
-      "docstring": "\u0393, A \u22a2 \u0394   and   \u0393', B \u22a2 \u0394'\n--------------------------------\n      \u0393, \u0393', A \u214b B \u22a2 \u0394, \u0394'"
-    },
-    {
-      "_type": "tag",
-      "name": "cut",
-      "path": "./logic_system/src/ll.py",
-      "language": "Python",
-<<<<<<< HEAD
-      "line": 66,
-      "kind": "function",
-      "docstring": "\u0393 \u22a2 \u0394, A   and   A, \u0393' \u22a2 \u0394'\n--------------------------------\n         \u0393, \u0393' \u22a2 \u0394, \u0394'"
-=======
-      "line": 43,
-      "kind": "class",
-      "docstring": null
->>>>>>> 0c541eb5
-    },
-    {
-      "_type": "tag",
-      "name": "LJSequent",
-      "path": "./logic_system/src/lj.py",
-      "language": "Python",
-<<<<<<< HEAD
-      "line": 7,
-      "kind": "class",
-=======
-      "line": 56,
-      "kind": "function",
->>>>>>> 0c541eb5
-      "docstring": null
-    },
-    {
-      "_type": "tag",
-      "name": "axiom",
-      "path": "./logic_system/src/lj.py",
-      "language": "Python",
-<<<<<<< HEAD
-      "line": 26,
-=======
-      "line": 92,
->>>>>>> 0c541eb5
-      "kind": "function",
-      "docstring": "A \u22a2 A"
-    },
-    {
-      "_type": "tag",
-      "name": "weak_left",
-      "path": "./logic_system/src/lj.py",
-      "language": "Python",
-<<<<<<< HEAD
-      "line": 32,
-=======
-      "line": 97,
->>>>>>> 0c541eb5
-      "kind": "function",
-      "docstring": "\u0393 \u22a2 \u0394  /  \u0393, A \u22a2 \u0394"
-    },
-    {
-      "_type": "tag",
-      "name": "cut",
-      "path": "./logic_system/src/lj.py",
-      "language": "Python",
-<<<<<<< HEAD
-      "line": 37,
-=======
-      "line": 108,
->>>>>>> 0c541eb5
-      "kind": "function",
-      "docstring": "\u0393 \u22a2 A   and   A, \u0393' \u22a2 B / \u0393, \u0393' \u22a2 B"
-    },
-    {
-      "_type": "tag",
-      "name": "and_left",
-      "path": "./logic_system/src/lj.py",
-      "language": "Python",
-<<<<<<< HEAD
-      "line": 46,
-=======
-      "line": 10,
->>>>>>> 0c541eb5
-      "kind": "function",
-      "docstring": "\u0393, A, B \u22a2 \u0394 / \u0393, A \u2227 B \u22a2 \u0394"
-    },
-    {
-      "_type": "tag",
-      "name": "and_right",
-      "path": "./logic_system/src/lj.py",
-      "language": "Python",
-<<<<<<< HEAD
-      "line": 52,
-=======
-      "line": 44,
->>>>>>> 0c541eb5
-      "kind": "function",
-      "docstring": "\u0393 \u22a2 A   and   \u0393 \u22a2 B / \u0393 \u22a2 A \u2227 B"
-    },
-    {
-      "_type": "tag",
-      "name": "or_left",
-      "path": "./logic_system/src/lj.py",
-      "language": "Python",
-<<<<<<< HEAD
-      "line": 59,
-=======
-      "line": 49,
->>>>>>> 0c541eb5
-      "kind": "function",
-      "docstring": "\u0393, A \u22a2 \u0394   and   \u0393, B \u22a2 \u0394 / \u0393, A \u2228 B \u22a2 \u0394"
-    },
-    {
-      "_type": "tag",
-      "name": "or_right",
-      "path": "./logic_system/src/lj.py",
-      "language": "Python",
-<<<<<<< HEAD
-      "line": 66,
-=======
-      "line": 51,
->>>>>>> 0c541eb5
-      "kind": "function",
-      "docstring": "\u0393 \u22a2 A / \u0393 \u22a2 A \u2228 B  or  \u0393 \u22a2 B / \u0393 \u22a2 A \u2228 B"
-    },
-    {
-      "_type": "tag",
-      "name": "implies_left",
-      "path": "./logic_system/src/lj.py",
-      "language": "Python",
-<<<<<<< HEAD
-      "line": 72,
-=======
-      "line": 53,
->>>>>>> 0c541eb5
-      "kind": "function",
-      "docstring": "\u0393 \u22a2 A   and   B, \u0393' \u22a2 C / A \u2192 B, \u0393, \u0393' \u22a2 C"
-    },
-    {
-      "_type": "tag",
-<<<<<<< HEAD
-      "name": "implies_right",
-      "path": "./logic_system/src/lj.py",
-      "language": "Python",
-      "line": 79,
-      "kind": "function",
-      "docstring": "A, \u0393 \u22a2 B / \u0393 \u22a2 A \u2192 B"
-    },
-    {
-      "_type": "tag",
-      "name": "not_left",
-      "path": "./logic_system/src/lj.py",
-      "language": "Python",
-      "line": 85,
-=======
-      "name": "LBASimulator",
-      "path": "./language_theory/toolchain/lba.py",
-      "language": "Python",
-      "line": 7,
-      "kind": "class",
-      "docstring": "A simulator for a Linear Bounded Automaton, designed to recognize\nlanguages generated by non-contracting Context-Sensitive Grammars."
-    },
-    {
-      "_type": "tag",
-      "name": "main",
-      "path": "./language_theory/toolchain/lba.py",
-      "language": "Python",
-      "line": 63,
->>>>>>> 0c541eb5
-      "kind": "function",
-      "docstring": "\u0393 \u22a2 A / \u00acA, \u0393 \u22a2"
-    },
-    {
-      "_type": "tag",
-<<<<<<< HEAD
-      "name": "not_right",
-      "path": "./logic_system/src/lj.py",
-      "language": "Python",
-      "line": 91,
-      "kind": "function",
-      "docstring": "A, \u0393 \u22a2 / \u0393 \u22a2 \u00acA"
-    },
-    {
-      "_type": "tag",
-      "name": "__init__",
-      "path": "./logic_system/src/lj.py",
-      "language": "Python",
-      "line": 8,
-      "kind": "function",
-      "docstring": null
-    },
-    {
-      "_type": "tag",
-      "name": "succedent_formula",
-      "path": "./logic_system/src/lj.py",
-      "language": "Python",
-      "line": 14,
-      "kind": "function",
-      "docstring": null
-    },
-    {
-      "_type": "tag",
-      "name": "__repr__",
-      "path": "./logic_system/src/lj.py",
-      "language": "Python",
-      "line": 19,
-      "kind": "function",
-      "docstring": null
-    },
-    {
-      "_type": "tag",
-      "name": "ILLSequent",
-      "path": "./logic_system/src/ill.py",
-      "language": "Python",
-      "line": 20,
-      "kind": "class",
-=======
-      "name": "__init__",
-      "path": "./language_theory/toolchain/lba.py",
-      "language": "Python",
-      "line": 12,
-      "kind": "function",
->>>>>>> 0c541eb5
-      "docstring": null
-    },
-    {
-      "_type": "tag",
-<<<<<<< HEAD
-      "name": "axiom",
-      "path": "./logic_system/src/ill.py",
-      "language": "Python",
-      "line": 37,
-      "kind": "function",
-      "docstring": "A \u22a2 A"
-    },
-    {
-      "_type": "tag",
-      "name": "cut",
-      "path": "./logic_system/src/ill.py",
-      "language": "Python",
-      "line": 43,
-      "kind": "function",
-      "docstring": "\u0393 \u22a2 A   and   \u0394, A \u22a2 C\n--------------------------\n     \u0393, \u0394 \u22a2 C"
-    },
-    {
-      "_type": "tag",
-      "name": "tensor_right",
-      "path": "./logic_system/src/ill.py",
-      "language": "Python",
-      "line": 58,
-      "kind": "function",
-      "docstring": "\u0393 \u22a2 A   and   \u0394 \u22a2 B\n-----------------------\n     \u0393, \u0394 \u22a2 A \u2297 B"
-    },
-    {
-      "_type": "tag",
-      "name": "tensor_left",
-      "path": "./logic_system/src/ill.py",
-      "language": "Python",
-      "line": 68,
-=======
-      "name": "recognize",
-      "path": "./language_theory/toolchain/lba.py",
-      "language": "Python",
-      "line": 16,
-      "kind": "function",
-      "docstring": "Attempts to recognize the input_string by generating all possible\nderivations from the start symbol in a breadth-first manner."
-    },
-    {
-      "_type": "tag",
-      "name": "Classifier",
-      "path": "./language_theory/toolchain/classifier.py",
-      "language": "Python",
-      "line": 3,
-      "kind": "class",
-      "docstring": "Analyzes a Grammar object to determine its classification within the Chomsky Hierarchy."
-    },
-    {
-      "_type": "tag",
-      "name": "main",
-      "path": "./language_theory/toolchain/classifier.py",
-      "language": "Python",
-      "line": 112,
-      "kind": "function",
-      "docstring": null
-    },
-    {
-      "_type": "tag",
-      "name": "__init__",
-      "path": "./language_theory/toolchain/classifier.py",
-      "language": "Python",
-      "line": 7,
->>>>>>> 0c541eb5
-      "kind": "function",
-      "docstring": "\u0393, A, B \u22a2 C\n---------------\n \u0393, A \u2297 B \u22a2 C"
-    },
-    {
-      "_type": "tag",
-<<<<<<< HEAD
-      "name": "lin_implies_right",
-      "path": "./logic_system/src/ill.py",
-=======
-      "name": "classify",
-      "path": "./language_theory/toolchain/classifier.py",
->>>>>>> 0c541eb5
-      "language": "Python",
-      "line": 79,
-      "kind": "function",
-<<<<<<< HEAD
-      "docstring": "\u0393, A \u22a2 B\n------------\n\u0393 \u22a2 A \u22b8 B"
-    },
-    {
-      "_type": "tag",
-      "name": "lin_implies_left",
-      "path": "./logic_system/src/ill.py",
-      "language": "Python",
-      "line": 90,
-      "kind": "function",
-      "docstring": "\u0393 \u22a2 A   and   \u0394, B \u22a2 C\n--------------------------\n   \u0393, \u0394, A \u22b8 B \u22a2 C"
-    },
-    {
-      "_type": "tag",
-      "name": "with_right",
-      "path": "./logic_system/src/ill.py",
-      "language": "Python",
-      "line": 103,
-      "kind": "function",
-      "docstring": "\u0393 \u22a2 A   and   \u0393 \u22a2 B\n-----------------------\n      \u0393 \u22a2 A & B"
-    },
-    {
-      "_type": "tag",
-      "name": "with_left_1",
-      "path": "./logic_system/src/ill.py",
-      "language": "Python",
-      "line": 114,
-      "kind": "function",
-      "docstring": "\u0393, A \u22a2 C\n------------\n\u0393, A & B \u22a2 C"
-    },
-    {
-      "_type": "tag",
-      "name": "with_left_2",
-      "path": "./logic_system/src/ill.py",
-      "language": "Python",
-      "line": 126,
-      "kind": "function",
-      "docstring": "\u0393, B \u22a2 C\n------------\n\u0393, A & B \u22a2 C"
-    },
-    {
-      "_type": "tag",
-      "name": "plus_right_1",
-      "path": "./logic_system/src/ill.py",
-      "language": "Python",
-      "line": 138,
-      "kind": "function",
-      "docstring": "\u0393 \u22a2 A\n------------\n\u0393 \u22a2 A \u2295 B"
-    },
-    {
-      "_type": "tag",
-      "name": "plus_right_2",
-      "path": "./logic_system/src/ill.py",
-      "language": "Python",
-      "line": 148,
-      "kind": "function",
-      "docstring": "\u0393 \u22a2 B\n------------\n\u0393 \u22a2 A \u2295 B"
-    },
-    {
-      "_type": "tag",
-      "name": "plus_left",
-      "path": "./logic_system/src/ill.py",
-      "language": "Python",
-      "line": 158,
-      "kind": "function",
-      "docstring": "\u0393, A \u22a2 C   and   \u0393, B \u22a2 C\n--------------------------\n     \u0393, A \u2295 B \u22a2 C"
-    },
-    {
-      "_type": "tag",
-      "name": "of_course_right",
-      "path": "./logic_system/src/ill.py",
-      "language": "Python",
-      "line": 178,
-      "kind": "function",
-      "docstring": "!\u0393 \u22a2 A\n----------\n!\u0393 \u22a2 !A"
-    },
-    {
-      "_type": "tag",
-      "name": "dereliction",
-      "path": "./logic_system/src/ill.py",
-      "language": "Python",
-      "line": 190,
-=======
-      "docstring": "Determines the most specific classification for the grammar.\nFollows the hierarchy from Type-3 up to Type-0."
-    },
-    {
-      "_type": "tag",
-      "name": "_check_type_0",
-      "path": "./language_theory/toolchain/classifier.py",
-      "language": "Python",
-      "line": 44,
-      "kind": "function",
-      "docstring": "Checks for unrestricted grammar properties.\n- is_unrestricted: True if any LHS has more than one symbol.\n- is_contracting: True if any rule is contracting (|LHS| > |RHS|)."
-    },
-    {
-      "_type": "tag",
-      "name": "_check_type_1",
-      "path": "./language_theory/toolchain/classifier.py",
-      "language": "Python",
-      "line": 64,
-      "kind": "function",
-      "docstring": "Checks if the grammar is context-sensitive.\nA grammar is context-sensitive if it's unrestricted but not contracting."
-    },
-    {
-      "_type": "tag",
-      "name": "_check_type_2",
-      "path": "./language_theory/toolchain/classifier.py",
-      "language": "Python",
-      "line": 71,
-      "kind": "function",
-      "docstring": "Checks if the grammar is context-free.\n- is_cfg: True if all LHS have exactly one non-terminal.\n- has_empty: True if any rule produces an empty string."
-    },
-    {
-      "_type": "tag",
-      "name": "_check_type_3",
-      "path": "./language_theory/toolchain/classifier.py",
-      "language": "Python",
-      "line": 86,
-      "kind": "function",
-      "docstring": "Checks if the grammar is regular (left or right linear).\n- is_left_reg: True if all rules are of the form A -> Ba or A -> a.\n- is_right_reg: True if all rules are of the form A -> aB or A -> a."
-    },
-    {
-      "_type": "tag",
-      "name": "check_equivalence",
-      "path": "./language_theory/toolchain/equivalence.py",
-      "language": "Python",
-      "line": 6,
-      "kind": "function",
-      "docstring": "Checks for bounded extensional equivalence between two functions.\n\nArgs:\n    original_func: The original Python function.\n    controller_func: The refactored controller function.\n    input_ranges: A dictionary mapping argument names to iterables of test values.\n    fuel_factor: A multiplier for determining the fuel needed.\n\nReturns:\n    A tuple (is_equivalent, mismatches), where mismatches is a list of\n    inputs that caused a failure."
-    },
-    {
-      "_type": "tag",
-      "name": "main",
-      "path": "./language_theory/toolchain/equivalence.py",
-      "language": "Python",
-      "line": 71,
-      "kind": "function",
-      "docstring": null
-    },
-    {
-      "_type": "tag",
-      "name": "DecidabilityRefactorer",
-      "path": "./language_theory/toolchain/refactor.py",
-      "language": "Python",
-      "line": 5,
-      "kind": "class",
-      "docstring": "Transforms a Python function with unbounded recursion (while loops)\ninto a total function with a 'fuel' parameter and a control program."
-    },
-    {
-      "_type": "tag",
-      "name": "generate_control_program",
-      "path": "./language_theory/toolchain/refactor.py",
-      "language": "Python",
-      "line": 107,
-      "kind": "function",
-      "docstring": "Generates the code for the control program."
-    },
-    {
-      "_type": "tag",
-      "name": "main",
-      "path": "./language_theory/toolchain/refactor.py",
-      "language": "Python",
-      "line": 128,
->>>>>>> 0c541eb5
-      "kind": "function",
-      "docstring": "\u0393, A \u22a2 B\n------------\n\u0393, !A \u22a2 B"
-    },
-    {
-      "_type": "tag",
-<<<<<<< HEAD
-      "name": "contraction",
-      "path": "./logic_system/src/ill.py",
-      "language": "Python",
-      "line": 201,
-      "kind": "function",
-      "docstring": "\u0393, !A, !A \u22a2 B\n----------------\n   \u0393, !A \u22a2 B"
-    },
-    {
-      "_type": "tag",
-      "name": "weakening",
-      "path": "./logic_system/src/ill.py",
-      "language": "Python",
-      "line": 213,
-      "kind": "function",
-      "docstring": "\u0393 \u22a2 B\n------------\n\u0393, !A \u22a2 B"
-    },
-    {
-      "_type": "tag",
-      "name": "__init__",
-      "path": "./logic_system/src/ill.py",
-      "language": "Python",
-      "line": 21,
-      "kind": "function",
-=======
-      "name": "__init__",
-      "path": "./language_theory/toolchain/refactor.py",
-      "language": "Python",
-      "line": 11,
-      "kind": "function",
-      "docstring": null
-    },
-    {
-      "_type": "tag",
-      "name": "visit_FunctionDef",
-      "path": "./language_theory/toolchain/refactor.py",
-      "language": "Python",
-      "line": 16,
-      "kind": "function",
->>>>>>> 0c541eb5
-      "docstring": null
-    },
-    {
-      "_type": "tag",
-<<<<<<< HEAD
-      "name": "succedent_formula",
-      "path": "./logic_system/src/ill.py",
-      "language": "Python",
-      "line": 27,
-=======
-      "name": "_create_total_function",
-      "path": "./language_theory/toolchain/refactor.py",
-      "language": "Python",
-      "line": 30,
->>>>>>> 0c541eb5
-      "kind": "function",
-      "docstring": null
-    },
-    {
-      "_type": "tag",
-<<<<<<< HEAD
-      "name": "__repr__",
-      "path": "./logic_system/src/ill.py",
-      "language": "Python",
-      "line": 30,
-=======
-      "name": "visit_While",
-      "path": "./language_theory/toolchain/refactor.py",
-      "language": "Python",
-      "line": 53,
->>>>>>> 0c541eb5
-      "kind": "function",
-      "docstring": null
-    },
-    {
-      "_type": "tag",
-<<<<<<< HEAD
-      "name": "lj_to_lk",
-      "path": "./logic_system/src/translations.py",
-=======
-      "name": "Grammar",
-      "path": "./language_theory/toolchain/grammar.py",
-      "language": "Python",
-      "line": 3,
-      "kind": "class",
-      "docstring": "A class to represent a formal grammar. It parses a grammar file\nand provides helpers for analyzing its properties."
-    },
-    {
-      "_type": "tag",
-      "name": "__init__",
-      "path": "./language_theory/toolchain/grammar.py",
-      "language": "Python",
-      "line": 8,
-      "kind": "function",
-      "docstring": null
-    },
-    {
-      "_type": "tag",
-      "name": "_parse_file",
-      "path": "./language_theory/toolchain/grammar.py",
-      "language": "Python",
-      "line": 14,
-      "kind": "function",
-      "docstring": "Parses the grammar file provided at initialization."
-    },
-    {
-      "_type": "tag",
-      "name": "get_productions_dict",
-      "path": "./language_theory/toolchain/grammar.py",
-      "language": "Python",
-      "line": 33,
-      "kind": "function",
-      "docstring": "Returns productions grouped by LHS, for parser use."
-    },
-    {
-      "_type": "tag",
-      "name": "get_non_terminals",
-      "path": "./language_theory/toolchain/grammar.py",
-      "language": "Python",
-      "line": 41,
-      "kind": "function",
-      "docstring": "Returns the set of all non-terminal symbols."
-    },
-    {
-      "_type": "tag",
-      "name": "get_terminals",
-      "path": "./language_theory/toolchain/grammar.py",
-      "language": "Python",
-      "line": 53,
-      "kind": "function",
-      "docstring": "Returns the set of all terminal symbols."
-    },
-    {
-      "_type": "tag",
-      "name": "__str__",
-      "path": "./language_theory/toolchain/grammar.py",
-      "language": "Python",
-      "line": 63,
-      "kind": "function",
-      "docstring": null
-    },
-    {
-      "_type": "tag",
-      "name": "main",
-      "path": "./language_theory/toolchain/__main__.py",
-      "language": "Python",
-      "line": 4,
-      "kind": "function",
-      "docstring": "Main entry point for the Language Theory Toolchain.\nThis script dispatches commands to the various tools in the toolchain."
-    },
-    {
-      "_type": "tag",
-      "name": "run_classify",
-      "path": "./language_theory/toolchain/__main__.py",
-      "language": "Python",
-      "line": 27,
-      "kind": "function",
-      "docstring": null
-    },
-    {
-      "_type": "tag",
-      "name": "run_recognize",
-      "path": "./language_theory/toolchain/__main__.py",
-      "language": "Python",
-      "line": 32,
-      "kind": "function",
-      "docstring": null
-    },
-    {
-      "_type": "tag",
-      "name": "run_complexity",
-      "path": "./language_theory/toolchain/__main__.py",
-      "language": "Python",
-      "line": 37,
-      "kind": "function",
-      "docstring": null
-    },
-    {
-      "_type": "tag",
-      "name": "run_refactor",
-      "path": "./language_theory/toolchain/__main__.py",
-      "language": "Python",
-      "line": 42,
-      "kind": "function",
-      "docstring": null
-    },
-    {
-      "_type": "tag",
-      "name": "run_equivalence",
-      "path": "./language_theory/toolchain/__main__.py",
-      "language": "Python",
-      "line": 47,
       "kind": "function",
       "docstring": null
     },
@@ -3144,26 +4844,2375 @@
     },
     {
       "_type": "tag",
-      "name": "ComplexityTracer",
-      "path": "./language_theory/toolchain/complexity.py",
+      "name": "TestAuraInterpreter",
+      "path": "./tests/test_aura_interpreter.py",
+      "language": "Python",
+      "line": 4,
+      "kind": "class",
+      "docstring": null
+    },
+    {
+      "_type": "tag",
+      "name": "_eval",
+      "path": "./tests/test_aura_interpreter.py",
       "language": "Python",
       "line": 6,
-      "kind": "class",
-      "docstring": "A tracer to count Python instructions executed."
+      "kind": "function",
+      "docstring": "Helper function to parse and evaluate Aura code."
+    },
+    {
+      "_type": "tag",
+      "name": "test_integer_literals",
+      "path": "./tests/test_aura_interpreter.py",
+      "language": "Python",
+      "line": 15,
+      "kind": "function",
+      "docstring": null
+    },
+    {
+      "_type": "tag",
+      "name": "test_string_literals",
+      "path": "./tests/test_aura_interpreter.py",
+      "language": "Python",
+      "line": 20,
+      "kind": "function",
+      "docstring": null
+    },
+    {
+      "_type": "tag",
+      "name": "test_let_statements",
+      "path": "./tests/test_aura_interpreter.py",
+      "language": "Python",
+      "line": 25,
+      "kind": "function",
+      "docstring": null
+    },
+    {
+      "_type": "tag",
+      "name": "test_infix_expressions",
+      "path": "./tests/test_aura_interpreter.py",
+      "language": "Python",
+      "line": 30,
+      "kind": "function",
+      "docstring": null
+    },
+    {
+      "_type": "tag",
+      "name": "test_if_statements",
+      "path": "./tests/test_aura_interpreter.py",
+      "language": "Python",
+      "line": 45,
+      "kind": "function",
+      "docstring": null
+    },
+    {
+      "_type": "tag",
+      "name": "test_function_definition_and_call",
+      "path": "./tests/test_aura_interpreter.py",
+      "language": "Python",
+      "line": 53,
+      "kind": "function",
+      "docstring": null
+    },
+    {
+      "_type": "tag",
+      "name": "test_len_builtin",
+      "path": "./tests/test_aura_interpreter.py",
+      "language": "Python",
+      "line": 81,
+      "kind": "function",
+      "docstring": null
+    },
+    {
+      "_type": "tag",
+      "name": "TestAuraExecutor",
+      "path": "./tests/test_aura_executor.py",
+      "language": "Python",
+      "line": 6,
+      "kind": "class",
+      "docstring": null
+    },
+    {
+      "_type": "tag",
+      "name": "test_integration_demo_end_to_end_subprocess",
+      "path": "./tests/test_aura_executor.py",
+      "language": "Python",
+      "line": 8,
+      "kind": "function",
+      "docstring": null
+    },
+    {
+      "_type": "tag",
+      "name": "TestDbpediaClient",
+      "path": "./tests/test_top_100_dbpedia.py",
+      "language": "Python",
+      "line": 15,
+      "kind": "class",
+      "docstring": null
+    },
+    {
+      "_type": "tag",
+      "name": "setUp",
+      "path": "./tests/test_top_100_dbpedia.py",
+      "language": "Python",
+      "line": 16,
+      "kind": "function",
+      "docstring": null
+    },
+    {
+      "_type": "tag",
+      "name": "test_get_abstract",
+      "path": "./tests/test_top_100_dbpedia.py",
+      "language": "Python",
+      "line": 21,
+      "kind": "function",
+      "docstring": "Tests that the DBPedia client can fetch abstracts for various entries."
+    },
+    {
+      "_type": "tag",
+      "name": "TestProtocolEnforcement",
+      "path": "./tests/test_protocol_enforcement.py",
+      "language": "Python",
+      "line": 14,
+      "kind": "class",
+      "docstring": "Tests the enforcement of critical, system-wide protocols."
+    },
+    {
+      "_type": "tag",
+      "name": "setUp",
+      "path": "./tests/test_protocol_enforcement.py",
+      "language": "Python",
+      "line": 19,
+      "kind": "function",
+      "docstring": "Set up common objects for the tests."
+    },
+    {
+      "_type": "tag",
+      "name": "test_reset_all_prohibition_protocol",
+      "path": "./tests/test_protocol_enforcement.py",
+      "language": "Python",
+      "line": 26,
+      "kind": "function",
+      "docstring": "Verify that the 'reset-all-prohibition-001' protocol is enforced.\n\nThis test checks that the MasterControl orchestrator's planning phase\nwill identify a call to the forbidden `reset_all` tool within a plan\nand will refuse to validate it. This is a direct test of a critical,\nhard-coded safety protocol."
+    },
+    {
+      "_type": "tag",
+      "name": "TestHdlProver",
+      "path": "./tests/test_hdl_prover.py",
+      "language": "Python",
+      "line": 11,
+      "kind": "class",
+      "docstring": null
+    },
+    {
+      "_type": "tag",
+      "name": "test_provable_axiom",
+      "path": "./tests/test_hdl_prover.py",
+      "language": "Python",
+      "line": 14,
+      "kind": "function",
+      "docstring": null
+    },
+    {
+      "_type": "tag",
+      "name": "test_provable_modus_ponens",
+      "path": "./tests/test_hdl_prover.py",
+      "language": "Python",
+      "line": 18,
+      "kind": "function",
+      "docstring": null
+    },
+    {
+      "_type": "tag",
+      "name": "test_unprovable",
+      "path": "./tests/test_hdl_prover.py",
+      "language": "Python",
+      "line": 22,
+      "kind": "function",
+      "docstring": null
+    },
+    {
+      "_type": "tag",
+      "name": "TestFilesystemLister",
+      "path": "./tests/test_filesystem_lister.py",
+      "language": "Python",
+      "line": 11,
+      "kind": "class",
+      "docstring": null
+    },
+    {
+      "_type": "tag",
+      "name": "setUp",
+      "path": "./tests/test_filesystem_lister.py",
+      "language": "Python",
+      "line": 13,
+      "kind": "function",
+      "docstring": "Set up a temporary directory structure for testing."
+    },
+    {
+      "_type": "tag",
+      "name": "tearDown",
+      "path": "./tests/test_filesystem_lister.py",
+      "language": "Python",
+      "line": 23,
+      "kind": "function",
+      "docstring": "Clean up the temporary directory."
+    },
+    {
+      "_type": "tag",
+      "name": "test_lists_all_items",
+      "path": "./tests/test_filesystem_lister.py",
+      "language": "Python",
+      "line": 28,
+      "kind": "function",
+      "docstring": "Verify that all files and directories are listed correctly."
+    },
+    {
+      "_type": "tag",
+      "name": "TestSelfImprovementProtocol",
+      "path": "./tests/protocols/test_self_improvement_protocol_001.py",
+      "language": "Python",
+      "line": 5,
+      "kind": "class",
+      "docstring": null
+    },
+    {
+      "_type": "tag",
+      "name": "setUp",
+      "path": "./tests/protocols/test_self_improvement_protocol_001.py",
+      "language": "Python",
+      "line": 7,
+      "kind": "function",
+      "docstring": "Load the self-improvement protocol from the JSON file."
+    },
+    {
+      "_type": "tag",
+      "name": "test_protocol_id",
+      "path": "./tests/protocols/test_self_improvement_protocol_001.py",
+      "language": "Python",
+      "line": 15,
+      "kind": "function",
+      "docstring": "Test that the protocol has the correct ID."
+    },
+    {
+      "_type": "tag",
+      "name": "test_rules_exist",
+      "path": "./tests/protocols/test_self_improvement_protocol_001.py",
+      "language": "Python",
+      "line": 21,
+      "kind": "function",
+      "docstring": "Test that the protocol has the expected number of rules."
+    },
+    {
+      "_type": "tag",
+      "name": "test_associated_tool_exists",
+      "path": "./tests/protocols/test_self_improvement_protocol_001.py",
+      "language": "Python",
+      "line": 27,
+      "kind": "function",
+      "docstring": "Test that the associated tool exists in the tooling directory."
+    },
+    {
+      "_type": "tag",
+      "name": "run_tests",
+      "path": "./tests/protocols/test_runner.py",
+      "language": "Python",
+      "line": 4,
+      "kind": "function",
+      "docstring": "Discovers and runs all protocol tests."
+    },
+    {
+      "_type": "tag",
+      "name": "p_formula_literal",
+      "path": "./lfi_ill/parser.py",
+      "language": "Python",
+      "line": 14,
+      "kind": "function",
+      "docstring": "formula : literal"
+    },
+    {
+      "_type": "tag",
+      "name": "p_literal_atom",
+      "path": "./lfi_ill/parser.py",
+      "language": "Python",
+      "line": 18,
+      "kind": "function",
+      "docstring": "literal : ID"
+    },
+    {
+      "_type": "tag",
+      "name": "p_literal_atom_neg",
+      "path": "./lfi_ill/parser.py",
+      "language": "Python",
+      "line": 22,
+      "kind": "function",
+      "docstring": "literal : ID BOT"
+    },
+    {
+      "_type": "tag",
+      "name": "p_formula_binary_op",
+      "path": "./lfi_ill/parser.py",
+      "language": "Python",
+      "line": 26,
+      "kind": "function",
+      "docstring": "formula : formula TENSOR formula\n| formula PAR formula\n| formula PLUS formula\n| formula WITH formula"
+    },
+    {
+      "_type": "tag",
+      "name": "p_formula_unary_op",
+      "path": "./lfi_ill/parser.py",
+      "language": "Python",
+      "line": 40,
+      "kind": "function",
+      "docstring": "formula : NEG formula\n| CIRC formula\n| COMP formula\n| MINUS formula\n| STAR formula\n| OFC formula\n| WHYNOT formula\n| SEC formula"
+    },
+    {
+      "_type": "tag",
+      "name": "p_formula_units",
+      "path": "./lfi_ill/parser.py",
+      "language": "Python",
+      "line": 66,
+      "kind": "function",
+      "docstring": "formula : ONE\n| BOT\n| ZERO\n| TOP"
+    },
+    {
+      "_type": "tag",
+      "name": "p_formula_group",
+      "path": "./lfi_ill/parser.py",
+      "language": "Python",
+      "line": 80,
+      "kind": "function",
+      "docstring": "formula : LPAREN formula RPAREN"
+    },
+    {
+      "_type": "tag",
+      "name": "p_error",
+      "path": "./lfi_ill/parser.py",
+      "language": "Python",
+      "line": 84,
+      "kind": "function",
+      "docstring": null
+    },
+    {
+      "_type": "tag",
+      "name": "parse",
+      "path": "./lfi_ill/parser.py",
+      "language": "Python",
+      "line": 92,
+      "kind": "function",
+      "docstring": null
+    },
+    {
+      "_type": "tag",
+      "name": "t_ID",
+      "path": "./lfi_ill/lexer.py",
+      "language": "Python",
+      "line": 45,
+      "kind": "function",
+      "docstring": "[a-zA-Z_][a-zA-Z_0-9]*"
+    },
+    {
+      "_type": "tag",
+      "name": "t_newline",
+      "path": "./lfi_ill/lexer.py",
+      "language": "Python",
+      "line": 52,
+      "kind": "function",
+      "docstring": "\\n+"
+    },
+    {
+      "_type": "tag",
+      "name": "t_error",
+      "path": "./lfi_ill/lexer.py",
+      "language": "Python",
+      "line": 56,
+      "kind": "function",
+      "docstring": null
+    },
+    {
+      "_type": "tag",
+      "name": "ParaconsistentTruth",
+      "path": "./lfi_ill/interpreter.py",
+      "language": "Python",
+      "line": 4,
+      "kind": "class",
+      "docstring": "Represents the four truth values in a first-degree entailment logic (FDE)."
+    },
+    {
+      "_type": "tag",
+      "name": "ParaconsistentState",
+      "path": "./lfi_ill/interpreter.py",
+      "language": "Python",
+      "line": 13,
+      "kind": "class",
+      "docstring": "A variable whose truth value is modeled paraconsistently."
+    },
+    {
+      "_type": "tag",
+      "name": "Interpreter",
+      "path": "./lfi_ill/interpreter.py",
+      "language": "Python",
+      "line": 30,
+      "kind": "class",
+      "docstring": null
+    },
+    {
+      "_type": "tag",
+      "name": "__init__",
+      "path": "./lfi_ill/interpreter.py",
+      "language": "Python",
+      "line": 17,
+      "kind": "function",
+      "docstring": null
+    },
+    {
+      "_type": "tag",
+      "name": "is_true",
+      "path": "./lfi_ill/interpreter.py",
+      "language": "Python",
+      "line": 21,
+      "kind": "function",
+      "docstring": null
+    },
+    {
+      "_type": "tag",
+      "name": "is_false",
+      "path": "./lfi_ill/interpreter.py",
+      "language": "Python",
+      "line": 24,
+      "kind": "function",
+      "docstring": null
+    },
+    {
+      "_type": "tag",
+      "name": "__repr__",
+      "path": "./lfi_ill/interpreter.py",
+      "language": "Python",
+      "line": 27,
+      "kind": "function",
+      "docstring": null
+    },
+    {
+      "_type": "tag",
+      "name": "__init__",
+      "path": "./lfi_ill/interpreter.py",
+      "language": "Python",
+      "line": 31,
+      "kind": "function",
+      "docstring": null
+    },
+    {
+      "_type": "tag",
+      "name": "interpret",
+      "path": "./lfi_ill/interpreter.py",
+      "language": "Python",
+      "line": 35,
+      "kind": "function",
+      "docstring": null
+    },
+    {
+      "_type": "tag",
+      "name": "visit",
+      "path": "./lfi_ill/interpreter.py",
+      "language": "Python",
+      "line": 39,
+      "kind": "function",
+      "docstring": null
+    },
+    {
+      "_type": "tag",
+      "name": "generic_visit",
+      "path": "./lfi_ill/interpreter.py",
+      "language": "Python",
+      "line": 44,
+      "kind": "function",
+      "docstring": null
+    },
+    {
+      "_type": "tag",
+      "name": "visit_Int",
+      "path": "./lfi_ill/interpreter.py",
+      "language": "Python",
+      "line": 47,
+      "kind": "function",
+      "docstring": null
+    },
+    {
+      "_type": "tag",
+      "name": "visit_String",
+      "path": "./lfi_ill/interpreter.py",
+      "language": "Python",
+      "line": 50,
+      "kind": "function",
+      "docstring": null
+    },
+    {
+      "_type": "tag",
+      "name": "visit_Bool",
+      "path": "./lfi_ill/interpreter.py",
+      "language": "Python",
+      "line": 53,
+      "kind": "function",
+      "docstring": null
+    },
+    {
+      "_type": "tag",
+      "name": "visit_WithPair",
+      "path": "./lfi_ill/interpreter.py",
+      "language": "Python",
+      "line": 63,
+      "kind": "function",
+      "docstring": null
+    },
+    {
+      "_type": "tag",
+      "name": "visit_Fst",
+      "path": "./lfi_ill/interpreter.py",
+      "language": "Python",
+      "line": 68,
+      "kind": "function",
+      "docstring": null
+    },
+    {
+      "_type": "tag",
+      "name": "visit_Snd",
+      "path": "./lfi_ill/interpreter.py",
+      "language": "Python",
+      "line": 75,
+      "kind": "function",
+      "docstring": null
+    },
+    {
+      "_type": "tag",
+      "name": "visit_Promotion",
+      "path": "./lfi_ill/interpreter.py",
+      "language": "Python",
+      "line": 82,
+      "kind": "function",
+      "docstring": null
+    },
+    {
+      "_type": "tag",
+      "name": "visit_Dereliction",
+      "path": "./lfi_ill/interpreter.py",
+      "language": "Python",
+      "line": 85,
+      "kind": "function",
+      "docstring": null
+    },
+    {
+      "_type": "tag",
+      "name": "visit_Negation",
+      "path": "./lfi_ill/interpreter.py",
+      "language": "Python",
+      "line": 93,
+      "kind": "function",
+      "docstring": null
+    },
+    {
+      "_type": "tag",
+      "name": "visit_Consistency",
+      "path": "./lfi_ill/interpreter.py",
+      "language": "Python",
+      "line": 109,
+      "kind": "function",
+      "docstring": null
+    },
+    {
+      "_type": "tag",
+      "name": "visit_Completeness",
+      "path": "./lfi_ill/interpreter.py",
+      "language": "Python",
+      "line": 115,
+      "kind": "function",
+      "docstring": null
+    },
+    {
+      "_type": "tag",
+      "name": "visit_CoNegation",
+      "path": "./lfi_ill/interpreter.py",
+      "language": "Python",
+      "line": 121,
+      "kind": "function",
+      "docstring": null
+    },
+    {
+      "_type": "tag",
+      "name": "visit_Undeterminedness",
+      "path": "./lfi_ill/interpreter.py",
+      "language": "Python",
+      "line": 137,
+      "kind": "function",
+      "docstring": null
+    },
+    {
+      "_type": "tag",
+      "name": "visit_WhyNot",
+      "path": "./lfi_ill/interpreter.py",
+      "language": "Python",
+      "line": 144,
+      "kind": "function",
+      "docstring": null
+    },
+    {
+      "_type": "tag",
+      "name": "visit_LetWhyNot",
+      "path": "./lfi_ill/interpreter.py",
+      "language": "Python",
+      "line": 147,
+      "kind": "function",
+      "docstring": null
+    },
+    {
+      "_type": "tag",
+      "name": "visit_Par",
+      "path": "./lfi_ill/interpreter.py",
+      "language": "Python",
+      "line": 155,
+      "kind": "function",
+      "docstring": null
+    },
+    {
+      "_type": "tag",
+      "name": "visit_LetPar",
+      "path": "./lfi_ill/interpreter.py",
+      "language": "Python",
+      "line": 158,
+      "kind": "function",
+      "docstring": null
+    },
+    {
+      "_type": "tag",
+      "name": "visit_Fun",
+      "path": "./lfi_ill/interpreter.py",
+      "language": "Python",
+      "line": 166,
+      "kind": "function",
+      "docstring": null
+    },
+    {
+      "_type": "tag",
+      "name": "visit_App",
+      "path": "./lfi_ill/interpreter.py",
+      "language": "Python",
+      "line": 169,
+      "kind": "function",
+      "docstring": null
+    },
+    {
+      "_type": "tag",
+      "name": "visit_Atom",
+      "path": "./lfi_ill/interpreter.py",
+      "language": "Python",
+      "line": 179,
+      "kind": "function",
+      "docstring": null
+    },
+    {
+      "_type": "tag",
+      "name": "visit_Inl",
+      "path": "./lfi_ill/interpreter.py",
+      "language": "Python",
+      "line": 186,
+      "kind": "function",
+      "docstring": null
+    },
+    {
+      "_type": "tag",
+      "name": "visit_Inr",
+      "path": "./lfi_ill/interpreter.py",
+      "language": "Python",
+      "line": 189,
+      "kind": "function",
+      "docstring": null
+    },
+    {
+      "_type": "tag",
+      "name": "visit_Case",
+      "path": "./lfi_ill/interpreter.py",
+      "language": "Python",
+      "line": 192,
+      "kind": "function",
+      "docstring": null
+    },
+    {
+      "_type": "tag",
+      "name": "visit_TensorPair",
+      "path": "./lfi_ill/interpreter.py",
+      "language": "Python",
+      "line": 234,
+      "kind": "function",
+      "docstring": null
+    },
+    {
+      "_type": "tag",
+      "name": "visit_LetTensor",
+      "path": "./lfi_ill/interpreter.py",
+      "language": "Python",
+      "line": 239,
+      "kind": "function",
+      "docstring": null
+    },
+    {
+      "_type": "tag",
+      "name": "TestGrammar",
+      "path": "./lfi_ill/test_grammar.py",
+      "language": "Python",
+      "line": 16,
+      "kind": "class",
+      "docstring": null
+    },
+    {
+      "_type": "tag",
+      "name": "TestInterpreter",
+      "path": "./lfi_ill/test_grammar.py",
+      "language": "Python",
+      "line": 54,
+      "kind": "class",
+      "docstring": null
+    },
+    {
+      "_type": "tag",
+      "name": "test_tensor_parsing",
+      "path": "./lfi_ill/test_grammar.py",
+      "language": "Python",
+      "line": 17,
+      "kind": "function",
+      "docstring": null
+    },
+    {
+      "_type": "tag",
+      "name": "test_par_parsing",
+      "path": "./lfi_ill/test_grammar.py",
+      "language": "Python",
+      "line": 23,
+      "kind": "function",
+      "docstring": null
+    },
+    {
+      "_type": "tag",
+      "name": "test_negation_parsing",
+      "path": "./lfi_ill/test_grammar.py",
+      "language": "Python",
+      "line": 29,
+      "kind": "function",
+      "docstring": null
+    },
+    {
+      "_type": "tag",
+      "name": "test_consistency_parsing",
+      "path": "./lfi_ill/test_grammar.py",
+      "language": "Python",
+      "line": 35,
+      "kind": "function",
+      "docstring": null
+    },
+    {
+      "_type": "tag",
+      "name": "test_completeness_parsing",
+      "path": "./lfi_ill/test_grammar.py",
+      "language": "Python",
+      "line": 41,
+      "kind": "function",
+      "docstring": null
+    },
+    {
+      "_type": "tag",
+      "name": "test_of_course_parsing",
+      "path": "./lfi_ill/test_grammar.py",
+      "language": "Python",
+      "line": 47,
+      "kind": "function",
+      "docstring": null
+    },
+    {
+      "_type": "tag",
+      "name": "setUp",
+      "path": "./lfi_ill/test_grammar.py",
+      "language": "Python",
+      "line": 55,
+      "kind": "function",
+      "docstring": null
+    },
+    {
+      "_type": "tag",
+      "name": "_run_interp",
+      "path": "./lfi_ill/test_grammar.py",
+      "language": "Python",
+      "line": 58,
+      "kind": "function",
+      "docstring": null
+    },
+    {
+      "_type": "tag",
+      "name": "test_completeness_operator",
+      "path": "./lfi_ill/test_grammar.py",
+      "language": "Python",
+      "line": 67,
+      "kind": "function",
+      "docstring": null
+    },
+    {
+      "_type": "tag",
+      "name": "test_consistency_operator",
+      "path": "./lfi_ill/test_grammar.py",
+      "language": "Python",
+      "line": 86,
+      "kind": "function",
+      "docstring": null
+    },
+    {
+      "_type": "tag",
+      "name": "test_negation_operator",
+      "path": "./lfi_ill/test_grammar.py",
+      "language": "Python",
+      "line": 105,
+      "kind": "function",
+      "docstring": null
+    },
+    {
+      "_type": "tag",
+      "name": "Token",
+      "path": "./lfi_ill/token.py",
+      "language": "Python",
+      "line": 1,
+      "kind": "class",
+      "docstring": null
+    },
+    {
+      "_type": "tag",
+      "name": "__init__",
+      "path": "./lfi_ill/token.py",
+      "language": "Python",
+      "line": 2,
+      "kind": "function",
+      "docstring": null
+    },
+    {
+      "_type": "tag",
+      "name": "__repr__",
+      "path": "./lfi_ill/token.py",
+      "language": "Python",
+      "line": 6,
+      "kind": "function",
+      "docstring": null
+    },
+    {
+      "_type": "tag",
+      "name": "Formula",
+      "path": "./lfi_ill/ast.py",
+      "language": "Python",
+      "line": 2,
+      "kind": "class",
+      "docstring": null
+    },
+    {
+      "_type": "tag",
+      "name": "Atom",
+      "path": "./lfi_ill/ast.py",
+      "language": "Python",
+      "line": 5,
+      "kind": "class",
+      "docstring": null
+    },
+    {
+      "_type": "tag",
+      "name": "Tensor",
+      "path": "./lfi_ill/ast.py",
+      "language": "Python",
+      "line": 12,
+      "kind": "class",
+      "docstring": null
+    },
+    {
+      "_type": "tag",
+      "name": "Par",
+      "path": "./lfi_ill/ast.py",
+      "language": "Python",
+      "line": 19,
+      "kind": "class",
+      "docstring": null
+    },
+    {
+      "_type": "tag",
+      "name": "Plus",
+      "path": "./lfi_ill/ast.py",
+      "language": "Python",
+      "line": 26,
+      "kind": "class",
+      "docstring": null
+    },
+    {
+      "_type": "tag",
+      "name": "With",
+      "path": "./lfi_ill/ast.py",
+      "language": "Python",
+      "line": 33,
+      "kind": "class",
+      "docstring": null
+    },
+    {
+      "_type": "tag",
+      "name": "OfCourse",
+      "path": "./lfi_ill/ast.py",
+      "language": "Python",
+      "line": 40,
+      "kind": "class",
+      "docstring": null
+    },
+    {
+      "_type": "tag",
+      "name": "WhyNot",
+      "path": "./lfi_ill/ast.py",
+      "language": "Python",
+      "line": 46,
+      "kind": "class",
+      "docstring": null
+    },
+    {
+      "_type": "tag",
+      "name": "Section",
+      "path": "./lfi_ill/ast.py",
+      "language": "Python",
+      "line": 52,
+      "kind": "class",
+      "docstring": null
+    },
+    {
+      "_type": "tag",
+      "name": "Negation",
+      "path": "./lfi_ill/ast.py",
+      "language": "Python",
+      "line": 58,
+      "kind": "class",
+      "docstring": null
+    },
+    {
+      "_type": "tag",
+      "name": "Consistency",
+      "path": "./lfi_ill/ast.py",
+      "language": "Python",
+      "line": 64,
+      "kind": "class",
+      "docstring": null
+    },
+    {
+      "_type": "tag",
+      "name": "Completeness",
+      "path": "./lfi_ill/ast.py",
+      "language": "Python",
+      "line": 70,
+      "kind": "class",
+      "docstring": null
+    },
+    {
+      "_type": "tag",
+      "name": "CoNegation",
+      "path": "./lfi_ill/ast.py",
+      "language": "Python",
+      "line": 76,
+      "kind": "class",
+      "docstring": null
+    },
+    {
+      "_type": "tag",
+      "name": "Undeterminedness",
+      "path": "./lfi_ill/ast.py",
+      "language": "Python",
+      "line": 82,
+      "kind": "class",
+      "docstring": null
+    },
+    {
+      "_type": "tag",
+      "name": "One",
+      "path": "./lfi_ill/ast.py",
+      "language": "Python",
+      "line": 88,
+      "kind": "class",
+      "docstring": null
+    },
+    {
+      "_type": "tag",
+      "name": "Bottom",
+      "path": "./lfi_ill/ast.py",
+      "language": "Python",
+      "line": 92,
+      "kind": "class",
+      "docstring": null
+    },
+    {
+      "_type": "tag",
+      "name": "Zero",
+      "path": "./lfi_ill/ast.py",
+      "language": "Python",
+      "line": 96,
+      "kind": "class",
+      "docstring": null
+    },
+    {
+      "_type": "tag",
+      "name": "Top",
+      "path": "./lfi_ill/ast.py",
+      "language": "Python",
+      "line": 100,
+      "kind": "class",
+      "docstring": null
+    },
+    {
+      "_type": "tag",
+      "name": "__init__",
+      "path": "./lfi_ill/ast.py",
+      "language": "Python",
+      "line": 6,
+      "kind": "function",
+      "docstring": null
+    },
+    {
+      "_type": "tag",
+      "name": "__repr__",
+      "path": "./lfi_ill/ast.py",
+      "language": "Python",
+      "line": 9,
+      "kind": "function",
+      "docstring": null
+    },
+    {
+      "_type": "tag",
+      "name": "__init__",
+      "path": "./lfi_ill/ast.py",
+      "language": "Python",
+      "line": 13,
+      "kind": "function",
+      "docstring": null
+    },
+    {
+      "_type": "tag",
+      "name": "__repr__",
+      "path": "./lfi_ill/ast.py",
+      "language": "Python",
+      "line": 16,
+      "kind": "function",
+      "docstring": null
+    },
+    {
+      "_type": "tag",
+      "name": "__init__",
+      "path": "./lfi_ill/ast.py",
+      "language": "Python",
+      "line": 20,
+      "kind": "function",
+      "docstring": null
+    },
+    {
+      "_type": "tag",
+      "name": "__repr__",
+      "path": "./lfi_ill/ast.py",
+      "language": "Python",
+      "line": 23,
+      "kind": "function",
+      "docstring": null
+    },
+    {
+      "_type": "tag",
+      "name": "__init__",
+      "path": "./lfi_ill/ast.py",
+      "language": "Python",
+      "line": 27,
+      "kind": "function",
+      "docstring": null
+    },
+    {
+      "_type": "tag",
+      "name": "__repr__",
+      "path": "./lfi_ill/ast.py",
+      "language": "Python",
+      "line": 30,
+      "kind": "function",
+      "docstring": null
+    },
+    {
+      "_type": "tag",
+      "name": "__init__",
+      "path": "./lfi_ill/ast.py",
+      "language": "Python",
+      "line": 34,
+      "kind": "function",
+      "docstring": null
+    },
+    {
+      "_type": "tag",
+      "name": "__repr__",
+      "path": "./lfi_ill/ast.py",
+      "language": "Python",
+      "line": 37,
+      "kind": "function",
+      "docstring": null
+    },
+    {
+      "_type": "tag",
+      "name": "__init__",
+      "path": "./lfi_ill/ast.py",
+      "language": "Python",
+      "line": 41,
+      "kind": "function",
+      "docstring": null
+    },
+    {
+      "_type": "tag",
+      "name": "__repr__",
+      "path": "./lfi_ill/ast.py",
+      "language": "Python",
+      "line": 43,
+      "kind": "function",
+      "docstring": null
+    },
+    {
+      "_type": "tag",
+      "name": "__init__",
+      "path": "./lfi_ill/ast.py",
+      "language": "Python",
+      "line": 47,
+      "kind": "function",
+      "docstring": null
+    },
+    {
+      "_type": "tag",
+      "name": "__repr__",
+      "path": "./lfi_ill/ast.py",
+      "language": "Python",
+      "line": 49,
+      "kind": "function",
+      "docstring": null
+    },
+    {
+      "_type": "tag",
+      "name": "__init__",
+      "path": "./lfi_ill/ast.py",
+      "language": "Python",
+      "line": 53,
+      "kind": "function",
+      "docstring": null
+    },
+    {
+      "_type": "tag",
+      "name": "__repr__",
+      "path": "./lfi_ill/ast.py",
+      "language": "Python",
+      "line": 55,
+      "kind": "function",
+      "docstring": null
+    },
+    {
+      "_type": "tag",
+      "name": "__init__",
+      "path": "./lfi_ill/ast.py",
+      "language": "Python",
+      "line": 59,
+      "kind": "function",
+      "docstring": null
+    },
+    {
+      "_type": "tag",
+      "name": "__repr__",
+      "path": "./lfi_ill/ast.py",
+      "language": "Python",
+      "line": 61,
+      "kind": "function",
+      "docstring": null
+    },
+    {
+      "_type": "tag",
+      "name": "__init__",
+      "path": "./lfi_ill/ast.py",
+      "language": "Python",
+      "line": 65,
+      "kind": "function",
+      "docstring": null
+    },
+    {
+      "_type": "tag",
+      "name": "__repr__",
+      "path": "./lfi_ill/ast.py",
+      "language": "Python",
+      "line": 67,
+      "kind": "function",
+      "docstring": null
+    },
+    {
+      "_type": "tag",
+      "name": "__init__",
+      "path": "./lfi_ill/ast.py",
+      "language": "Python",
+      "line": 71,
+      "kind": "function",
+      "docstring": null
+    },
+    {
+      "_type": "tag",
+      "name": "__repr__",
+      "path": "./lfi_ill/ast.py",
+      "language": "Python",
+      "line": 73,
+      "kind": "function",
+      "docstring": null
+    },
+    {
+      "_type": "tag",
+      "name": "__init__",
+      "path": "./lfi_ill/ast.py",
+      "language": "Python",
+      "line": 77,
+      "kind": "function",
+      "docstring": null
+    },
+    {
+      "_type": "tag",
+      "name": "__repr__",
+      "path": "./lfi_ill/ast.py",
+      "language": "Python",
+      "line": 79,
+      "kind": "function",
+      "docstring": null
+    },
+    {
+      "_type": "tag",
+      "name": "__init__",
+      "path": "./lfi_ill/ast.py",
+      "language": "Python",
+      "line": 83,
+      "kind": "function",
+      "docstring": null
+    },
+    {
+      "_type": "tag",
+      "name": "__repr__",
+      "path": "./lfi_ill/ast.py",
+      "language": "Python",
+      "line": 85,
+      "kind": "function",
+      "docstring": null
+    },
+    {
+      "_type": "tag",
+      "name": "__repr__",
+      "path": "./lfi_ill/ast.py",
+      "language": "Python",
+      "line": 89,
+      "kind": "function",
+      "docstring": null
+    },
+    {
+      "_type": "tag",
+      "name": "__repr__",
+      "path": "./lfi_ill/ast.py",
+      "language": "Python",
+      "line": 93,
+      "kind": "function",
+      "docstring": null
+    },
+    {
+      "_type": "tag",
+      "name": "__repr__",
+      "path": "./lfi_ill/ast.py",
+      "language": "Python",
+      "line": 97,
+      "kind": "function",
+      "docstring": null
+    },
+    {
+      "_type": "tag",
+      "name": "__repr__",
+      "path": "./lfi_ill/ast.py",
+      "language": "Python",
+      "line": 101,
+      "kind": "function",
+      "docstring": null
+    },
+    {
+      "_type": "tag",
+      "name": "TestParadefiniteGrammar",
+      "path": "./lfi_ill/test_paradefinite.py",
+      "language": "Python",
+      "line": 7,
+      "kind": "class",
+      "docstring": null
+    },
+    {
+      "_type": "tag",
+      "name": "TestParadefiniteInterpreter",
+      "path": "./lfi_ill/test_paradefinite.py",
+      "language": "Python",
+      "line": 20,
+      "kind": "class",
+      "docstring": null
+    },
+    {
+      "_type": "tag",
+      "name": "test_co_negation_parsing",
+      "path": "./lfi_ill/test_paradefinite.py",
+      "language": "Python",
+      "line": 8,
+      "kind": "function",
+      "docstring": null
+    },
+    {
+      "_type": "tag",
+      "name": "test_undeterminedness_parsing",
+      "path": "./lfi_ill/test_paradefinite.py",
+      "language": "Python",
+      "line": 14,
+      "kind": "function",
+      "docstring": null
+    },
+    {
+      "_type": "tag",
+      "name": "setUp",
+      "path": "./lfi_ill/test_paradefinite.py",
+      "language": "Python",
+      "line": 21,
+      "kind": "function",
+      "docstring": null
+    },
+    {
+      "_type": "tag",
+      "name": "_run_interp",
+      "path": "./lfi_ill/test_paradefinite.py",
+      "language": "Python",
+      "line": 24,
+      "kind": "function",
+      "docstring": null
+    },
+    {
+      "_type": "tag",
+      "name": "test_co_negation_operator",
+      "path": "./lfi_ill/test_paradefinite.py",
+      "language": "Python",
+      "line": 29,
+      "kind": "function",
+      "docstring": null
+    },
+    {
+      "_type": "tag",
+      "name": "test_undeterminedness_operator",
+      "path": "./lfi_ill/test_paradefinite.py",
+      "language": "Python",
+      "line": 48,
+      "kind": "function",
+      "docstring": null
+    },
+    {
+      "_type": "tag",
+      "name": "TestLogFailure",
+      "path": "./tooling/test_log_failure.py",
+      "language": "Python",
+      "line": 9,
+      "kind": "class",
+      "docstring": null
+    },
+    {
+      "_type": "tag",
+      "name": "setUp",
+      "path": "./tooling/test_log_failure.py",
+      "language": "Python",
+      "line": 11,
+      "kind": "function",
+      "docstring": null
+    },
+    {
+      "_type": "tag",
+      "name": "tearDown",
+      "path": "./tooling/test_log_failure.py",
+      "language": "Python",
+      "line": 26,
+      "kind": "function",
+      "docstring": null
+    },
+    {
+      "_type": "tag",
+      "name": "test_log_catastrophic_failure",
+      "path": "./tooling/test_log_failure.py",
+      "language": "Python",
+      "line": 30,
+      "kind": "function",
+      "docstring": "Tests that the catastrophic failure is logged correctly."
+    },
+    {
+      "_type": "tag",
+      "name": "mock_init",
+      "path": "./tooling/test_log_failure.py",
+      "language": "Python",
+      "line": 17,
+      "kind": "function",
+      "docstring": null
+    },
+    {
+      "_type": "tag",
+      "name": "save_session",
+      "path": "./tooling/session_manager.py",
+      "language": "Python",
+      "line": 11,
+      "kind": "function",
+      "docstring": "Saves the agent's session to a file."
+    },
+    {
+      "_type": "tag",
+      "name": "load_session",
+      "path": "./tooling/session_manager.py",
+      "language": "Python",
+      "line": 18,
+      "kind": "function",
+      "docstring": "Loads the agent's session from a file."
+    },
+    {
+      "_type": "tag",
+      "name": "plan_deep_research",
+      "path": "./tooling/research_planner.py",
+      "language": "Python",
+      "line": 10,
+      "kind": "function",
+      "docstring": "Generates a multi-step, FSM-compliant plan for conducting deep research\nusing the official project templates.\n\nArgs:\n    topic (str): The research topic.\n    research_id (str): A unique ID for this research task.\n\nReturns:\n    str: A string containing the executable plan."
+    },
+    {
+      "_type": "tag",
+      "name": "t_ATOM",
+      "path": "./tooling/plllu_lexer.py",
+      "language": "Python",
+      "line": 30,
+      "kind": "function",
+      "docstring": "[A-Z][A-Z0-9]*"
+    },
+    {
+      "_type": "tag",
+      "name": "t_newline",
+      "path": "./tooling/plllu_lexer.py",
+      "language": "Python",
+      "line": 39,
+      "kind": "function",
+      "docstring": "\\n+"
+    },
+    {
+      "_type": "tag",
+      "name": "t_error",
+      "path": "./tooling/plllu_lexer.py",
+      "language": "Python",
+      "line": 44,
+      "kind": "function",
+      "docstring": null
+    },
+    {
+      "_type": "tag",
+      "name": "generate_lesson_content",
+      "path": "./tooling/capability_verifier_logic.py",
+      "language": "Python",
+      "line": 4,
+      "kind": "function",
+      "docstring": "Generates the lesson content for the capability verifier."
+    },
+    {
+      "_type": "tag",
+      "name": "generate_postmortem_content",
+      "path": "./tooling/capability_verifier_logic.py",
+      "language": "Python",
+      "line": 26,
+      "kind": "function",
+      "docstring": "Generates the post-mortem content for the capability verifier."
+    },
+    {
+      "_type": "tag",
+      "name": "Instruction",
+      "path": "./tooling/halting_heuristic_analyzer.py",
+      "language": "Python",
+      "line": 28,
+      "kind": "class",
+      "docstring": null
+    },
+    {
+      "_type": "tag",
+      "name": "Loop",
+      "path": "./tooling/halting_heuristic_analyzer.py",
+      "language": "Python",
+      "line": 37,
+      "kind": "class",
+      "docstring": null
+    },
+    {
+      "_type": "tag",
+      "name": "HaltingHeuristicAnalyzer",
+      "path": "./tooling/halting_heuristic_analyzer.py",
+      "language": "Python",
+      "line": 45,
+      "kind": "class",
+      "docstring": "Performs static analysis on a UDC plan to provide a heuristic-based\nestimate of its likelihood to terminate."
     },
     {
       "_type": "tag",
       "name": "main",
-      "path": "./language_theory/toolchain/complexity.py",
+      "path": "./tooling/halting_heuristic_analyzer.py",
+      "language": "Python",
+      "line": 255,
+      "kind": "function",
+      "docstring": "Main entry point for the command-line tool."
+    },
+    {
+      "_type": "tag",
+      "name": "__init__",
+      "path": "./tooling/halting_heuristic_analyzer.py",
+      "language": "Python",
+      "line": 51,
+      "kind": "function",
+      "docstring": null
+    },
+    {
+      "_type": "tag",
+      "name": "analyze",
+      "path": "./tooling/halting_heuristic_analyzer.py",
+      "language": "Python",
+      "line": 56,
+      "kind": "function",
+      "docstring": "Runs the full analysis pipeline and returns a report."
+    },
+    {
+      "_type": "tag",
+      "name": "_parse_plan",
+      "path": "./tooling/halting_heuristic_analyzer.py",
+      "language": "Python",
+      "line": 94,
+      "kind": "function",
+      "docstring": "Parses the .udc file into instructions and builds a label map.\nLabels point to the index of the *next* instruction in the list."
+    },
+    {
+      "_type": "tag",
+      "name": "_detect_loops",
+      "path": "./tooling/halting_heuristic_analyzer.py",
+      "language": "Python",
+      "line": 124,
+      "kind": "function",
+      "docstring": "Detects loops by finding backward jumps."
+    },
+    {
+      "_type": "tag",
+      "name": "_analyze_loop",
+      "path": "./tooling/halting_heuristic_analyzer.py",
+      "language": "Python",
+      "line": 152,
+      "kind": "function",
+      "docstring": "Analyzes a single loop to determine its termination risk.\nThis is the heuristic core of the analyzer."
+    },
+    {
+      "_type": "tag",
+      "name": "_generate_report",
+      "path": "./tooling/halting_heuristic_analyzer.py",
+      "language": "Python",
+      "line": 236,
+      "kind": "function",
+      "docstring": "Formats the analysis results into a JSON-compatible dictionary."
+    },
+    {
+      "_type": "tag",
+      "name": "_get_gitignore_patterns",
+      "path": "./tooling/filesystem_lister.py",
+      "language": "Python",
+      "line": 9,
+      "kind": "function",
+      "docstring": "Reads and parses the .gitignore file."
+    },
+    {
+      "_type": "tag",
+      "name": "list_all_files_and_dirs",
+      "path": "./tooling/filesystem_lister.py",
+      "language": "Python",
+      "line": 19,
+      "kind": "function",
+      "docstring": "Walks through a directory and its subdirectories and returns a sorted list of all\nfiles and directories.\n\nArgs:\n    root_dir (str): The root directory to start the walk from.\n    use_gitignore (bool): If True, respects the patterns in the .gitignore file."
+    },
+    {
+      "_type": "tag",
+      "name": "TestBuilder",
+      "path": "./tooling/test_builder.py",
+      "language": "Python",
+      "line": 9,
+      "kind": "class",
+      "docstring": null
+    },
+    {
+      "_type": "tag",
+      "name": "setUp",
+      "path": "./tooling/test_builder.py",
+      "language": "Python",
+      "line": 11,
+      "kind": "function",
+      "docstring": null
+    },
+    {
+      "_type": "tag",
+      "name": "tearDown",
+      "path": "./tooling/test_builder.py",
+      "language": "Python",
+      "line": 43,
+      "kind": "function",
+      "docstring": null
+    },
+    {
+      "_type": "tag",
+      "name": "test_execute_compiler_target",
+      "path": "./tooling/test_builder.py",
+      "language": "Python",
+      "line": 47,
+      "kind": "function",
+      "docstring": "Tests execution of a compiler target."
+    },
+    {
+      "_type": "tag",
+      "name": "test_execute_command_target",
+      "path": "./tooling/test_builder.py",
+      "language": "Python",
+      "line": 63,
+      "kind": "function",
+      "docstring": "Tests execution of a command target."
+    },
+    {
+      "_type": "tag",
+      "name": "test_build_group_execution",
+      "path": "./tooling/test_builder.py",
+      "language": "Python",
+      "line": 76,
+      "kind": "function",
+      "docstring": "Tests that a build group executes its targets in order."
+    },
+    {
+      "_type": "tag",
+      "name": "test_invalid_target",
+      "path": "./tooling/test_builder.py",
+      "language": "Python",
+      "line": 84,
+      "kind": "function",
+      "docstring": "Tests that the builder exits on an invalid target name."
+    },
+    {
+      "_type": "tag",
+      "name": "find_protocol_file",
+      "path": "./tooling/protocol_updater.py",
+      "language": "Python",
+      "line": 22,
+      "kind": "function",
+      "docstring": "Recursively finds the protocol file path corresponding to a given protocol_id."
+    },
+    {
+      "_type": "tag",
+      "name": "add_tool_to_protocol",
+      "path": "./tooling/protocol_updater.py",
+      "language": "Python",
+      "line": 39,
+      "kind": "function",
+      "docstring": "Adds a tool to the 'associated_tools' list of a specified protocol."
+    },
+    {
+      "_type": "tag",
+      "name": "update_rule_in_protocol",
+      "path": "./tooling/protocol_updater.py",
+      "language": "Python",
+      "line": 78,
+      "kind": "function",
+      "docstring": "Updates the description of a specific rule within a protocol."
+    },
+    {
+      "_type": "tag",
+      "name": "main",
+      "path": "./tooling/protocol_updater.py",
+      "language": "Python",
+      "line": 126,
+      "kind": "function",
+      "docstring": "Main function to parse arguments and call the appropriate handler."
+    },
+    {
+      "_type": "tag",
+      "name": "TestSelfCorrectionOrchestrator",
+      "path": "./tooling/test_self_correction_orchestrator.py",
+      "language": "Python",
+      "line": 14,
+      "kind": "class",
+      "docstring": null
+    },
+    {
+      "_type": "tag",
+      "name": "setUp",
+      "path": "./tooling/test_self_correction_orchestrator.py",
+      "language": "Python",
+      "line": 16,
+      "kind": "function",
+      "docstring": null
+    },
+    {
+      "_type": "tag",
+      "name": "tearDown",
+      "path": "./tooling/test_self_correction_orchestrator.py",
+      "language": "Python",
+      "line": 34,
+      "kind": "function",
+      "docstring": null
+    },
+    {
+      "_type": "tag",
+      "name": "test_load_and_save_lessons",
+      "path": "./tooling/test_self_correction_orchestrator.py",
+      "language": "Python",
+      "line": 37,
+      "kind": "function",
+      "docstring": "Tests that lessons can be loaded from and saved to the JSONL file."
+    },
+    {
+      "_type": "tag",
+      "name": "test_process_update_protocol_lesson",
+      "path": "./tooling/test_self_correction_orchestrator.py",
+      "language": "Python",
+      "line": 58,
+      "kind": "function",
+      "docstring": "Tests processing a lesson that updates a protocol."
+    },
+    {
+      "_type": "tag",
+      "name": "test_process_code_change_lesson",
+      "path": "./tooling/test_self_correction_orchestrator.py",
+      "language": "Python",
+      "line": 93,
+      "kind": "function",
+      "docstring": "Tests processing a lesson that proposes a code change."
+    },
+    {
+      "_type": "tag",
+      "name": "test_failed_command",
+      "path": "./tooling/test_self_correction_orchestrator.py",
+      "language": "Python",
+      "line": 123,
+      "kind": "function",
+      "docstring": "Tests that lesson status is set to 'failed' when a command fails."
+    },
+    {
+      "_type": "tag",
+      "name": "test_main_flow_rebuilds_agents_md",
+      "path": "./tooling/test_self_correction_orchestrator.py",
+      "language": "Python",
+      "line": 143,
+      "kind": "function",
+      "docstring": "Tests that the main function calls to rebuild AGENTS.md after changes."
+    },
+    {
+      "_type": "tag",
+      "name": "test_no_pending_lessons",
+      "path": "./tooling/test_self_correction_orchestrator.py",
+      "language": "Python",
+      "line": 156,
+      "kind": "function",
+      "docstring": "Tests that the orchestrator does nothing if there are no pending lessons."
+    },
+    {
+      "_type": "tag",
+      "name": "test_malformed_lesson",
+      "path": "./tooling/test_self_correction_orchestrator.py",
+      "language": "Python",
+      "line": 169,
+      "kind": "function",
+      "docstring": "Tests that malformed lessons are skipped and status is not changed."
+    },
+    {
+      "_type": "tag",
+      "name": "test_process_modify_tooling_lesson",
+      "path": "./tooling/test_self_correction_orchestrator.py",
+      "language": "Python",
+      "line": 179,
+      "kind": "function",
+      "docstring": "Tests processing a lesson that modifies a tool."
+    },
+    {
+      "_type": "tag",
+      "name": "test_unknown_action_type",
+      "path": "./tooling/test_self_correction_orchestrator.py",
+      "language": "Python",
+      "line": 210,
+      "kind": "function",
+      "docstring": "Tests that lessons with unknown action types are skipped."
+    },
+    {
+      "_type": "tag",
+      "name": "prove_sequent",
+      "path": "./tooling/hdl_prover.py",
+      "language": "Python",
+      "line": 37,
+      "kind": "function",
+      "docstring": "A very simple proof search algorithm.\nThis is a placeholder for a more sophisticated prover."
+    },
+    {
+      "_type": "tag",
+      "name": "main",
+      "path": "./tooling/hdl_prover.py",
+      "language": "Python",
+      "line": 60,
+      "kind": "function",
+      "docstring": null
+    },
+    {
+      "_type": "tag",
+      "name": "analyze_protocol_completeness",
+      "path": "./tooling/auditor_logic.py",
+      "language": "Python",
+      "line": 8,
+      "kind": "function",
+      "docstring": "Analyzes the completeness of the protocols by comparing used tools to protocol tools."
+    },
+    {
+      "_type": "tag",
+      "name": "analyze_tool_centrality",
+      "path": "./tooling/auditor_logic.py",
+      "language": "Python",
+      "line": 17,
+      "kind": "function",
+      "docstring": "Analyzes the centrality of tools by counting their usage."
+    },
+    {
+      "_type": "tag",
+      "name": "analyze_plan_registry",
+      "path": "./tooling/auditor_logic.py",
+      "language": "Python",
+      "line": 26,
+      "kind": "function",
+      "docstring": "Analyzes the plan registry for dead links."
+    },
+    {
+      "_type": "tag",
+      "name": "analyze_documentation",
+      "path": "./tooling/auditor_logic.py",
+      "language": "Python",
+      "line": 37,
+      "kind": "function",
+      "docstring": "Analyzes the system documentation for missing docstrings."
+    },
+    {
+      "_type": "tag",
+      "name": "analyze_system_health",
+      "path": "./tooling/auditor_logic.py",
+      "language": "Python",
+      "line": 45,
+      "kind": "function",
+      "docstring": "Analyzes the system health for \"absence of evidence\" anomalies."
+    },
+    {
+      "_type": "tag",
+      "name": "TestSelfImprovementCli",
+      "path": "./tooling/test_self_improvement_cli.py",
+      "language": "Python",
+      "line": 10,
+      "kind": "class",
+      "docstring": null
+    },
+    {
+      "_type": "tag",
+      "name": "setUp",
+      "path": "./tooling/test_self_improvement_cli.py",
+      "language": "Python",
+      "line": 12,
+      "kind": "function",
+      "docstring": null
+    },
+    {
+      "_type": "tag",
+      "name": "tearDown",
+      "path": "./tooling/test_self_improvement_cli.py",
+      "language": "Python",
+      "line": 21,
+      "kind": "function",
+      "docstring": null
+    },
+    {
+      "_type": "tag",
+      "name": "test_analyze_planning_efficiency",
+      "path": "./tooling/test_self_improvement_cli.py",
+      "language": "Python",
+      "line": 24,
+      "kind": "function",
+      "docstring": null
+    },
+    {
+      "_type": "tag",
+      "name": "test_analyze_error_rates",
+      "path": "./tooling/test_self_improvement_cli.py",
+      "language": "Python",
+      "line": 28,
+      "kind": "function",
+      "docstring": null
+    },
+    {
+      "_type": "tag",
+      "name": "test_analyze_protocol_violations",
+      "path": "./tooling/test_self_improvement_cli.py",
+      "language": "Python",
+      "line": 34,
+      "kind": "function",
+      "docstring": null
+    },
+    {
+      "_type": "tag",
+      "name": "TestCapabilityVerifier",
+      "path": "./tooling/test_capability_verifier.py",
+      "language": "Python",
+      "line": 8,
+      "kind": "class",
+      "docstring": null
+    },
+    {
+      "_type": "tag",
+      "name": "setUp",
+      "path": "./tooling/test_capability_verifier.py",
+      "language": "Python",
+      "line": 10,
+      "kind": "function",
+      "docstring": null
+    },
+    {
+      "_type": "tag",
+      "name": "tearDown",
+      "path": "./tooling/test_capability_verifier.py",
+      "language": "Python",
+      "line": 28,
+      "kind": "function",
+      "docstring": null
+    },
+    {
+      "_type": "tag",
+      "name": "test_successful_verification",
+      "path": "./tooling/test_capability_verifier.py",
+      "language": "Python",
+      "line": 32,
+      "kind": "function",
+      "docstring": "Tests the full successful workflow of the capability verifier."
+    },
+    {
+      "_type": "tag",
+      "name": "test_unexpected_initial_pass",
+      "path": "./tooling/test_capability_verifier.py",
+      "language": "Python",
+      "line": 46,
+      "kind": "function",
+      "docstring": "Tests that the verifier exits if the initial test passes."
+    },
+    {
+      "_type": "tag",
+      "name": "test_orchestrator_failure",
+      "path": "./tooling/test_capability_verifier.py",
+      "language": "Python",
+      "line": 54,
+      "kind": "function",
+      "docstring": "Tests that the verifier exits if the orchestrator fails."
+    },
+    {
+      "_type": "tag",
+      "name": "test_final_test_failure",
+      "path": "./tooling/test_capability_verifier.py",
+      "language": "Python",
+      "line": 64,
+      "kind": "function",
+      "docstring": "Tests that the verifier exits if the final test still fails."
+    },
+    {
+      "_type": "tag",
+      "name": "test_regression_failure",
+      "path": "./tooling/test_capability_verifier.py",
+      "language": "Python",
+      "line": 75,
+      "kind": "function",
+      "docstring": "Tests that the verifier exits if regression tests fail."
+    },
+    {
+      "_type": "tag",
+      "name": "LogicValue",
+      "path": "./tooling/plllu_interpreter.py",
+      "language": "Python",
+      "line": 26,
+      "kind": "class",
+      "docstring": null
+    },
+    {
+      "_type": "tag",
+      "name": "InterpretationError",
+      "path": "./tooling/plllu_interpreter.py",
+      "language": "Python",
+      "line": 33,
+      "kind": "class",
+      "docstring": "Custom exception for errors during interpretation."
+    },
+    {
+      "_type": "tag",
+      "name": "FourValuedInterpreter",
+      "path": "./tooling/plllu_interpreter.py",
+      "language": "Python",
+      "line": 39,
+      "kind": "class",
+      "docstring": "Interprets a pLLLU AST using a four-valued logic and a resource-passing model."
+    },
+    {
+      "_type": "tag",
+      "name": "create_context_from_string",
+      "path": "./tooling/plllu_interpreter.py",
+      "language": "Python",
+      "line": 206,
+      "kind": "function",
+      "docstring": "Helper to create a context from a string like 'A:T, B:B'.\nThe interpreter now expects the context to be a dictionary mapping\nthe unique atom tuple (name, id) to its LogicValue."
+    },
+    {
+      "_type": "tag",
+      "name": "patch_atom_values",
+      "path": "./tooling/plllu_interpreter.py",
+      "language": "Python",
+      "line": 237,
+      "kind": "function",
+      "docstring": "Recursively patches the AST to replace atom names with (value, id) tuples.\nThis is a hack for testing, as the parser doesn't know about logic values."
+    },
+    {
+      "_type": "tag",
+      "name": "interpret",
+      "path": "./tooling/plllu_interpreter.py",
+      "language": "Python",
+      "line": 44,
+      "kind": "function",
+      "docstring": "Main entry point for interpreting an AST.\nThe initial context is a Counter of atoms available."
+    },
+    {
+      "_type": "tag",
+      "name": "_evaluate",
+      "path": "./tooling/plllu_interpreter.py",
+      "language": "Python",
+      "line": 59,
+      "kind": "function",
+      "docstring": "Dispatcher that evaluates a node against a given context.\nReturns a tuple: (LogicValue, remaining_context_as_Counter)."
+    },
+    {
+      "_type": "tag",
+      "name": "_eval_atom",
+      "path": "./tooling/plllu_interpreter.py",
+      "language": "Python",
+      "line": 74,
+      "kind": "function",
+      "docstring": "Evaluates an atom by consuming it from the context."
+    },
+    {
+      "_type": "tag",
+      "name": "_eval_unary_op",
+      "path": "./tooling/plllu_interpreter.py",
+      "language": "Python",
+      "line": 93,
+      "kind": "function",
+      "docstring": "Evaluates a unary op by evaluating its child and transforming the value.\nThe context is passed through the operation."
+    },
+    {
+      "_type": "tag",
+      "name": "_eval_binary_op",
+      "path": "./tooling/plllu_interpreter.py",
+      "language": "Python",
+      "line": 135,
+      "kind": "function",
+      "docstring": "Evaluates a binary op. Additives use a shared context, multiplicatives split it."
+    },
+    {
+      "_type": "tag",
+      "name": "compile_module",
+      "path": "./tooling/compile_protocols.py",
+      "language": "Python",
+      "line": 15,
+      "kind": "function",
+      "docstring": "Compiles the protocol files in a directory into a single AGENTS.md."
+    },
+    {
+      "_type": "tag",
+      "name": "main",
+      "path": "./tooling/compile_protocols.py",
+      "language": "Python",
+      "line": 54,
+      "kind": "function",
+      "docstring": "Main function to find and compile all protocol modules."
+    },
+    {
+      "_type": "tag",
+      "name": "TestDocumentScanner",
+      "path": "./tooling/test_document_scanner.py",
+      "language": "Python",
+      "line": 8,
+      "kind": "class",
+      "docstring": null
+    },
+    {
+      "_type": "tag",
+      "name": "setUp",
+      "path": "./tooling/test_document_scanner.py",
+      "language": "Python",
+      "line": 10,
+      "kind": "function",
+      "docstring": null
+    },
+    {
+      "_type": "tag",
+      "name": "tearDown",
+      "path": "./tooling/test_document_scanner.py",
+      "language": "Python",
+      "line": 25,
+      "kind": "function",
+      "docstring": null
+    },
+    {
+      "_type": "tag",
+      "name": "test_scan_md_and_txt_files",
+      "path": "./tooling/test_document_scanner.py",
+      "language": "Python",
+      "line": 29,
+      "kind": "function",
+      "docstring": "Tests that the scanner correctly reads .md and .txt files."
+    },
+    {
+      "_type": "tag",
+      "name": "test_scan_pdf_file",
+      "path": "./tooling/test_document_scanner.py",
       "language": "Python",
       "line": 38,
       "kind": "function",
-      "docstring": "Main function for the complexity analyzer.\nThis script takes another Python script and its arguments as input,\nruns it, and reports the number of instructions executed."
+      "docstring": "Tests that the scanner correctly reads .pdf files."
+    },
+    {
+      "_type": "tag",
+      "name": "test_read_error_handling",
+      "path": "./tooling/test_document_scanner.py",
+      "language": "Python",
+      "line": 52,
+      "kind": "function",
+      "docstring": "Tests that the scanner handles file read errors gracefully."
+    },
+    {
+      "_type": "tag",
+      "name": "AuraToLfiIllCompiler",
+      "path": "./tooling/aura_to_lfi_ill_logic.py",
+      "language": "Python",
+      "line": 35,
+      "kind": "class",
+      "docstring": null
     },
     {
       "_type": "tag",
       "name": "__init__",
-      "path": "./language_theory/toolchain/complexity.py",
+      "path": "./tooling/aura_to_lfi_ill_logic.py",
+      "language": "Python",
+      "line": 36,
+      "kind": "function",
+      "docstring": null
+    },
+    {
+      "_type": "tag",
+      "name": "compile",
+      "path": "./tooling/aura_to_lfi_ill_logic.py",
+      "language": "Python",
+      "line": 39,
+      "kind": "function",
+      "docstring": null
+    },
+    {
+      "_type": "tag",
+      "name": "generic_compiler",
+      "path": "./tooling/aura_to_lfi_ill_logic.py",
+      "language": "Python",
+      "line": 44,
+      "kind": "function",
+      "docstring": null
+    },
+    {
+      "_type": "tag",
+      "name": "compile_Program",
+      "path": "./tooling/aura_to_lfi_ill_logic.py",
+      "language": "Python",
+      "line": 47,
+      "kind": "function",
+      "docstring": null
+    },
+    {
+      "_type": "tag",
+      "name": "compile_LetStatement",
+      "path": "./tooling/aura_to_lfi_ill_logic.py",
+      "language": "Python",
+      "line": 54,
+      "kind": "function",
+      "docstring": null
+    },
+    {
+      "_type": "tag",
+      "name": "compile_ExpressionStatement",
+      "path": "./tooling/aura_to_lfi_ill_logic.py",
+      "language": "Python",
+      "line": 62,
+      "kind": "function",
+      "docstring": null
+    },
+    {
+      "_type": "tag",
+      "name": "compile_IntegerLiteral",
+      "path": "./tooling/aura_to_lfi_ill_logic.py",
+      "language": "Python",
+      "line": 65,
+      "kind": "function",
+      "docstring": null
+    },
+    {
+      "_type": "tag",
+      "name": "compile_StringLiteral",
+      "path": "./tooling/aura_to_lfi_ill_logic.py",
+      "language": "Python",
+      "line": 68,
+      "kind": "function",
+      "docstring": null
+    },
+    {
+      "_type": "tag",
+      "name": "compile_Identifier",
+      "path": "./tooling/aura_to_lfi_ill_logic.py",
+      "language": "Python",
+      "line": 71,
+      "kind": "function",
+      "docstring": null
+    },
+    {
+      "_type": "tag",
+      "name": "compile_InfixExpression",
+      "path": "./tooling/aura_to_lfi_ill_logic.py",
+      "language": "Python",
+      "line": 74,
+      "kind": "function",
+      "docstring": null
+    },
+    {
+      "_type": "tag",
+      "name": "compile_CallExpression",
+      "path": "./tooling/aura_to_lfi_ill_logic.py",
+      "language": "Python",
+      "line": 79,
+      "kind": "function",
+      "docstring": null
+    },
+    {
+      "_type": "tag",
+      "name": "compile_PrintStatement",
+      "path": "./tooling/aura_to_lfi_ill_logic.py",
+      "language": "Python",
+      "line": 87,
+      "kind": "function",
+      "docstring": null
+    },
+    {
+      "_type": "tag",
+      "name": "compile_IfStatement",
+      "path": "./tooling/aura_to_lfi_ill_logic.py",
+      "language": "Python",
+      "line": 91,
+      "kind": "function",
+      "docstring": null
+    },
+    {
+      "_type": "tag",
+      "name": "compile_BlockStatement",
+      "path": "./tooling/aura_to_lfi_ill_logic.py",
+      "language": "Python",
+      "line": 97,
+      "kind": "function",
+      "docstring": null
+    },
+    {
+      "_type": "tag",
+      "name": "compile_ForStatement",
+      "path": "./tooling/aura_to_lfi_ill_logic.py",
+      "language": "Python",
+      "line": 104,
+      "kind": "function",
+      "docstring": null
+    },
+    {
+      "_type": "tag",
+      "name": "compile_ReturnStatement",
+      "path": "./tooling/aura_to_lfi_ill_logic.py",
+      "language": "Python",
+      "line": 109,
+      "kind": "function",
+      "docstring": null
+    },
+    {
+      "_type": "tag",
+      "name": "compile_FunctionDefinition",
+      "path": "./tooling/aura_to_lfi_ill_logic.py",
+      "language": "Python",
+      "line": 112,
+      "kind": "function",
+      "docstring": null
+    },
+    {
+      "_type": "tag",
+      "name": "create_protocol",
+      "path": "./tooling/protocol_manager.py",
+      "language": "Python",
+      "line": 14,
+      "kind": "function",
+      "docstring": "Creates a new protocol from a template."
+    },
+    {
+      "_type": "tag",
+      "name": "run_tests",
+      "path": "./tooling/protocol_manager.py",
+      "language": "Python",
+      "line": 40,
+      "kind": "function",
+      "docstring": "Runs the protocol tests."
+    },
+    {
+      "_type": "tag",
+      "name": "main",
+      "path": "./tooling/protocol_manager.py",
+      "language": "Python",
+      "line": 47,
+      "kind": "function",
+      "docstring": "Main function for the protocol manager."
+    },
+    {
+      "_type": "tag",
+      "name": "update_version",
+      "path": "./tooling/protocol_manager.py",
+      "language": "Python",
+      "line": 81,
+      "kind": "function",
+      "docstring": "Updates the version of a protocol."
+    },
+    {
+      "_type": "tag",
+      "name": "find_fsm_transition",
+      "path": "./tooling/agent_logic.py",
+      "language": "Python",
+      "line": 1,
+      "kind": "function",
+      "docstring": "Finds the destination state for a given source and trigger."
+    },
+    {
+      "_type": "tag",
+      "name": "execute_research_protocol",
+      "path": "./tooling/research.py",
+      "language": "Python",
+      "line": 18,
+      "kind": "function",
+      "docstring": "Executes a research task based on a provided constraints dictionary.\n\nArgs:\n    constraints (dict): A dictionary specifying the research target,\n                        scope, and other parameters.\n\nReturns:\n    str: The result of the research action, or an error message."
+    },
+    {
+      "_type": "tag",
+      "name": "TestRefactorCsToCf",
+      "path": "./tooling/test_refactor_cs_to_cf.py",
+      "language": "Python",
+      "line": 6,
+      "kind": "class",
+      "docstring": null
+    },
+    {
+      "_type": "tag",
+      "name": "setUp",
+      "path": "./tooling/test_refactor_cs_to_cf.py",
       "language": "Python",
       "line": 8,
       "kind": "function",
@@ -3171,111 +7220,3333 @@
     },
     {
       "_type": "tag",
-      "name": "trace_dispatch",
-      "path": "./language_theory/toolchain/complexity.py",
+      "name": "tearDown",
+      "path": "./tooling/test_refactor_cs_to_cf.py",
+      "language": "Python",
+      "line": 24,
+      "kind": "function",
+      "docstring": null
+    },
+    {
+      "_type": "tag",
+      "name": "test_refactor",
+      "path": "./tooling/test_refactor_cs_to_cf.py",
+      "language": "Python",
+      "line": 31,
+      "kind": "function",
+      "docstring": null
+    },
+    {
+      "_type": "tag",
+      "name": "find_symbol_definition",
+      "path": "./tooling/refactor.py",
+      "language": "Python",
+      "line": 17,
+      "kind": "function",
+      "docstring": "Finds the definition of a symbol in a Python file."
+    },
+    {
+      "_type": "tag",
+      "name": "find_references",
+      "path": "./tooling/refactor.py",
+      "language": "Python",
+      "line": 31,
+      "kind": "function",
+      "docstring": "Finds all files in a directory that reference a given symbol."
+    },
+    {
+      "_type": "tag",
+      "name": "main",
+      "path": "./tooling/refactor.py",
+      "language": "Python",
+      "line": 49,
+      "kind": "function",
+      "docstring": null
+    },
+    {
+      "_type": "tag",
+      "name": "probe_filesystem",
+      "path": "./tooling/environmental_probe.py",
+      "language": "Python",
+      "line": 29,
+      "kind": "function",
+      "docstring": "Tests file system write/read/delete capabilities and measures latency."
+    },
+    {
+      "_type": "tag",
+      "name": "probe_network",
+      "path": "./tooling/environmental_probe.py",
+      "language": "Python",
+      "line": 65,
+      "kind": "function",
+      "docstring": "Tests network connectivity and measures latency to a reliable external endpoint."
+    },
+    {
+      "_type": "tag",
+      "name": "probe_environment_variables",
+      "path": "./tooling/environmental_probe.py",
+      "language": "Python",
+      "line": 100,
+      "kind": "function",
+      "docstring": "Checks for the presence of a common environment variable."
+    },
+    {
+      "_type": "tag",
+      "name": "main",
+      "path": "./tooling/environmental_probe.py",
+      "language": "Python",
+      "line": 111,
+      "kind": "function",
+      "docstring": "Runs all environmental probes and prints a summary report."
+    },
+    {
+      "_type": "tag",
+      "name": "AtomNode",
+      "path": "./tooling/plllu_parser.py",
+      "language": "Python",
+      "line": 23,
+      "kind": "function",
+      "docstring": null
+    },
+    {
+      "_type": "tag",
+      "name": "UnaryOpNode",
+      "path": "./tooling/plllu_parser.py",
+      "language": "Python",
+      "line": 27,
+      "kind": "function",
+      "docstring": null
+    },
+    {
+      "_type": "tag",
+      "name": "BinaryOpNode",
+      "path": "./tooling/plllu_parser.py",
+      "language": "Python",
+      "line": 31,
+      "kind": "function",
+      "docstring": null
+    },
+    {
+      "_type": "tag",
+      "name": "p_formula_binary",
+      "path": "./tooling/plllu_parser.py",
+      "language": "Python",
+      "line": 46,
+      "kind": "function",
+      "docstring": "formula : formula IMPLIES formula\n        | formula WITH formula\n        | formula PLUS formula"
+    },
+    {
+      "_type": "tag",
+      "name": "p_formula_unary",
+      "path": "./tooling/plllu_parser.py",
+      "language": "Python",
+      "line": 55,
+      "kind": "function",
+      "docstring": "formula : NOT formula\n        | BANG formula\n        | CONSISTENCY formula\n        | SECTION formula\n        | WHYNOT formula"
+    },
+    {
+      "_type": "tag",
+      "name": "p_formula_group",
+      "path": "./tooling/plllu_parser.py",
+      "language": "Python",
+      "line": 66,
+      "kind": "function",
+      "docstring": "formula : LPAREN formula RPAREN"
+    },
+    {
+      "_type": "tag",
+      "name": "p_formula_atom",
+      "path": "./tooling/plllu_parser.py",
+      "language": "Python",
+      "line": 73,
+      "kind": "function",
+      "docstring": "formula : ATOM"
+    },
+    {
+      "_type": "tag",
+      "name": "p_error",
+      "path": "./tooling/plllu_parser.py",
+      "language": "Python",
+      "line": 80,
+      "kind": "function",
+      "docstring": null
+    },
+    {
+      "_type": "tag",
+      "name": "parse_formula",
+      "path": "./tooling/plllu_parser.py",
+      "language": "Python",
+      "line": 93,
+      "kind": "function",
+      "docstring": "Parses a pLLLU formula string into an AST."
+    },
+    {
+      "_type": "tag",
+      "name": "TestCsdcCli",
+      "path": "./tooling/test_csdc_cli.py",
+      "language": "Python",
+      "line": 8,
+      "kind": "class",
+      "docstring": null
+    },
+    {
+      "_type": "tag",
+      "name": "setUp",
+      "path": "./tooling/test_csdc_cli.py",
+      "language": "Python",
+      "line": 10,
+      "kind": "function",
+      "docstring": null
+    },
+    {
+      "_type": "tag",
+      "name": "tearDown",
+      "path": "./tooling/test_csdc_cli.py",
+      "language": "Python",
+      "line": 17,
+      "kind": "function",
+      "docstring": null
+    },
+    {
+      "_type": "tag",
+      "name": "test_successful_validation",
+      "path": "./tooling/test_csdc_cli.py",
+      "language": "Python",
+      "line": 22,
+      "kind": "function",
+      "docstring": "Tests successful validation for a compliant plan."
+    },
+    {
+      "_type": "tag",
+      "name": "test_complexity_mismatch",
+      "path": "./tooling/test_csdc_cli.py",
+      "language": "Python",
+      "line": 44,
+      "kind": "function",
+      "docstring": "Tests that the CLI exits on a complexity mismatch."
+    },
+    {
+      "_type": "tag",
+      "name": "test_model_validation_failure",
+      "path": "./tooling/test_csdc_cli.py",
+      "language": "Python",
+      "line": 65,
+      "kind": "function",
+      "docstring": "Tests that the CLI exits on a model validation failure."
+    },
+    {
+      "_type": "tag",
+      "name": "test_file_not_found",
+      "path": "./tooling/test_csdc_cli.py",
+      "language": "Python",
+      "line": 81,
+      "kind": "function",
+      "docstring": "Tests that the CLI exits if the plan file is not found."
+    },
+    {
+      "_type": "tag",
+      "name": "_load_plan_registry",
+      "path": "./tooling/master_control.py",
+      "language": "Python",
+      "line": 52,
+      "kind": "function",
+      "docstring": "Loads the plan registry, returning an empty dict if it doesn't exist or is invalid."
+    },
+    {
+      "_type": "tag",
+      "name": "_get_log_context",
+      "path": "./tooling/master_control.py",
+      "language": "Python",
+      "line": 63,
+      "kind": "function",
+      "docstring": "Creates a context dictionary for logging from the agent's state."
+    },
+    {
+      "_type": "tag",
+      "name": "MasterControlGraph",
+      "path": "./tooling/master_control.py",
+      "language": "Python",
+      "line": 77,
+      "kind": "class",
+      "docstring": "A Finite State Machine (FSM) that enforces the agent's protocol.\nThis graph reads a state definition and orchestrates the agent's workflow,\nensuring that all protocol steps are followed in the correct order."
+    },
+    {
+      "_type": "tag",
+      "name": "__init__",
+      "path": "./tooling/master_control.py",
+      "language": "Python",
+      "line": 84,
+      "kind": "function",
+      "docstring": null
+    },
+    {
+      "_type": "tag",
+      "name": "get_trigger",
+      "path": "./tooling/master_control.py",
+      "language": "Python",
+      "line": 89,
+      "kind": "function",
+      "docstring": "Finds a trigger in the FSM definition for a transition from a source\nto a destination state. This is a helper to avoid hardcoding trigger\nstrings in the state handlers."
+    },
+    {
+      "_type": "tag",
+      "name": "do_orientation",
+      "path": "./tooling/master_control.py",
+      "language": "Python",
+      "line": 105,
+      "kind": "function",
+      "docstring": "Executes orientation, including analyzing the last post-mortem and scanning the filesystem."
+    },
+    {
+      "_type": "tag",
+      "name": "do_planning",
+      "path": "./tooling/master_control.py",
+      "language": "Python",
+      "line": 258,
+      "kind": "function",
+      "docstring": "Validates a given plan, parses it, and initializes the plan stack."
+    },
+    {
+      "_type": "tag",
+      "name": "_validate_plan_with_cli",
+      "path": "./tooling/master_control.py",
+      "language": "Python",
+      "line": 327,
+      "kind": "function",
+      "docstring": "Validates a plan by writing it to a temporary file and using the fdc_cli.py script."
+    },
+    {
+      "_type": "tag",
+      "name": "validate_plan_for_model",
+      "path": "./tooling/master_control.py",
+      "language": "Python",
+      "line": 408,
+      "kind": "function",
+      "docstring": "Validates a plan against a specific CSDC model using the LBAValidator."
+    },
+    {
+      "_type": "tag",
+      "name": "do_researching",
+      "path": "./tooling/master_control.py",
+      "language": "Python",
+      "line": 425,
+      "kind": "function",
+      "docstring": "Launches the background research process."
+    },
+    {
+      "_type": "tag",
+      "name": "do_awaiting_result",
+      "path": "./tooling/master_control.py",
+      "language": "Python",
+      "line": 479,
+      "kind": "function",
+      "docstring": "Checks for the result of the background research process."
+    },
+    {
+      "_type": "tag",
+      "name": "get_current_step",
+      "path": "./tooling/master_control.py",
+      "language": "Python",
+      "line": 546,
+      "kind": "function",
+      "docstring": "Returns the current command to be executed by the agent, or None if execution is complete."
+    },
+    {
+      "_type": "tag",
+      "name": "do_execution",
+      "path": "./tooling/master_control.py",
+      "language": "Python",
+      "line": 557,
+      "kind": "function",
+      "docstring": "Processes the result of a step and advances the execution state."
+    },
+    {
+      "_type": "tag",
+      "name": "do_generating_code",
+      "path": "./tooling/master_control.py",
+      "language": "Python",
+      "line": 611,
+      "kind": "function",
+      "docstring": "Handles the code generation state."
+    },
+    {
+      "_type": "tag",
+      "name": "do_running_tests",
+      "path": "./tooling/master_control.py",
+      "language": "Python",
+      "line": 626,
+      "kind": "function",
+      "docstring": "Handles the test execution state."
+    },
+    {
+      "_type": "tag",
+      "name": "do_debugging",
+      "path": "./tooling/master_control.py",
+      "language": "Python",
+      "line": 642,
+      "kind": "function",
+      "docstring": "Handles the debugging state."
+    },
+    {
+      "_type": "tag",
+      "name": "do_finalizing",
+      "path": "./tooling/master_control.py",
+      "language": "Python",
+      "line": 657,
+      "kind": "function",
+      "docstring": "Handles the finalization of the task, guiding the agent through\nthe structured post-mortem process."
+    },
+    {
+      "_type": "tag",
+      "name": "ParaconsistentTruth",
+      "path": "./tooling/lfi_udc_model.py",
+      "language": "Python",
+      "line": 28,
+      "kind": "class",
+      "docstring": "Represents the four truth values in a first-degree entailment logic (FDE),\nwhich is a common foundation for Logics of Formal Inconsistency."
+    },
+    {
+      "_type": "tag",
+      "name": "ParaconsistentState",
+      "path": "./tooling/lfi_udc_model.py",
+      "language": "Python",
+      "line": 43,
+      "kind": "class",
+      "docstring": "A variable whose truth value is modeled paraconsistently.\nIt can be true, false, both, or neither."
+    },
+    {
+      "_type": "tag",
+      "name": "LFIInstruction",
+      "path": "./tooling/lfi_udc_model.py",
+      "language": "Python",
+      "line": 68,
+      "kind": "class",
+      "docstring": "A wrapper for UDC instructions to be used in the LFI Executor."
+    },
+    {
+      "_type": "tag",
+      "name": "LFIExecutor",
+      "path": "./tooling/lfi_udc_model.py",
+      "language": "Python",
+      "line": 169,
+      "kind": "class",
+      "docstring": "A paraconsistent interpreter for UDC plans.\n\nIt models the state of the UDC machine not with concrete values, but with\nParaconsistentState objects. This allows it to explore the consequences\nof contradictory assumptions."
+    },
+    {
+      "_type": "tag",
+      "name": "ParaconsistentHaltingDecider",
+      "path": "./tooling/lfi_udc_model.py",
+      "language": "Python",
+      "line": 215,
+      "kind": "class",
+      "docstring": "Analyzes a UDC plan using the LFI Executor to determine its\nparaconsistent halting status."
+    },
+    {
+      "_type": "tag",
+      "name": "__str__",
+      "path": "./tooling/lfi_udc_model.py",
+      "language": "Python",
+      "line": 39,
+      "kind": "function",
+      "docstring": null
+    },
+    {
+      "_type": "tag",
+      "name": "__init__",
+      "path": "./tooling/lfi_udc_model.py",
+      "language": "Python",
+      "line": 49,
+      "kind": "function",
+      "docstring": null
+    },
+    {
+      "_type": "tag",
+      "name": "is_true",
+      "path": "./tooling/lfi_udc_model.py",
+      "language": "Python",
+      "line": 52,
+      "kind": "function",
+      "docstring": "Classical check: Is True in the value set?"
+    },
+    {
+      "_type": "tag",
+      "name": "is_false",
+      "path": "./tooling/lfi_udc_model.py",
+      "language": "Python",
+      "line": 56,
+      "kind": "function",
+      "docstring": "Classical check: Is False in the value set?"
+    },
+    {
+      "_type": "tag",
+      "name": "is_consistent",
+      "path": "./tooling/lfi_udc_model.py",
+      "language": "Python",
+      "line": 60,
+      "kind": "function",
+      "docstring": "A state is consistent if it's not BOTH."
+    },
+    {
+      "_type": "tag",
+      "name": "__repr__",
+      "path": "./tooling/lfi_udc_model.py",
+      "language": "Python",
+      "line": 64,
+      "kind": "function",
+      "docstring": null
+    },
+    {
+      "_type": "tag",
+      "name": "__init__",
+      "path": "./tooling/lfi_udc_model.py",
+      "language": "Python",
+      "line": 71,
+      "kind": "function",
+      "docstring": null
+    },
+    {
+      "_type": "tag",
+      "name": "execute",
+      "path": "./tooling/lfi_udc_model.py",
+      "language": "Python",
+      "line": 75,
+      "kind": "function",
+      "docstring": "Executes the instruction on the given LFI executor state."
+    },
+    {
+      "_type": "tag",
+      "name": "_exec_unknown",
+      "path": "./tooling/lfi_udc_model.py",
+      "language": "Python",
+      "line": 82,
+      "kind": "function",
+      "docstring": null
+    },
+    {
+      "_type": "tag",
+      "name": "_exec_halt",
+      "path": "./tooling/lfi_udc_model.py",
+      "language": "Python",
+      "line": 86,
+      "kind": "function",
+      "docstring": "The HALT instruction sets the halted state to TRUE."
+    },
+    {
+      "_type": "tag",
+      "name": "__repr__",
+      "path": "./tooling/lfi_udc_model.py",
+      "language": "Python",
+      "line": 96,
+      "kind": "function",
+      "docstring": null
+    },
+    {
+      "_type": "tag",
+      "name": "_exec_left",
+      "path": "./tooling/lfi_udc_model.py",
+      "language": "Python",
+      "line": 102,
+      "kind": "function",
+      "docstring": null
+    },
+    {
+      "_type": "tag",
+      "name": "_exec_right",
+      "path": "./tooling/lfi_udc_model.py",
+      "language": "Python",
+      "line": 105,
+      "kind": "function",
+      "docstring": null
+    },
+    {
+      "_type": "tag",
+      "name": "_exec_read",
+      "path": "./tooling/lfi_udc_model.py",
+      "language": "Python",
+      "line": 108,
+      "kind": "function",
+      "docstring": null
+    },
+    {
+      "_type": "tag",
+      "name": "_exec_write",
+      "path": "./tooling/lfi_udc_model.py",
+      "language": "Python",
+      "line": 111,
+      "kind": "function",
+      "docstring": null
+    },
+    {
+      "_type": "tag",
+      "name": "_exec_mov",
+      "path": "./tooling/lfi_udc_model.py",
+      "language": "Python",
+      "line": 114,
+      "kind": "function",
+      "docstring": null
+    },
+    {
+      "_type": "tag",
+      "name": "_exec_add",
+      "path": "./tooling/lfi_udc_model.py",
+      "language": "Python",
+      "line": 117,
+      "kind": "function",
+      "docstring": null
+    },
+    {
+      "_type": "tag",
+      "name": "_exec_sub",
+      "path": "./tooling/lfi_udc_model.py",
+      "language": "Python",
+      "line": 120,
+      "kind": "function",
+      "docstring": null
+    },
+    {
+      "_type": "tag",
+      "name": "_exec_inc",
+      "path": "./tooling/lfi_udc_model.py",
+      "language": "Python",
+      "line": 123,
+      "kind": "function",
+      "docstring": null
+    },
+    {
+      "_type": "tag",
+      "name": "_exec_dec",
+      "path": "./tooling/lfi_udc_model.py",
+      "language": "Python",
+      "line": 126,
+      "kind": "function",
+      "docstring": null
+    },
+    {
+      "_type": "tag",
+      "name": "_exec_jmp",
+      "path": "./tooling/lfi_udc_model.py",
+      "language": "Python",
+      "line": 129,
+      "kind": "function",
+      "docstring": null
+    },
+    {
+      "_type": "tag",
+      "name": "_exec_cmp",
+      "path": "./tooling/lfi_udc_model.py",
+      "language": "Python",
+      "line": 134,
+      "kind": "function",
+      "docstring": null
+    },
+    {
+      "_type": "tag",
+      "name": "_exec_je",
+      "path": "./tooling/lfi_udc_model.py",
+      "language": "Python",
+      "line": 142,
+      "kind": "function",
+      "docstring": null
+    },
+    {
+      "_type": "tag",
+      "name": "_exec_jne",
+      "path": "./tooling/lfi_udc_model.py",
+      "language": "Python",
+      "line": 156,
+      "kind": "function",
+      "docstring": null
+    },
+    {
+      "_type": "tag",
+      "name": "_exec_jg",
+      "path": "./tooling/lfi_udc_model.py",
+      "language": "Python",
+      "line": 159,
+      "kind": "function",
+      "docstring": null
+    },
+    {
+      "_type": "tag",
+      "name": "_exec_jl",
+      "path": "./tooling/lfi_udc_model.py",
+      "language": "Python",
+      "line": 162,
+      "kind": "function",
+      "docstring": null
+    },
+    {
+      "_type": "tag",
+      "name": "_exec_call",
+      "path": "./tooling/lfi_udc_model.py",
+      "language": "Python",
+      "line": 165,
+      "kind": "function",
+      "docstring": null
+    },
+    {
+      "_type": "tag",
+      "name": "__init__",
+      "path": "./tooling/lfi_udc_model.py",
+      "language": "Python",
+      "line": 178,
+      "kind": "function",
+      "docstring": null
+    },
+    {
+      "_type": "tag",
+      "name": "get_register",
+      "path": "./tooling/lfi_udc_model.py",
+      "language": "Python",
+      "line": 191,
+      "kind": "function",
+      "docstring": "Gets a register's state, initializing if not present."
+    },
+    {
+      "_type": "tag",
+      "name": "run_step",
+      "path": "./tooling/lfi_udc_model.py",
+      "language": "Python",
+      "line": 197,
+      "kind": "function",
+      "docstring": "Executes a single instruction step."
+    },
+    {
+      "_type": "tag",
+      "name": "__init__",
+      "path": "./tooling/lfi_udc_model.py",
+      "language": "Python",
+      "line": 221,
+      "kind": "function",
+      "docstring": null
+    },
+    {
+      "_type": "tag",
+      "name": "_parse_plan",
+      "path": "./tooling/lfi_udc_model.py",
+      "language": "Python",
+      "line": 228,
+      "kind": "function",
+      "docstring": "Parses the .udc file into instructions and labels, reusing the logic\nfrom the heuristic analyzer."
+    },
+    {
+      "_type": "tag",
+      "name": "analyze",
+      "path": "./tooling/lfi_udc_model.py",
+      "language": "Python",
+      "line": 257,
+      "kind": "function",
+      "docstring": "Runs the analysis and returns the final paraconsistent halting state."
+    },
+    {
+      "_type": "tag",
+      "name": "find_dependency_files",
+      "path": "./tooling/dependency_graph_generator.py",
+      "language": "Python",
+      "line": 35,
+      "kind": "function",
+      "docstring": "Finds all package.json and requirements.txt files, excluding node_modules."
+    },
+    {
+      "_type": "tag",
+      "name": "generate_dependency_graph",
+      "path": "./tooling/dependency_graph_generator.py",
+      "language": "Python",
+      "line": 43,
+      "kind": "function",
+      "docstring": "Generates a dependency graph for all supported dependency files found."
+    },
+    {
+      "_type": "tag",
+      "name": "main",
+      "path": "./tooling/dependency_graph_generator.py",
+      "language": "Python",
+      "line": 69,
+      "kind": "function",
+      "docstring": "Main function to generate and save the dependency graph."
+    },
+    {
+      "_type": "tag",
+      "name": "load_config",
+      "path": "./tooling/build_logic.py",
+      "language": "Python",
+      "line": 5,
+      "kind": "function",
+      "docstring": "Loads the build configuration file."
+    },
+    {
+      "_type": "tag",
+      "name": "generate_compiler_command",
+      "path": "./tooling/build_logic.py",
+      "language": "Python",
+      "line": 13,
+      "kind": "function",
+      "docstring": "Generates the command for a 'compiler' type build target."
+    },
+    {
+      "_type": "tag",
+      "name": "generate_command",
+      "path": "./tooling/build_logic.py",
+      "language": "Python",
+      "line": 50,
+      "kind": "function",
+      "docstring": "Generates the command for a 'command' type build target."
+    },
+    {
+      "_type": "tag",
+      "name": "Command",
+      "path": "./tooling/plan_parser.py",
+      "language": "Python",
+      "line": 15,
+      "kind": "class",
+      "docstring": "Represents a single, parsed command from a plan.\nThis structure correctly handles multi-line arguments for tools."
+    },
+    {
+      "_type": "tag",
+      "name": "parse_plan",
+      "path": "./tooling/plan_parser.py",
+      "language": "Python",
+      "line": 25,
+      "kind": "function",
+      "docstring": "Parses the raw text of a plan into a list of Command objects.\nThis parser correctly handles multi-line arguments, comments, and the '---' separator."
+    },
+    {
+      "_type": "tag",
+      "name": "find_references",
+      "path": "./tooling/context_awareness_scanner.py",
+      "language": "Python",
+      "line": 36,
+      "kind": "function",
+      "docstring": "Finds all files in a directory that reference a given symbol."
+    },
+    {
+      "_type": "tag",
+      "name": "main",
+      "path": "./tooling/context_awareness_scanner.py",
+      "language": "Python",
+      "line": 51,
+      "kind": "function",
+      "docstring": null
+    },
+    {
+      "_type": "tag",
+      "name": "find_agent_that_produces",
+      "path": "./tooling/plan_generator.py",
+      "language": "Python",
+      "line": 8,
+      "kind": "function",
+      "docstring": "Finds an agent in the repository that produces the given resource."
+    },
+    {
+      "_type": "tag",
+      "name": "generate_plan",
+      "path": "./tooling/plan_generator.py",
+      "language": "Python",
+      "line": 20,
+      "kind": "function",
+      "docstring": "Generates a plan to accomplish the given goal using backward-chaining."
+    },
+    {
+      "_type": "tag",
+      "name": "perform_research",
+      "path": "./tooling/background_researcher.py",
+      "language": "Python",
+      "line": 13,
+      "kind": "function",
+      "docstring": "Simulates a research task and writes the result to a file."
+    },
+    {
+      "_type": "tag",
+      "name": "TestKnowledgeIntegrator",
+      "path": "./tooling/test_knowledge_integrator.py",
+      "language": "Python",
+      "line": 10,
+      "kind": "class",
+      "docstring": null
+    },
+    {
+      "_type": "tag",
+      "name": "setUp",
+      "path": "./tooling/test_knowledge_integrator.py",
+      "language": "Python",
+      "line": 12,
+      "kind": "function",
+      "docstring": "Set up a temporary directory and files for testing."
+    },
+    {
+      "_type": "tag",
+      "name": "tearDown",
+      "path": "./tooling/test_knowledge_integrator.py",
+      "language": "Python",
+      "line": 29,
+      "kind": "function",
+      "docstring": "Clean up the temporary directory."
+    },
+    {
+      "_type": "tag",
+      "name": "TestProtocolUpdater",
+      "path": "./tooling/test_protocol_updater.py",
+      "language": "Python",
+      "line": 18,
+      "kind": "class",
+      "docstring": null
+    },
+    {
+      "_type": "tag",
+      "name": "setUp",
+      "path": "./tooling/test_protocol_updater.py",
+      "language": "Python",
+      "line": 20,
+      "kind": "function",
+      "docstring": "Set up a temporary directory with a mock protocols structure."
+    },
+    {
+      "_type": "tag",
+      "name": "tearDown",
+      "path": "./tooling/test_protocol_updater.py",
+      "language": "Python",
+      "line": 47,
+      "kind": "function",
+      "docstring": "Clean up the temporary directory and restore original config."
+    },
+    {
+      "_type": "tag",
+      "name": "test_find_protocol_file_success",
+      "path": "./tooling/test_protocol_updater.py",
+      "language": "Python",
+      "line": 54,
+      "kind": "function",
+      "docstring": "Verify that a protocol file can be found by its ID."
+    },
+    {
+      "_type": "tag",
+      "name": "test_find_protocol_file_not_found",
+      "path": "./tooling/test_protocol_updater.py",
+      "language": "Python",
+      "line": 59,
+      "kind": "function",
+      "docstring": "Verify that None is returned for a non-existent protocol ID."
+    },
+    {
+      "_type": "tag",
+      "name": "test_add_tool_to_protocol_success",
+      "path": "./tooling/test_protocol_updater.py",
+      "language": "Python",
+      "line": 64,
+      "kind": "function",
+      "docstring": "Verify that a new tool can be successfully added to a protocol."
+    },
+    {
+      "_type": "tag",
+      "name": "test_add_duplicate_tool",
+      "path": "./tooling/test_protocol_updater.py",
+      "language": "Python",
+      "line": 77,
+      "kind": "function",
+      "docstring": "Verify that adding an existing tool does not create a duplicate."
+    },
+    {
+      "_type": "tag",
+      "name": "parse_formula",
+      "path": "./tooling/hdl_parser.py",
+      "language": "Python",
+      "line": 6,
+      "kind": "function",
+      "docstring": "A very basic parser for formulas."
+    },
+    {
+      "_type": "tag",
+      "name": "parse_sequent",
+      "path": "./tooling/hdl_parser.py",
+      "language": "Python",
+      "line": 18,
+      "kind": "function",
+      "docstring": "A very basic parser for sequents."
+    },
+    {
+      "_type": "tag",
+      "name": "generate_suggestion_plan_content",
+      "path": "./tooling/code_suggester_logic.py",
+      "language": "Python",
+      "line": 1,
+      "kind": "function",
+      "docstring": "Generates the content for a temporary, single-step plan file to apply a code change.\n\nArgs:\n    filepath: The path to the file that needs to be modified.\n    diff_content: The git-style merge diff block to be applied.\n\nReturns:\n    The content of the generated plan file."
+    },
+    {
+      "_type": "tag",
+      "name": "TestRefactorCfToR",
+      "path": "./tooling/test_refactor_cf_to_r.py",
+      "language": "Python",
+      "line": 6,
+      "kind": "class",
+      "docstring": null
+    },
+    {
+      "_type": "tag",
+      "name": "setUp",
+      "path": "./tooling/test_refactor_cf_to_r.py",
+      "language": "Python",
+      "line": 8,
+      "kind": "function",
+      "docstring": null
+    },
+    {
+      "_type": "tag",
+      "name": "tearDown",
+      "path": "./tooling/test_refactor_cf_to_r.py",
+      "language": "Python",
+      "line": 35,
+      "kind": "function",
+      "docstring": null
+    },
+    {
+      "_type": "tag",
+      "name": "test_refactor",
+      "path": "./tooling/test_refactor_cf_to_r.py",
+      "language": "Python",
+      "line": 42,
+      "kind": "function",
+      "docstring": null
+    },
+    {
+      "_type": "tag",
+      "name": "main",
+      "path": "./tooling/message_user.py",
+      "language": "Python",
+      "line": 17,
+      "kind": "function",
+      "docstring": "Prints the first command-line argument to simulate a user message."
+    },
+    {
+      "_type": "tag",
+      "name": "TestSessionManager",
+      "path": "./tooling/test_session_manager.py",
       "language": "Python",
       "line": 11,
-      "kind": "function",
-      "docstring": null
-    },
-    {
-      "_type": "tag",
-      "name": "run_and_trace",
-      "path": "./language_theory/toolchain/complexity.py",
+      "kind": "class",
+      "docstring": null
+    },
+    {
+      "_type": "tag",
+      "name": "setUp",
+      "path": "./tooling/test_session_manager.py",
+      "language": "Python",
+      "line": 12,
+      "kind": "function",
+      "docstring": null
+    },
+    {
+      "_type": "tag",
+      "name": "tearDown",
+      "path": "./tooling/test_session_manager.py",
       "language": "Python",
       "line": 17,
       "kind": "function",
-      "docstring": "Runs a target module with tracing enabled using runpy."
+      "docstring": null
+    },
+    {
+      "_type": "tag",
+      "name": "test_save_and_load_session",
+      "path": "./tooling/test_session_manager.py",
+      "language": "Python",
+      "line": 21,
+      "kind": "function",
+      "docstring": null
+    },
+    {
+      "_type": "tag",
+      "name": "test_load_session_no_file",
+      "path": "./tooling/test_session_manager.py",
+      "language": "Python",
+      "line": 39,
+      "kind": "function",
+      "docstring": null
+    },
+    {
+      "_type": "tag",
+      "name": "find_all_agents_md_files",
+      "path": "./tooling/auditor.py",
+      "language": "Python",
+      "line": 57,
+      "kind": "function",
+      "docstring": null
+    },
+    {
+      "_type": "tag",
+      "name": "get_used_tools_from_log",
+      "path": "./tooling/auditor.py",
+      "language": "Python",
+      "line": 61,
+      "kind": "function",
+      "docstring": null
+    },
+    {
+      "_type": "tag",
+      "name": "get_protocol_tools_from_agents_md",
+      "path": "./tooling/auditor.py",
+      "language": "Python",
+      "line": 91,
+      "kind": "function",
+      "docstring": null
+    },
+    {
+      "_type": "tag",
+      "name": "run_protocol_audit",
+      "path": "./tooling/auditor.py",
+      "language": "Python",
+      "line": 111,
+      "kind": "function",
+      "docstring": null
+    },
+    {
+      "_type": "tag",
+      "name": "run_plan_registry_audit",
+      "path": "./tooling/auditor.py",
+      "language": "Python",
+      "line": 186,
+      "kind": "function",
+      "docstring": null
+    },
+    {
+      "_type": "tag",
+      "name": "run_doc_audit",
+      "path": "./tooling/auditor.py",
+      "language": "Python",
+      "line": 217,
+      "kind": "function",
+      "docstring": null
+    },
+    {
+      "_type": "tag",
+      "name": "run_health_audit",
+      "path": "./tooling/auditor.py",
+      "language": "Python",
+      "line": 248,
+      "kind": "function",
+      "docstring": "Performs a system health audit, checking for \"absence of evidence\" anomalies."
+    },
+    {
+      "_type": "tag",
+      "name": "main",
+      "path": "./tooling/auditor.py",
+      "language": "Python",
+      "line": 266,
+      "kind": "function",
+      "docstring": null
+    },
+    {
+      "_type": "tag",
+      "name": "find_best_plan",
+      "path": "./tooling/goal_generator.py",
+      "language": "Python",
+      "line": 5,
+      "kind": "function",
+      "docstring": "Returns the path to the best plan for the given task description."
+    },
+    {
+      "_type": "tag",
+      "name": "main",
+      "path": "./tooling/context_manager.py",
+      "language": "Python",
+      "line": 10,
+      "kind": "function",
+      "docstring": null
+    },
+    {
+      "_type": "tag",
+      "name": "denormalize_x",
+      "path": "./tooling/gemini_computer_use.py",
+      "language": "Python",
+      "line": 22,
+      "kind": "function",
+      "docstring": "Convert normalized x coordinate (0-1000) to actual pixel coordinate."
+    },
+    {
+      "_type": "tag",
+      "name": "denormalize_y",
+      "path": "./tooling/gemini_computer_use.py",
+      "language": "Python",
+      "line": 27,
+      "kind": "function",
+      "docstring": "Convert normalized y coordinate (0-1000) to actual pixel coordinate."
+    },
+    {
+      "_type": "tag",
+      "name": "execute_function_calls",
+      "path": "./tooling/gemini_computer_use.py",
+      "language": "Python",
+      "line": 32,
+      "kind": "function",
+      "docstring": null
+    },
+    {
+      "_type": "tag",
+      "name": "get_function_responses",
+      "path": "./tooling/gemini_computer_use.py",
+      "language": "Python",
+      "line": 81,
+      "kind": "function",
+      "docstring": null
+    },
+    {
+      "_type": "tag",
+      "name": "main",
+      "path": "./tooling/gemini_computer_use.py",
+      "language": "Python",
+      "line": 104,
+      "kind": "function",
+      "docstring": "The main entry point for the GeminiComputerUse tool."
+    },
+    {
+      "_type": "tag",
+      "name": "TestAuraExecutor",
+      "path": "./tooling/test_aura_executor.py",
+      "language": "Python",
+      "line": 8,
+      "kind": "class",
+      "docstring": null
+    },
+    {
+      "_type": "tag",
+      "name": "setUp",
+      "path": "./tooling/test_aura_executor.py",
+      "language": "Python",
+      "line": 10,
+      "kind": "function",
+      "docstring": null
+    },
+    {
+      "_type": "tag",
+      "name": "tearDown",
+      "path": "./tooling/test_aura_executor.py",
+      "language": "Python",
+      "line": 20,
+      "kind": "function",
+      "docstring": null
+    },
+    {
+      "_type": "tag",
+      "name": "test_successful_execution",
+      "path": "./tooling/test_aura_executor.py",
+      "language": "Python",
+      "line": 33,
+      "kind": "function",
+      "docstring": "Tests that a valid Aura script executes successfully."
+    },
+    {
+      "_type": "tag",
+      "name": "test_file_not_found",
+      "path": "./tooling/test_aura_executor.py",
+      "language": "Python",
+      "line": 53,
+      "kind": "function",
+      "docstring": "Tests that the executor exits gracefully if the file is not found."
+    },
+    {
+      "_type": "tag",
+      "name": "test_parser_error",
+      "path": "./tooling/test_aura_executor.py",
+      "language": "Python",
+      "line": 61,
+      "kind": "function",
+      "docstring": "Tests that the executor exits on a parser error."
+    },
+    {
+      "_type": "tag",
+      "name": "get_applicable_protocols",
+      "path": "./tooling/protocol_oracle.py",
+      "language": "Python",
+      "line": 18,
+      "kind": "function",
+      "docstring": "Queries the graph to find protocols that are applicable to the given context.\nThis function dynamically loads and executes the `is_applicable` function\nfrom the Python protocol files."
+    },
+    {
+      "_type": "tag",
+      "name": "get_rules_for_protocols",
+      "path": "./tooling/protocol_oracle.py",
+      "language": "Python",
+      "line": 82,
+      "kind": "function",
+      "docstring": "Retrieves all rules associated with the given list of protocol URIs."
+    },
+    {
+      "_type": "tag",
+      "name": "main",
+      "path": "./tooling/protocol_oracle.py",
+      "language": "Python",
+      "line": 119,
+      "kind": "function",
+      "docstring": null
+    },
+    {
+      "_type": "tag",
+      "name": "TestGeminiComputerUse",
+      "path": "./tooling/test_gemini_computer_use.py",
+      "language": "Python",
+      "line": 6,
+      "kind": "class",
+      "docstring": null
+    },
+    {
+      "_type": "tag",
+      "name": "test_main",
+      "path": "./tooling/test_gemini_computer_use.py",
+      "language": "Python",
+      "line": 11,
+      "kind": "function",
+      "docstring": "Tests the main function of the gemini_computer_use tool."
+    },
+    {
+      "_type": "tag",
+      "name": "LBAValidator",
+      "path": "./tooling/lba_validator.py",
+      "language": "Python",
+      "line": 19,
+      "kind": "class",
+      "docstring": "A validator that uses LBA principles to enforce CSDC rules."
+    },
+    {
+      "_type": "tag",
+      "name": "validate",
+      "path": "./tooling/lba_validator.py",
+      "language": "Python",
+      "line": 24,
+      "kind": "function",
+      "docstring": "Validates a plan against a given CSDC model.\n\nArgs:\n    plan_content: The string content of the plan.\n    model: The CSDC model to validate against ('A' or 'B').\n\nReturns:\n    A tuple containing a boolean indicating validity and a string with an error message."
+    },
+    {
+      "_type": "tag",
+      "name": "generate_agents_md_content",
+      "path": "./tooling/compile_protocols_logic.py",
+      "language": "Python",
+      "line": 17,
+      "kind": "function",
+      "docstring": "Generates the content for an AGENTS.md file."
+    },
+    {
+      "_type": "tag",
+      "name": "extract_lessons_from_postmortem",
+      "path": "./tooling/knowledge_compiler.py",
+      "language": "Python",
+      "line": 30,
+      "kind": "function",
+      "docstring": "Parses a post-mortem report to extract lessons learned.\nHandles multiple possible section headers and formats."
+    },
+    {
+      "_type": "tag",
+      "name": "extract_metadata_from_postmortem",
+      "path": "./tooling/knowledge_compiler.py",
+      "language": "Python",
+      "line": 108,
+      "kind": "function",
+      "docstring": "Parses a post-mortem report to extract metadata like Task ID and Date."
+    },
+    {
+      "_type": "tag",
+      "name": "parse_action_to_command",
+      "path": "./tooling/knowledge_compiler.py",
+      "language": "Python",
+      "line": 120,
+      "kind": "function",
+      "docstring": "Parses a natural language action string into a machine-executable command.\n\nThis is the core of translating insights into automated actions. It uses\npattern matching to identify specific, supported commands."
+    },
+    {
+      "_type": "tag",
+      "name": "format_lesson_entry",
+      "path": "./tooling/knowledge_compiler.py",
+      "language": "Python",
+      "line": 185,
+      "kind": "function",
+      "docstring": "Formats an extracted lesson into a structured JSON object."
+    },
+    {
+      "_type": "tag",
+      "name": "process_postmortem_file",
+      "path": "./tooling/knowledge_compiler.py",
+      "language": "Python",
+      "line": 201,
+      "kind": "function",
+      "docstring": "Reads a single post-mortem file and returns its lessons."
+    },
+    {
+      "_type": "tag",
+      "name": "main",
+      "path": "./tooling/knowledge_compiler.py",
+      "language": "Python",
+      "line": 222,
+      "kind": "function",
+      "docstring": null
+    },
+    {
+      "_type": "tag",
+      "name": "generate_suggestion_plan",
+      "path": "./tooling/code_suggester.py",
+      "language": "Python",
+      "line": 27,
+      "kind": "function",
+      "docstring": "Generates a temporary, single-step plan file to apply a code change.\n\nArgs:\n    filepath: The path to the file that needs to be modified.\n    diff_content: The git-style merge diff block to be applied.\n\nReturns:\n    The path to the generated temporary plan file."
+    },
+    {
+      "_type": "tag",
+      "name": "main",
+      "path": "./tooling/code_suggester.py",
+      "language": "Python",
+      "line": 47,
+      "kind": "function",
+      "docstring": "Main entry point for the code suggester tool.\nParses arguments, generates a plan, and prints the plan's path to stdout."
+    },
+    {
+      "_type": "tag",
+      "name": "AutonomousAgent",
+      "path": "./tooling/autonomous_agent.py",
+      "language": "Python",
+      "line": 11,
+      "kind": "class",
+      "docstring": null
+    },
+    {
+      "_type": "tag",
+      "name": "main",
+      "path": "./tooling/autonomous_agent.py",
+      "language": "Python",
+      "line": 64,
+      "kind": "function",
+      "docstring": null
+    },
+    {
+      "_type": "tag",
+      "name": "__init__",
+      "path": "./tooling/autonomous_agent.py",
+      "language": "Python",
+      "line": 12,
+      "kind": "function",
+      "docstring": null
+    },
+    {
+      "_type": "tag",
+      "name": "generate_plan",
+      "path": "./tooling/autonomous_agent.py",
+      "language": "Python",
+      "line": 16,
+      "kind": "function",
+      "docstring": "Generates a plan to accomplish the task."
+    },
+    {
+      "_type": "tag",
+      "name": "execute_plan",
+      "path": "./tooling/autonomous_agent.py",
+      "language": "Python",
+      "line": 20,
+      "kind": "function",
+      "docstring": "Executes the generated plan."
+    },
+    {
+      "_type": "tag",
+      "name": "run",
+      "path": "./tooling/autonomous_agent.py",
+      "language": "Python",
+      "line": 57,
+      "kind": "function",
+      "docstring": "Runs the agent's main loop."
+    },
+    {
+      "_type": "tag",
+      "name": "TestFdcCli",
+      "path": "./tooling/test_fdc_cli.py",
+      "language": "Python",
+      "line": 9,
+      "kind": "class",
+      "docstring": null
+    },
+    {
+      "_type": "tag",
+      "name": "setUp",
+      "path": "./tooling/test_fdc_cli.py",
+      "language": "Python",
+      "line": 11,
+      "kind": "function",
+      "docstring": null
+    },
+    {
+      "_type": "tag",
+      "name": "tearDown",
+      "path": "./tooling/test_fdc_cli.py",
+      "language": "Python",
+      "line": 31,
+      "kind": "function",
+      "docstring": null
+    },
+    {
+      "_type": "tag",
+      "name": "test_start_command",
+      "path": "./tooling/test_fdc_cli.py",
+      "language": "Python",
+      "line": 35,
+      "kind": "function",
+      "docstring": "Tests the 'start' command."
+    },
+    {
+      "_type": "tag",
+      "name": "test_close_command",
+      "path": "./tooling/test_fdc_cli.py",
+      "language": "Python",
+      "line": 44,
+      "kind": "function",
+      "docstring": "Tests the 'close' command."
+    },
+    {
+      "_type": "tag",
+      "name": "test_validate_command",
+      "path": "./tooling/test_fdc_cli.py",
+      "language": "Python",
+      "line": 53,
+      "kind": "function",
+      "docstring": "Tests the 'validate' command."
+    },
+    {
+      "_type": "tag",
+      "name": "test_analyze_command",
+      "path": "./tooling/test_fdc_cli.py",
+      "language": "Python",
+      "line": 60,
+      "kind": "function",
+      "docstring": "Tests the 'analyze' command."
+    },
+    {
+      "_type": "tag",
+      "name": "test_missing_args",
+      "path": "./tooling/test_fdc_cli.py",
+      "language": "Python",
+      "line": 66,
+      "kind": "function",
+      "docstring": "Tests that the CLI exits when required args are missing."
+    },
+    {
+      "_type": "tag",
+      "name": "main",
+      "path": "./tooling/aura_executor.py",
+      "language": "Python",
+      "line": 39,
+      "kind": "function",
+      "docstring": "Main entry point for the Aura script executor."
+    },
+    {
+      "_type": "tag",
+      "name": "builtin_print",
+      "path": "./tooling/aura_executor.py",
+      "language": "Python",
+      "line": 65,
+      "kind": "function",
+      "docstring": "A wrapper for the built-in print function that handles Aura objects."
+    },
+    {
+      "_type": "tag",
+      "name": "execute_plan",
+      "path": "./tooling/plan_executor.py",
+      "language": "Python",
+      "line": 15,
+      "kind": "function",
+      "docstring": "Executes a plan file, simulating the agent's execution loop.\n\nArgs:\n    filepath: The path to the plan file."
+    },
+    {
+      "_type": "tag",
+      "name": "main",
+      "path": "./tooling/plan_executor.py",
+      "language": "Python",
+      "line": 61,
+      "kind": "function",
+      "docstring": "Main function to run the plan executor from the command line."
     },
     {
       "_type": "tag",
       "name": "find_files",
-      "path": "./protocols/guardian/build.py",
+      "path": "./tooling/build_utils.py",
+      "language": "Python",
+      "line": 8,
+      "kind": "function",
+      "docstring": "Finds files matching a pattern in a directory."
+    },
+    {
+      "_type": "tag",
+      "name": "load_schema",
+      "path": "./tooling/build_utils.py",
+      "language": "Python",
+      "line": 25,
+      "kind": "function",
+      "docstring": "Loads the JSON schema from a file."
+    },
+    {
+      "_type": "tag",
+      "name": "sanitize_markdown",
+      "path": "./tooling/build_utils.py",
+      "language": "Python",
+      "line": 41,
+      "kind": "function",
+      "docstring": "Removes potentially unsafe constructs from Markdown."
+    },
+    {
+      "_type": "tag",
+      "name": "execute_code",
+      "path": "./tooling/build_utils.py",
+      "language": "Python",
+      "line": 56,
+      "kind": "function",
+      "docstring": "Executes a block of Python code in a controlled environment."
+    },
+    {
+      "_type": "tag",
+      "name": "generate_research_result",
+      "path": "./tooling/background_researcher_logic.py",
+      "language": "Python",
+      "line": 1,
+      "kind": "function",
+      "docstring": "Generates the research result for a given task ID."
+    },
+    {
+      "_type": "tag",
+      "name": "load_tools_from_manifest",
+      "path": "./tooling/agent_shell.py",
+      "language": "Python",
+      "line": 32,
+      "kind": "function",
+      "docstring": "Loads tools from the tool manifest."
+    },
+    {
+      "_type": "tag",
+      "name": "run_agent_loop",
+      "path": "./tooling/agent_shell.py",
+      "language": "Python",
+      "line": 71,
+      "kind": "function",
+      "docstring": "The main loop that drives the agent's lifecycle via the FSM."
+    },
+    {
+      "_type": "tag",
+      "name": "main",
+      "path": "./tooling/agent_shell.py",
+      "language": "Python",
+      "line": 235,
+      "kind": "function",
+      "docstring": "Main entry point for the agent shell."
+    },
+    {
+      "_type": "tag",
+      "name": "validate_plan",
+      "path": "./tooling/csdc_logic.py",
+      "language": "Python",
+      "line": 4,
+      "kind": "function",
+      "docstring": "Validates a plan against a given CSDC model and complexity."
+    },
+    {
+      "_type": "tag",
+      "name": "TestAgentShell",
+      "path": "./tooling/test_agent_shell.py",
+      "language": "Python",
+      "line": 12,
+      "kind": "class",
+      "docstring": null
+    },
+    {
+      "_type": "tag",
+      "name": "test_main_with_model_a",
+      "path": "./tooling/test_agent_shell.py",
+      "language": "Python",
+      "line": 15,
+      "kind": "function",
+      "docstring": null
+    },
+    {
+      "_type": "tag",
+      "name": "test_main_with_model_b",
+      "path": "./tooling/test_agent_shell.py",
+      "language": "Python",
+      "line": 23,
+      "kind": "function",
+      "docstring": null
+    },
+    {
+      "_type": "tag",
+      "name": "test_main_with_no_model",
+      "path": "./tooling/test_agent_shell.py",
+      "language": "Python",
+      "line": 31,
+      "kind": "function",
+      "docstring": null
+    },
+    {
+      "_type": "tag",
+      "name": "read_file",
+      "path": "./tooling/file_reader.py",
+      "language": "Python",
+      "line": 1,
+      "kind": "function",
+      "docstring": "Reads the content of the specified file."
+    },
+    {
+      "_type": "tag",
+      "name": "get_registry",
+      "path": "./tooling/plan_manager.py",
+      "language": "Python",
+      "line": 35,
+      "kind": "function",
+      "docstring": "Loads the plan registry from its JSON file."
+    },
+    {
+      "_type": "tag",
+      "name": "save_registry",
+      "path": "./tooling/plan_manager.py",
+      "language": "Python",
+      "line": 50,
+      "kind": "function",
+      "docstring": "Saves the given data to the plan registry JSON file."
+    },
+    {
+      "_type": "tag",
+      "name": "register_plan",
+      "path": "./tooling/plan_manager.py",
+      "language": "Python",
+      "line": 61,
+      "kind": "function",
+      "docstring": "Registers a new plan by mapping a logical name to a file path."
+    },
+    {
+      "_type": "tag",
+      "name": "deregister_plan",
+      "path": "./tooling/plan_manager.py",
+      "language": "Python",
+      "line": 85,
+      "kind": "function",
+      "docstring": "Removes a plan from the registry by its logical name."
+    },
+    {
+      "_type": "tag",
+      "name": "list_plans",
+      "path": "./tooling/plan_manager.py",
+      "language": "Python",
+      "line": 99,
+      "kind": "function",
+      "docstring": "Lists all currently registered plans."
+    },
+    {
+      "_type": "tag",
+      "name": "main",
+      "path": "./tooling/plan_manager.py",
+      "language": "Python",
+      "line": 113,
+      "kind": "function",
+      "docstring": "Main function to run the plan management CLI."
+    },
+    {
+      "_type": "tag",
+      "name": "main",
+      "path": "./tooling/plllu_runner.py",
+      "language": "Python",
+      "line": 21,
+      "kind": "function",
+      "docstring": "This tool provides a command-line interface for running .plllu files.\nIt integrates the pLLLU lexer, parser, and interpreter to execute\nthe logic defined in a given pLLLU source file."
+    },
+    {
+      "_type": "tag",
+      "name": "Instruction",
+      "path": "./tooling/udc_orchestrator.py",
+      "language": "Python",
+      "line": 22,
+      "kind": "class",
+      "docstring": null
+    },
+    {
+      "_type": "tag",
+      "name": "UDCOrchestrator",
+      "path": "./tooling/udc_orchestrator.py",
+      "language": "Python",
+      "line": 31,
+      "kind": "class",
+      "docstring": "Executes an Unrestricted Development Cycle (UDC) plan within a sandboxed\nTuring Machine-like environment with strict resource limits."
+    },
+    {
+      "_type": "tag",
+      "name": "main",
+      "path": "./tooling/udc_orchestrator.py",
+      "language": "Python",
+      "line": 213,
+      "kind": "function",
+      "docstring": null
+    },
+    {
+      "_type": "tag",
+      "name": "__init__",
+      "path": "./tooling/udc_orchestrator.py",
+      "language": "Python",
+      "line": 23,
+      "kind": "function",
+      "docstring": null
+    },
+    {
+      "_type": "tag",
+      "name": "__repr__",
+      "path": "./tooling/udc_orchestrator.py",
       "language": "Python",
       "line": 27,
       "kind": "function",
-      "docstring": "Finds files matching a pattern in a directory."
-    },
-    {
-      "_type": "tag",
-      "name": "load_schema",
-      "path": "./protocols/guardian/build.py",
+      "docstring": null
+    },
+    {
+      "_type": "tag",
+      "name": "__init__",
+      "path": "./tooling/udc_orchestrator.py",
+      "language": "Python",
+      "line": 37,
+      "kind": "function",
+      "docstring": null
+    },
+    {
+      "_type": "tag",
+      "name": "run",
+      "path": "./tooling/udc_orchestrator.py",
+      "language": "Python",
+      "line": 66,
+      "kind": "function",
+      "docstring": "Parses and runs the UDC plan until it halts or a limit is exceeded."
+    },
+    {
+      "_type": "tag",
+      "name": "_parse_plan",
+      "path": "./tooling/udc_orchestrator.py",
+      "language": "Python",
+      "line": 125,
+      "kind": "function",
+      "docstring": null
+    },
+    {
+      "_type": "tag",
+      "name": "_get_value",
+      "path": "./tooling/udc_orchestrator.py",
+      "language": "Python",
+      "line": 144,
+      "kind": "function",
+      "docstring": "Resolves an argument to an integer value, either from a register or a literal."
+    },
+    {
+      "_type": "tag",
+      "name": "_execute_instruction",
+      "path": "./tooling/udc_orchestrator.py",
+      "language": "Python",
+      "line": 153,
+      "kind": "function",
+      "docstring": null
+    },
+    {
+      "_type": "tag",
+      "name": "migrate_protocols",
+      "path": "./tooling/migrate_protocols.py",
+      "language": "Python",
+      "line": 6,
+      "kind": "function",
+      "docstring": "Parses an old AGENTS.md file and migrates its content to .protocol.json\nand .protocol.md files."
+    },
+    {
+      "_type": "tag",
+      "name": "ExternalApiClient",
+      "path": "./tooling/external_api_client.py",
+      "language": "Python",
+      "line": 11,
+      "kind": "class",
+      "docstring": null
+    },
+    {
+      "_type": "tag",
+      "name": "__init__",
+      "path": "./tooling/external_api_client.py",
+      "language": "Python",
+      "line": 12,
+      "kind": "function",
+      "docstring": null
+    },
+    {
+      "_type": "tag",
+      "name": "_load_registry",
+      "path": "./tooling/external_api_client.py",
+      "language": "Python",
+      "line": 27,
+      "kind": "function",
+      "docstring": "Loads the external API registry and gets the config for this API."
+    },
+    {
+      "_type": "tag",
+      "name": "post",
+      "path": "./tooling/external_api_client.py",
+      "language": "Python",
+      "line": 41,
+      "kind": "function",
+      "docstring": "Sends a POST request to the specified endpoint."
+    },
+    {
+      "_type": "tag",
+      "name": "get",
+      "path": "./tooling/external_api_client.py",
+      "language": "Python",
+      "line": 59,
+      "kind": "function",
+      "docstring": "Sends a GET request to the specified endpoint."
+    },
+    {
+      "_type": "tag",
+      "name": "execute",
+      "path": "./tooling/external_api_client.py",
+      "language": "Python",
+      "line": 77,
+      "kind": "function",
+      "docstring": "Executes a command-line tool with the given arguments."
+    },
+    {
+      "_type": "tag",
+      "name": "integrate_lessons",
+      "path": "./tooling/knowledge_integrator.py",
+      "language": "Python",
+      "line": 14,
+      "kind": "function",
+      "docstring": "Integrates lessons from a JSONL file into the knowledge graph."
+    },
+    {
+      "_type": "tag",
+      "name": "integrate_protocols",
+      "path": "./tooling/knowledge_integrator.py",
+      "language": "Python",
+      "line": 28,
+      "kind": "function",
+      "docstring": "Integrates protocol definitions into the knowledge graph."
+    },
+    {
+      "_type": "tag",
+      "name": "integrate_research",
+      "path": "./tooling/knowledge_integrator.py",
+      "language": "Python",
+      "line": 44,
+      "kind": "function",
+      "docstring": "Integrates research findings into the knowledge graph."
+    },
+    {
+      "_type": "tag",
+      "name": "main",
+      "path": "./tooling/knowledge_integrator.py",
+      "language": "Python",
+      "line": 57,
+      "kind": "function",
+      "docstring": null
+    },
+    {
+      "_type": "tag",
+      "name": "TestPlllUInterpreter",
+      "path": "./tooling/test_plllu_interpreter.py",
+      "language": "Python",
+      "line": 16,
+      "kind": "class",
+      "docstring": null
+    },
+    {
+      "_type": "tag",
+      "name": "setUp",
+      "path": "./tooling/test_plllu_interpreter.py",
+      "language": "Python",
+      "line": 18,
+      "kind": "function",
+      "docstring": null
+    },
+    {
+      "_type": "tag",
+      "name": "test_atom_consumption",
+      "path": "./tooling/test_plllu_interpreter.py",
+      "language": "Python",
+      "line": 21,
+      "kind": "function",
+      "docstring": null
+    },
+    {
+      "_type": "tag",
+      "name": "test_unary_operators",
+      "path": "./tooling/test_plllu_interpreter.py",
+      "language": "Python",
+      "line": 28,
+      "kind": "function",
+      "docstring": null
+    },
+    {
+      "_type": "tag",
+      "name": "test_additive_conjunction_shared_resource",
+      "path": "./tooling/test_plllu_interpreter.py",
+      "language": "Python",
+      "line": 39,
+      "kind": "function",
+      "docstring": null
+    },
+    {
+      "_type": "tag",
+      "name": "test_additive_conjunction_different_resources",
+      "path": "./tooling/test_plllu_interpreter.py",
+      "language": "Python",
+      "line": 51,
+      "kind": "function",
+      "docstring": null
+    },
+    {
+      "_type": "tag",
+      "name": "test_paraconsistency_with_shared_resource",
+      "path": "./tooling/test_plllu_interpreter.py",
+      "language": "Python",
+      "line": 65,
+      "kind": "function",
+      "docstring": null
+    },
+    {
+      "_type": "tag",
+      "name": "test_implication_precondition",
+      "path": "./tooling/test_plllu_interpreter.py",
+      "language": "Python",
+      "line": 77,
+      "kind": "function",
+      "docstring": null
+    },
+    {
+      "_type": "tag",
+      "name": "test_modalities_are_transparent_and_linear",
+      "path": "./tooling/test_plllu_interpreter.py",
+      "language": "Python",
+      "line": 100,
+      "kind": "function",
+      "docstring": null
+    },
+    {
+      "_type": "tag",
+      "name": "_log_event",
+      "path": "./tooling/fdc_cli.py",
+      "language": "Python",
+      "line": 45,
+      "kind": "function",
+      "docstring": "Appends a new log entry to the activity log, ensuring it's on a new line."
+    },
+    {
+      "_type": "tag",
+      "name": "close_task",
+      "path": "./tooling/fdc_cli.py",
+      "language": "Python",
+      "line": 59,
+      "kind": "function",
+      "docstring": "Automates the closing of a Finite Development Cycle."
+    },
+    {
+      "_type": "tag",
+      "name": "_validate_action",
+      "path": "./tooling/fdc_cli.py",
+      "language": "Python",
+      "line": 93,
+      "kind": "function",
+      "docstring": "Validates a single, non-loop action."
+    },
+    {
+      "_type": "tag",
+      "name": "_validate_plan_recursive",
+      "path": "./tooling/fdc_cli.py",
+      "language": "Python",
+      "line": 150,
+      "kind": "function",
+      "docstring": "Recursively validates a block of a plan."
+    },
+    {
+      "_type": "tag",
+      "name": "validate_plan",
+      "path": "./tooling/fdc_cli.py",
+      "language": "Python",
+      "line": 211,
+      "kind": "function",
+      "docstring": null
+    },
+    {
+      "_type": "tag",
+      "name": "analyze_plan",
+      "path": "./tooling/fdc_cli.py",
+      "language": "Python",
+      "line": 239,
+      "kind": "function",
+      "docstring": "Analyzes a plan file to determine its complexity class and modality."
+    },
+    {
+      "_type": "tag",
+      "name": "start_task",
+      "path": "./tooling/fdc_cli.py",
+      "language": "Python",
+      "line": 258,
+      "kind": "function",
+      "docstring": "Initiates the AORP cascade for a new task."
+    },
+    {
+      "_type": "tag",
+      "name": "main",
+      "path": "./tooling/fdc_cli.py",
+      "language": "Python",
+      "line": 325,
+      "kind": "function",
+      "docstring": null
+    },
+    {
+      "_type": "tag",
+      "name": "main",
+      "path": "./tooling/csdc_cli.py",
+      "language": "Python",
+      "line": 33,
+      "kind": "function",
+      "docstring": null
+    },
+    {
+      "_type": "tag",
+      "name": "TestResearchExecutor",
+      "path": "./tooling/test_research.py",
+      "language": "Python",
+      "line": 6,
+      "kind": "class",
+      "docstring": "Tests for the research executor tool, mocking the native tools that are\nglobally injected by the execution environment."
+    },
+    {
+      "_type": "tag",
+      "name": "test_local_filesystem_file_scope",
+      "path": "./tooling/test_research.py",
+      "language": "Python",
+      "line": 13,
+      "kind": "function",
+      "docstring": "Verify it calls read_file for local file scope."
+    },
+    {
+      "_type": "tag",
+      "name": "test_local_filesystem_directory_scope",
+      "path": "./tooling/test_research.py",
+      "language": "Python",
+      "line": 25,
+      "kind": "function",
+      "docstring": "Verify it calls list_files for local directory scope."
+    },
+    {
+      "_type": "tag",
+      "name": "test_external_web_narrow_scope",
+      "path": "./tooling/test_research.py",
+      "language": "Python",
+      "line": 37,
+      "kind": "function",
+      "docstring": "Verify it calls google_search for external narrow scope."
+    },
+    {
+      "_type": "tag",
+      "name": "test_external_web_broad_scope",
+      "path": "./tooling/test_research.py",
+      "language": "Python",
+      "line": 49,
+      "kind": "function",
+      "docstring": "Verify it calls view_text_website for external broad scope."
+    },
+    {
+      "_type": "tag",
+      "name": "test_external_repository_scope",
+      "path": "./tooling/test_research.py",
+      "language": "Python",
+      "line": 61,
+      "kind": "function",
+      "docstring": "Verify it calls view_text_website for external repository scope."
+    },
+    {
+      "_type": "tag",
+      "name": "test_invalid_target",
+      "path": "./tooling/test_research.py",
+      "language": "Python",
+      "line": 71,
+      "kind": "function",
+      "docstring": "Verify it returns an error for an invalid target."
+    },
+    {
+      "_type": "tag",
+      "name": "test_missing_parameters",
+      "path": "./tooling/test_research.py",
+      "language": "Python",
+      "line": 80,
+      "kind": "function",
+      "docstring": "Verify it returns an error if required parameters are missing."
+    },
+    {
+      "_type": "tag",
+      "name": "TestUnifiedAuditor",
+      "path": "./tooling/test_auditor.py",
+      "language": "Python",
+      "line": 14,
+      "kind": "class",
+      "docstring": null
+    },
+    {
+      "_type": "tag",
+      "name": "TestHealthAuditor",
+      "path": "./tooling/test_auditor.py",
+      "language": "Python",
+      "line": 102,
+      "kind": "class",
+      "docstring": null
+    },
+    {
+      "_type": "tag",
+      "name": "setUp",
+      "path": "./tooling/test_auditor.py",
+      "language": "Python",
+      "line": 16,
+      "kind": "function",
+      "docstring": null
+    },
+    {
+      "_type": "tag",
+      "name": "tearDown",
+      "path": "./tooling/test_auditor.py",
+      "language": "Python",
+      "line": 34,
+      "kind": "function",
+      "docstring": null
+    },
+    {
+      "_type": "tag",
+      "name": "test_protocol_audit",
+      "path": "./tooling/test_auditor.py",
+      "language": "Python",
+      "line": 46,
+      "kind": "function",
+      "docstring": null
+    },
+    {
+      "_type": "tag",
+      "name": "test_plan_registry_audit",
+      "path": "./tooling/test_auditor.py",
+      "language": "Python",
+      "line": 69,
+      "kind": "function",
+      "docstring": null
+    },
+    {
+      "_type": "tag",
+      "name": "test_doc_audit",
+      "path": "./tooling/test_auditor.py",
+      "language": "Python",
+      "line": 86,
+      "kind": "function",
+      "docstring": null
+    },
+    {
+      "_type": "tag",
+      "name": "setUp",
+      "path": "./tooling/test_auditor.py",
+      "language": "Python",
+      "line": 103,
+      "kind": "function",
+      "docstring": null
+    },
+    {
+      "_type": "tag",
+      "name": "tearDown",
+      "path": "./tooling/test_auditor.py",
+      "language": "Python",
+      "line": 116,
+      "kind": "function",
+      "docstring": null
+    },
+    {
+      "_type": "tag",
+      "name": "test_log_staleness",
+      "path": "./tooling/test_auditor.py",
+      "language": "Python",
+      "line": 130,
+      "kind": "function",
+      "docstring": null
+    },
+    {
+      "_type": "tag",
+      "name": "test_success_only_tasks",
+      "path": "./tooling/test_auditor.py",
+      "language": "Python",
+      "line": 155,
+      "kind": "function",
+      "docstring": null
+    },
+    {
+      "_type": "tag",
+      "name": "test_incomplete_post_mortems",
+      "path": "./tooling/test_auditor.py",
+      "language": "Python",
+      "line": 183,
+      "kind": "function",
+      "docstring": null
+    },
+    {
+      "_type": "tag",
+      "name": "test_no_issues",
+      "path": "./tooling/test_auditor.py",
+      "language": "Python",
+      "line": 213,
+      "kind": "function",
+      "docstring": null
+    },
+    {
+      "_type": "tag",
+      "name": "parse_concepts_from_agents_md",
+      "path": "./tooling/reorientation_manager.py",
+      "language": "Python",
+      "line": 41,
+      "kind": "function",
+      "docstring": "Parses an AGENTS.md file to extract a set of key concepts.\nThis version uses a simple regex to find protocol IDs and tool names."
+    },
+    {
+      "_type": "tag",
+      "name": "run_temporal_orientation",
+      "path": "./tooling/reorientation_manager.py",
+      "language": "Python",
+      "line": 53,
+      "kind": "function",
+      "docstring": "Runs the temporal_orienter.py tool for a given concept."
+    },
+    {
+      "_type": "tag",
+      "name": "update_temporal_orientations",
+      "path": "./tooling/reorientation_manager.py",
+      "language": "Python",
+      "line": 79,
+      "kind": "function",
+      "docstring": "Updates the temporal orientations knowledge base."
+    },
+    {
+      "_type": "tag",
+      "name": "check_for_deep_research_trigger",
+      "path": "./tooling/reorientation_manager.py",
+      "language": "Python",
+      "line": 109,
+      "kind": "function",
+      "docstring": "Checks if any of the new concepts should trigger a deep research cycle."
+    },
+    {
+      "_type": "tag",
+      "name": "main",
+      "path": "./tooling/reorientation_manager.py",
+      "language": "Python",
+      "line": 123,
+      "kind": "function",
+      "docstring": null
+    },
+    {
+      "_type": "tag",
+      "name": "TestPreSubmitCheck",
+      "path": "./tooling/test_pre_submit_check.py",
+      "language": "Python",
+      "line": 7,
+      "kind": "class",
+      "docstring": null
+    },
+    {
+      "_type": "tag",
+      "name": "test_run_command_failure",
+      "path": "./tooling/test_pre_submit_check.py",
+      "language": "Python",
+      "line": 21,
+      "kind": "function",
+      "docstring": "Tests that run_command exits on a failed command."
+    },
+    {
+      "_type": "tag",
+      "name": "run_command",
+      "path": "./tooling/pre_submit_check.py",
+      "language": "Python",
+      "line": 20,
+      "kind": "function",
+      "docstring": "Runs a command and exits if it fails."
+    },
+    {
+      "_type": "tag",
+      "name": "check_docstrings",
+      "path": "./tooling/pre_submit_check.py",
+      "language": "Python",
+      "line": 33,
+      "kind": "function",
+      "docstring": "Checks that all Python files in tooling/ and utils/ have a module-level docstring."
+    },
+    {
+      "_type": "tag",
+      "name": "main",
+      "path": "./tooling/pre_submit_check.py",
+      "language": "Python",
+      "line": 61,
+      "kind": "function",
+      "docstring": "Main function to run pre-submission checks."
+    },
+    {
+      "_type": "tag",
+      "name": "main",
+      "path": "./tooling/appl_to_lfi_ill.py",
+      "language": "Python",
+      "line": 18,
+      "kind": "function",
+      "docstring": null
+    },
+    {
+      "_type": "tag",
+      "name": "TestMasterControlCli",
+      "path": "./tooling/test_master_control_cli.py",
+      "language": "Python",
+      "line": 7,
+      "kind": "class",
+      "docstring": null
+    },
+    {
+      "_type": "tag",
+      "name": "test_main_calls_run_agent_loop",
+      "path": "./tooling/test_master_control_cli.py",
+      "language": "Python",
+      "line": 11,
+      "kind": "function",
+      "docstring": "Tests that the main function calls the agent shell's run_agent_loop."
+    },
+    {
+      "_type": "tag",
+      "name": "generate_appl_command",
+      "path": "./tooling/appl_logic.py",
+      "language": "Python",
+      "line": 4,
+      "kind": "function",
+      "docstring": "Generates the command to execute an APPL file.\n\nArgs:\n    filepath: The path to the .appl file to execute.\n\nReturns:\n    A list of strings representing the command to be executed."
+    },
+    {
+      "_type": "tag",
+      "name": "TestEnvironmentalProbe",
+      "path": "./tooling/test_environmental_probe.py",
+      "language": "Python",
+      "line": 12,
+      "kind": "class",
+      "docstring": null
+    },
+    {
+      "_type": "tag",
+      "name": "setUp",
+      "path": "./tooling/test_environmental_probe.py",
+      "language": "Python",
+      "line": 14,
+      "kind": "function",
+      "docstring": null
+    },
+    {
+      "_type": "tag",
+      "name": "tearDown",
+      "path": "./tooling/test_environmental_probe.py",
+      "language": "Python",
+      "line": 19,
+      "kind": "function",
+      "docstring": null
+    },
+    {
+      "_type": "tag",
+      "name": "test_probe_filesystem",
+      "path": "./tooling/test_environmental_probe.py",
+      "language": "Python",
+      "line": 23,
+      "kind": "function",
+      "docstring": "Tests the filesystem probe."
+    },
+    {
+      "_type": "tag",
+      "name": "test_probe_network_success",
+      "path": "./tooling/test_environmental_probe.py",
+      "language": "Python",
+      "line": 30,
+      "kind": "function",
+      "docstring": "Tests the network probe with a successful connection."
+    },
+    {
+      "_type": "tag",
+      "name": "test_probe_network_timeout",
+      "path": "./tooling/test_environmental_probe.py",
+      "language": "Python",
+      "line": 41,
+      "kind": "function",
+      "docstring": "Tests the network probe with a timeout."
+    },
+    {
+      "_type": "tag",
+      "name": "test_probe_environment_variables",
+      "path": "./tooling/test_environmental_probe.py",
+      "language": "Python",
+      "line": 47,
+      "kind": "function",
+      "docstring": "Tests the environment variable probe."
+    },
+    {
+      "_type": "tag",
+      "name": "test_probe_environment_variables_missing",
+      "path": "./tooling/test_environmental_probe.py",
+      "language": "Python",
+      "line": 55,
+      "kind": "function",
+      "docstring": "Tests the environment variable probe when PATH is missing."
+    },
+    {
+      "_type": "tag",
+      "name": "reliable_ls",
+      "path": "./tooling/reliable_ls.py",
+      "language": "Python",
+      "line": 13,
+      "kind": "function",
+      "docstring": "Recursively lists all directories and files under the start_path.\n\nArgs:\n    start_path: The directory to start the traversal from."
+    },
+    {
+      "_type": "tag",
+      "name": "main",
+      "path": "./tooling/reliable_ls.py",
+      "language": "Python",
+      "line": 51,
+      "kind": "function",
+      "docstring": "Main function to run the reliable_ls tool from the command line."
+    },
+    {
+      "_type": "tag",
+      "name": "LfiIllHaltingDecider",
+      "path": "./tooling/lfi_ill_halting_decider.py",
+      "language": "Python",
+      "line": 19,
+      "kind": "class",
+      "docstring": null
+    },
+    {
+      "_type": "tag",
+      "name": "main",
+      "path": "./tooling/lfi_ill_halting_decider.py",
+      "language": "Python",
+      "line": 61,
+      "kind": "function",
+      "docstring": null
+    },
+    {
+      "_type": "tag",
+      "name": "__init__",
+      "path": "./tooling/lfi_ill_halting_decider.py",
+      "language": "Python",
+      "line": 20,
+      "kind": "function",
+      "docstring": null
+    },
+    {
+      "_type": "tag",
+      "name": "analyze",
+      "path": "./tooling/lfi_ill_halting_decider.py",
+      "language": "Python",
+      "line": 23,
+      "kind": "function",
+      "docstring": "Analyzes the LFI ILL program for termination."
+    },
+    {
+      "_type": "tag",
+      "name": "log_catastrophic_failure",
+      "path": "./tooling/log_failure.py",
+      "language": "Python",
+      "line": 29,
+      "kind": "function",
+      "docstring": "Logs the catastrophic failure event."
+    },
+    {
+      "_type": "tag",
+      "name": "TestRefactor",
+      "path": "./tooling/test_refactor.py",
+      "language": "Python",
+      "line": 8,
+      "kind": "class",
+      "docstring": null
+    },
+    {
+      "_type": "tag",
+      "name": "setUp",
+      "path": "./tooling/test_refactor.py",
+      "language": "Python",
+      "line": 9,
+      "kind": "function",
+      "docstring": "Set up a temporary directory and files for testing."
+    },
+    {
+      "_type": "tag",
+      "name": "tearDown",
+      "path": "./tooling/test_refactor.py",
+      "language": "Python",
+      "line": 21,
+      "kind": "function",
+      "docstring": "Clean up the temporary directory and files."
+    },
+    {
+      "_type": "tag",
+      "name": "test_refactor_e2e",
+      "path": "./tooling/test_refactor.py",
+      "language": "Python",
+      "line": 30,
+      "kind": "function",
+      "docstring": "An end-to-end test to ensure the refactor tool works as expected."
+    },
+    {
+      "_type": "tag",
+      "name": "test_symbol_not_found",
+      "path": "./tooling/test_refactor.py",
+      "language": "Python",
+      "line": 53,
+      "kind": "function",
+      "docstring": "Tests that the tool prints an error if the symbol is not found."
+    },
+    {
+      "_type": "tag",
+      "name": "FunctionDoc",
+      "path": "./tooling/doc_builder_logic.py",
+      "language": "Python",
+      "line": 9,
+      "kind": "class",
+      "docstring": null
+    },
+    {
+      "_type": "tag",
+      "name": "ClassDoc",
+      "path": "./tooling/doc_builder_logic.py",
+      "language": "Python",
+      "line": 16,
+      "kind": "class",
+      "docstring": null
+    },
+    {
+      "_type": "tag",
+      "name": "ModuleDoc",
+      "path": "./tooling/doc_builder_logic.py",
+      "language": "Python",
+      "line": 23,
+      "kind": "class",
+      "docstring": null
+    },
+    {
+      "_type": "tag",
+      "name": "_format_default_value",
+      "path": "./tooling/doc_builder_logic.py",
+      "language": "Python",
+      "line": 37,
+      "kind": "function",
+      "docstring": null
+    },
+    {
+      "_type": "tag",
+      "name": "format_args",
+      "path": "./tooling/doc_builder_logic.py",
+      "language": "Python",
+      "line": 45,
+      "kind": "function",
+      "docstring": null
+    },
+    {
+      "_type": "tag",
+      "name": "DocVisitor",
+      "path": "./tooling/doc_builder_logic.py",
+      "language": "Python",
+      "line": 78,
+      "kind": "class",
+      "docstring": null
+    },
+    {
+      "_type": "tag",
+      "name": "parse_file_for_docs",
+      "path": "./tooling/doc_builder_logic.py",
+      "language": "Python",
+      "line": 110,
+      "kind": "function",
+      "docstring": null
+    },
+    {
+      "_type": "tag",
+      "name": "generate_documentation_for_module",
+      "path": "./tooling/doc_builder_logic.py",
+      "language": "Python",
+      "line": 127,
+      "kind": "function",
+      "docstring": null
+    },
+    {
+      "_type": "tag",
+      "name": "generate_system_docs_content",
+      "path": "./tooling/doc_builder_logic.py",
+      "language": "Python",
+      "line": 157,
+      "kind": "function",
+      "docstring": null
+    },
+    {
+      "_type": "tag",
+      "name": "generate_readme_content",
+      "path": "./tooling/doc_builder_logic.py",
+      "language": "Python",
+      "line": 172,
+      "kind": "function",
+      "docstring": null
+    },
+    {
+      "_type": "tag",
+      "name": "generate_pages_content",
+      "path": "./tooling/doc_builder_logic.py",
+      "language": "Python",
+      "line": 194,
+      "kind": "function",
+      "docstring": null
+    },
+    {
+      "_type": "tag",
+      "name": "generate_tool_readme_content",
+      "path": "./tooling/doc_builder_logic.py",
+      "language": "Python",
+      "line": 213,
+      "kind": "function",
+      "docstring": null
+    },
+    {
+      "_type": "tag",
+      "name": "generate_tooling_readme_content",
+      "path": "./tooling/doc_builder_logic.py",
+      "language": "Python",
+      "line": 217,
+      "kind": "function",
+      "docstring": null
+    },
+    {
+      "_type": "tag",
+      "name": "__init__",
+      "path": "./tooling/doc_builder_logic.py",
+      "language": "Python",
+      "line": 10,
+      "kind": "function",
+      "docstring": null
+    },
+    {
+      "_type": "tag",
+      "name": "__init__",
+      "path": "./tooling/doc_builder_logic.py",
+      "language": "Python",
+      "line": 17,
+      "kind": "function",
+      "docstring": null
+    },
+    {
+      "_type": "tag",
+      "name": "__init__",
+      "path": "./tooling/doc_builder_logic.py",
+      "language": "Python",
+      "line": 24,
+      "kind": "function",
+      "docstring": null
+    },
+    {
+      "_type": "tag",
+      "name": "__init__",
+      "path": "./tooling/doc_builder_logic.py",
+      "language": "Python",
+      "line": 79,
+      "kind": "function",
+      "docstring": null
+    },
+    {
+      "_type": "tag",
+      "name": "visit_FunctionDef",
+      "path": "./tooling/doc_builder_logic.py",
+      "language": "Python",
+      "line": 84,
+      "kind": "function",
+      "docstring": null
+    },
+    {
+      "_type": "tag",
+      "name": "visit_ClassDef",
+      "path": "./tooling/doc_builder_logic.py",
+      "language": "Python",
+      "line": 96,
+      "kind": "function",
+      "docstring": null
+    },
+    {
+      "_type": "tag",
+      "name": "TestMessageUser",
+      "path": "./tooling/test_message_user.py",
+      "language": "Python",
+      "line": 6,
+      "kind": "class",
+      "docstring": null
+    },
+    {
+      "_type": "tag",
+      "name": "test_main_prints_message",
+      "path": "./tooling/test_message_user.py",
+      "language": "Python",
+      "line": 10,
+      "kind": "function",
+      "docstring": "Tests that the main function prints the message."
+    },
+    {
+      "_type": "tag",
+      "name": "TestPlanParser",
+      "path": "./tooling/test_plan_parser.py",
+      "language": "Python",
+      "line": 5,
+      "kind": "class",
+      "docstring": null
+    },
+    {
+      "_type": "tag",
+      "name": "test_parse_single_command",
+      "path": "./tooling/test_plan_parser.py",
+      "language": "Python",
+      "line": 7,
+      "kind": "function",
+      "docstring": "Tests parsing a single command."
+    },
+    {
+      "_type": "tag",
+      "name": "test_parse_multiple_commands",
+      "path": "./tooling/test_plan_parser.py",
+      "language": "Python",
+      "line": 14,
+      "kind": "function",
+      "docstring": "Tests parsing multiple commands separated by '---'."
+    },
+    {
+      "_type": "tag",
+      "name": "test_parse_multiline_args",
+      "path": "./tooling/test_plan_parser.py",
+      "language": "Python",
+      "line": 22,
+      "kind": "function",
+      "docstring": "Tests parsing a command with multi-line arguments."
+    },
+    {
+      "_type": "tag",
+      "name": "test_ignore_comments_and_empty_lines",
+      "path": "./tooling/test_plan_parser.py",
+      "language": "Python",
+      "line": 31,
+      "kind": "function",
+      "docstring": "Tests that the parser ignores comments and empty lines."
+    },
+    {
+      "_type": "tag",
+      "name": "run_in_bash_session",
+      "path": "./tooling/bash_runner.py",
+      "language": "Python",
+      "line": 4,
+      "kind": "function",
+      "docstring": "Runs the given bash command in the sandbox."
+    },
+    {
+      "_type": "tag",
+      "name": "TestSymbolMapGenerator",
+      "path": "./tooling/test_symbol_map_generator.py",
+      "language": "Python",
+      "line": 33,
+      "kind": "class",
+      "docstring": null
+    },
+    {
+      "_type": "tag",
+      "name": "setUp",
+      "path": "./tooling/test_symbol_map_generator.py",
+      "language": "Python",
+      "line": 35,
+      "kind": "function",
+      "docstring": "Set up a temporary directory structure for testing."
+    },
+    {
+      "_type": "tag",
+      "name": "tearDown",
+      "path": "./tooling/test_symbol_map_generator.py",
+      "language": "Python",
+      "line": 50,
+      "kind": "function",
+      "docstring": "Clean up the temporary directory."
+    },
+    {
+      "_type": "tag",
+      "name": "test_generate_with_ctags_success",
+      "path": "./tooling/test_symbol_map_generator.py",
+      "language": "Python",
+      "line": 56,
+      "kind": "function",
+      "docstring": "Test successful symbol generation using a mocked ctags call."
+    },
+    {
+      "_type": "tag",
+      "name": "test_generate_with_ast_fallback",
+      "path": "./tooling/test_symbol_map_generator.py",
+      "language": "Python",
+      "line": 89,
+      "kind": "function",
+      "docstring": "Test the AST-based fallback for Python files."
+    },
+    {
+      "_type": "tag",
+      "name": "test_main_with_ast_fallback",
+      "path": "./tooling/test_symbol_map_generator.py",
+      "language": "Python",
+      "line": 116,
+      "kind": "function",
+      "docstring": "Test that main function uses the AST fallback when ctags is not present."
+    },
+    {
+      "_type": "tag",
+      "name": "side_effect",
+      "path": "./tooling/test_symbol_map_generator.py",
+      "language": "Python",
+      "line": 60,
+      "kind": "function",
+      "docstring": null
+    },
+    {
+      "_type": "tag",
+      "name": "load_lessons",
+      "path": "./tooling/self_correction_orchestrator.py",
+      "language": "Python",
+      "line": 18,
+      "kind": "function",
+      "docstring": "Loads all lessons from the JSONL file."
+    },
+    {
+      "_type": "tag",
+      "name": "save_lessons",
+      "path": "./tooling/self_correction_orchestrator.py",
+      "language": "Python",
+      "line": 27,
+      "kind": "function",
+      "docstring": "Saves a list of lessons back to the JSONL file, overwriting it."
+    },
+    {
+      "_type": "tag",
+      "name": "run_command",
+      "path": "./tooling/self_correction_orchestrator.py",
+      "language": "Python",
+      "line": 34,
+      "kind": "function",
+      "docstring": "Runs a command and returns True on success, False on failure."
+    },
+    {
+      "_type": "tag",
+      "name": "apply_merge_diff",
+      "path": "./tooling/self_correction_orchestrator.py",
+      "language": "Python",
+      "line": 46,
+      "kind": "function",
+      "docstring": "Applies a git-style merge diff to a file."
+    },
+    {
+      "_type": "tag",
+      "name": "process_lessons",
+      "path": "./tooling/self_correction_orchestrator.py",
+      "language": "Python",
+      "line": 82,
+      "kind": "function",
+      "docstring": "Processes all pending lessons, applies them, and updates their status.\nReturns True if any changes were made, False otherwise."
+    },
+    {
+      "_type": "tag",
+      "name": "main",
+      "path": "./tooling/self_correction_orchestrator.py",
+      "language": "Python",
+      "line": 222,
+      "kind": "function",
+      "docstring": "Main function to run the self-correction workflow."
+    },
+    {
+      "_type": "tag",
+      "name": "summarize_build_commands",
+      "path": "./tooling/master_agents_md_generator.py",
       "language": "Python",
       "line": 43,
       "kind": "function",
-      "docstring": "Loads the JSON schema from a file."
-    },
-    {
-      "_type": "tag",
-      "name": "sanitize_markdown",
-      "path": "./protocols/guardian/build.py",
-      "language": "Python",
-      "line": 55,
-      "kind": "function",
-      "docstring": "Removes potentially unsafe constructs from Markdown."
-    },
-    {
-      "_type": "tag",
-      "name": "compile_module",
-      "path": "./protocols/guardian/build.py",
-      "language": "Python",
-      "line": 64,
-      "kind": "function",
-      "docstring": "Compiles the protocol files in this directory into a single AGENTS.md."
-    },
-    {
-      "_type": "tag",
-      "name": "check_proof",
-      "path": "./protocols/chc_protocols/bootstrap/check.py",
+      "docstring": "Reads the build configuration and creates a summary of available commands."
+    },
+    {
+      "_type": "tag",
+      "name": "generate_enriched_protocols",
+      "path": "./tooling/master_agents_md_generator.py",
+      "language": "Python",
+      "line": 66,
+      "kind": "function",
+      "docstring": "Parses the integrated knowledge graph and generates a formatted string\nof protocols, rules, and DBPedia links."
+    },
+    {
+      "_type": "tag",
+      "name": "main",
+      "path": "./tooling/master_agents_md_generator.py",
+      "language": "Python",
+      "line": 113,
+      "kind": "function",
+      "docstring": null
+    },
+    {
+      "_type": "tag",
+      "name": "generate_command_from_plan_step",
+      "path": "./tooling/autonomous_agent_logic.py",
+      "language": "Python",
+      "line": 1,
+      "kind": "function",
+      "docstring": "Generates a command to be executed from a plan step."
+    },
+    {
+      "_type": "tag",
+      "name": "TestNewResearchPlanner",
+      "path": "./tooling/test_research_planner.py",
+      "language": "Python",
+      "line": 7,
+      "kind": "class",
+      "docstring": "Tests for the refactored, FSM-compliant research planner that uses templates."
+    },
+    {
+      "_type": "tag",
+      "name": "setUp",
+      "path": "./tooling/test_research_planner.py",
+      "language": "Python",
+      "line": 12,
+      "kind": "function",
+      "docstring": "Create dummy template files for testing."
+    },
+    {
+      "_type": "tag",
+      "name": "tearDown",
+      "path": "./tooling/test_research_planner.py",
+      "language": "Python",
+      "line": 27,
+      "kind": "function",
+      "docstring": "Remove dummy template files."
+    },
+    {
+      "_type": "tag",
+      "name": "test_plan_deep_research_uses_templates_correctly",
+      "path": "./tooling/test_research_planner.py",
+      "language": "Python",
+      "line": 37,
+      "kind": "function",
+      "docstring": "Verify that plan_deep_research generates a plan that correctly\npopulates and creates files from the templates."
+    },
+    {
+      "_type": "tag",
+      "name": "is_lexer_like",
+      "path": "./tooling/refactor_cf_to_r.py",
+      "language": "Python",
+      "line": 10,
+      "kind": "function",
+      "docstring": "Determines if a function definition node is lexer-like.\nA function is considered lexer-like if it iterates over a string and\nyields tokens."
+    },
+    {
+      "_type": "tag",
+      "name": "main",
+      "path": "./tooling/refactor_cf_to_r.py",
+      "language": "Python",
+      "line": 29,
+      "kind": "function",
+      "docstring": null
+    },
+    {
+      "_type": "tag",
+      "name": "TestState",
+      "path": "./tooling/test_state.py",
+      "language": "Python",
+      "line": 6,
+      "kind": "class",
+      "docstring": null
+    },
+    {
+      "_type": "tag",
+      "name": "test_agent_state_initialization",
+      "path": "./tooling/test_state.py",
+      "language": "Python",
+      "line": 8,
+      "kind": "function",
+      "docstring": "Tests the initialization of an AgentState object."
+    },
+    {
+      "_type": "tag",
+      "name": "test_plan_context_initialization",
+      "path": "./tooling/test_state.py",
+      "language": "Python",
+      "line": 15,
+      "kind": "function",
+      "docstring": "Tests the initialization of a PlanContext object."
+    },
+    {
+      "_type": "tag",
+      "name": "test_agent_state_to_json",
+      "path": "./tooling/test_state.py",
+      "language": "Python",
+      "line": 23,
+      "kind": "function",
+      "docstring": "Tests the to_json method of AgentState."
+    },
+    {
+      "_type": "tag",
+      "name": "TestReorientationManager",
+      "path": "./tooling/test_reorientation_manager.py",
+      "language": "Python",
+      "line": 8,
+      "kind": "class",
+      "docstring": null
+    },
+    {
+      "_type": "tag",
+      "name": "setUp",
+      "path": "./tooling/test_reorientation_manager.py",
+      "language": "Python",
+      "line": 10,
+      "kind": "function",
+      "docstring": "Set up test files and cleanup afterwards."
+    },
+    {
+      "_type": "tag",
+      "name": "tearDown",
+      "path": "./tooling/test_reorientation_manager.py",
+      "language": "Python",
+      "line": 20,
+      "kind": "function",
+      "docstring": "Clean up created files after tests."
+    },
+    {
+      "_type": "tag",
+      "name": "cleanup_files",
+      "path": "./tooling/test_reorientation_manager.py",
+      "language": "Python",
+      "line": 24,
+      "kind": "function",
+      "docstring": null
+    },
+    {
+      "_type": "tag",
+      "name": "test_temporal_orientation_triggered",
+      "path": "./tooling/test_reorientation_manager.py",
+      "language": "Python",
+      "line": 43,
+      "kind": "function",
+      "docstring": "Test that temporal orientation is triggered for new concepts."
+    },
+    {
+      "_type": "tag",
+      "name": "test_deep_research_triggered",
+      "path": "./tooling/test_reorientation_manager.py",
+      "language": "Python",
+      "line": 81,
+      "kind": "function",
+      "docstring": "Test that deep research is triggered for significant new concepts."
+    },
+    {
+      "_type": "tag",
+      "name": "test_no_changes_detected",
+      "path": "./tooling/test_reorientation_manager.py",
+      "language": "Python",
+      "line": 119,
+      "kind": "function",
+      "docstring": "Test that no action is taken when there are no new concepts."
+    },
+    {
+      "_type": "tag",
+      "name": "main",
+      "path": "./tooling/master_control_cli.py",
+      "language": "Python",
+      "line": 18,
+      "kind": "function",
+      "docstring": "The main entry point for the agent.\n\nThis script parses the task description and invokes the agent shell."
+    },
+    {
+      "_type": "tag",
+      "name": "TestHDLProver",
+      "path": "./tooling/test_hdl_prover.py",
+      "language": "Python",
+      "line": 7,
+      "kind": "class",
+      "docstring": null
+    },
+    {
+      "_type": "tag",
+      "name": "test_prove_sequent_axiom",
+      "path": "./tooling/test_hdl_prover.py",
+      "language": "Python",
+      "line": 8,
+      "kind": "function",
+      "docstring": null
+    },
+    {
+      "_type": "tag",
+      "name": "test_prove_sequent_implication",
+      "path": "./tooling/test_hdl_prover.py",
+      "language": "Python",
+      "line": 13,
+      "kind": "function",
+      "docstring": null
+    },
+    {
+      "_type": "tag",
+      "name": "test_prove_sequent_fail",
+      "path": "./tooling/test_hdl_prover.py",
+      "language": "Python",
+      "line": 18,
+      "kind": "function",
+      "docstring": null
+    },
+    {
+      "_type": "tag",
+      "name": "run_appl_file",
+      "path": "./tooling/appl_runner.py",
+      "language": "Python",
+      "line": 14,
+      "kind": "function",
+      "docstring": "Executes an APPL file using the run.py interpreter.\n\nArgs:\n    filepath: The path to the .appl file to execute.\n\nReturns:\n    The output from the APPL interpreter."
+    },
+    {
+      "_type": "tag",
+      "name": "main",
+      "path": "./tooling/appl_runner.py",
+      "language": "Python",
+      "line": 46,
+      "kind": "function",
+      "docstring": "Main function to run the APPL runner from the command line."
+    },
+    {
+      "_type": "tag",
+      "name": "main",
+      "path": "./tooling/temporal_orienter.py",
+      "language": "Python",
+      "line": 8,
+      "kind": "function",
+      "docstring": null
+    },
+    {
+      "_type": "tag",
+      "name": "is_pure",
+      "path": "./tooling/refactor_cs_to_cf.py",
+      "language": "Python",
+      "line": 10,
+      "kind": "function",
+      "docstring": "Determines if a function definition node is pure.\nA function is considered pure if it does not perform any side effects."
+    },
+    {
+      "_type": "tag",
+      "name": "main",
+      "path": "./tooling/refactor_cs_to_cf.py",
+      "language": "Python",
+      "line": 25,
+      "kind": "function",
+      "docstring": null
+    },
+    {
+      "_type": "tag",
+      "name": "main",
+      "path": "./tooling/aura_to_lfi_ill.py",
+      "language": "Python",
+      "line": 20,
+      "kind": "function",
+      "docstring": null
+    },
+    {
+      "_type": "tag",
+      "name": "create_log_entry",
+      "path": "./tooling/fdc_cli_logic.py",
+      "language": "Python",
+      "line": 25,
+      "kind": "function",
+      "docstring": "Creates a structured log entry dictionary."
+    },
+    {
+      "_type": "tag",
+      "name": "analyze_plan_content",
+      "path": "./tooling/fdc_cli_logic.py",
+      "language": "Python",
+      "line": 41,
+      "kind": "function",
+      "docstring": "Analyzes the content of a plan file to determine its complexity class and modality."
+    },
+    {
+      "_type": "tag",
+      "name": "TestDependencyGraphGenerator",
+      "path": "./tooling/test_dependency_graph_generator.py",
+      "language": "Python",
+      "line": 9,
+      "kind": "class",
+      "docstring": null
+    },
+    {
+      "_type": "tag",
+      "name": "test_parse_package_json_content",
+      "path": "./tooling/test_dependency_graph_generator.py",
+      "language": "Python",
+      "line": 10,
+      "kind": "function",
+      "docstring": null
+    },
+    {
+      "_type": "tag",
+      "name": "test_parse_requirements_txt_content",
+      "path": "./tooling/test_dependency_graph_generator.py",
+      "language": "Python",
+      "line": 23,
+      "kind": "function",
+      "docstring": null
+    },
+    {
+      "_type": "tag",
+      "name": "test_generate_dependency_graph_from_projects",
+      "path": "./tooling/test_dependency_graph_generator.py",
+      "language": "Python",
+      "line": 32,
+      "kind": "function",
+      "docstring": null
+    },
+    {
+      "_type": "tag",
+      "name": "parse_package_json_content",
+      "path": "./tooling/dependency_graph_generator_logic.py",
+      "language": "Python",
+      "line": 6,
+      "kind": "function",
+      "docstring": "Parses the content of a package.json file to extract its name and dependencies."
+    },
+    {
+      "_type": "tag",
+      "name": "parse_requirements_txt_content",
+      "path": "./tooling/dependency_graph_generator_logic.py",
+      "language": "Python",
+      "line": 29,
+      "kind": "function",
+      "docstring": "Parses the content of a requirements.txt file to extract its dependencies."
+    },
+    {
+      "_type": "tag",
+      "name": "generate_dependency_graph_from_projects",
+      "path": "./tooling/dependency_graph_generator_logic.py",
+      "language": "Python",
+      "line": 60,
+      "kind": "function",
+      "docstring": "Generates a dependency graph from a list of projects."
+    },
+    {
+      "_type": "tag",
+      "name": "analyze_python_file",
+      "path": "./tooling/context_awareness_scanner_logic.py",
       "language": "Python",
       "line": 5,
       "kind": "function",
-      "docstring": "This function is the proof checker for the AGENT-BOOTSTRAP-001 proposition.\n\nIt verifies that the `bootstrap` function in `proof.py` is a valid\nconstructive proof of the proposition defined in `README.md`."
-    },
-    {
-      "_type": "tag",
-      "name": "AgentState",
-      "path": "./protocols/chc_protocols/bootstrap/proof.py",
-      "language": "Python",
-      "line": 5,
-      "kind": "class",
-      "docstring": "A simplified representation of the agent's state for this proof."
-    },
-    {
-      "_type": "tag",
-      "name": "bootstrap",
-      "path": "./protocols/chc_protocols/bootstrap/proof.py",
-      "language": "Python",
-      "line": 21,
-      "kind": "function",
-      "docstring": "This function is the constructive proof of the AGENT-BOOTSTRAP-001 proposition.\n\nIt takes an agent in an Un-contextualizedAgentState and returns an agent\nin a ContextualizedAgentState, adhering to the protocol's invariants."
-    },
-    {
-      "_type": "tag",
-      "name": "__init__",
-      "path": "./protocols/chc_protocols/bootstrap/proof.py",
-      "language": "Python",
-      "line": 7,
-      "kind": "function",
-      "docstring": null
-    },
-    {
-      "_type": "tag",
-      "name": "_hash_workspace",
-      "path": "./protocols/chc_protocols/bootstrap/proof.py",
-      "language": "Python",
-      "line": 13,
-      "kind": "function",
-      "docstring": "Calculates a hash of the current workspace."
-    },
-    {
-      "_type": "tag",
-      "name": "is_applicable",
-      "path": "./protocols/core/conditional_refactoring.protocol.py",
-      "language": "Python",
-      "line": 7,
-      "kind": "function",
-      "docstring": "This protocol is only applicable if the task is 'refactor' and\nat least one of the target files is within the 'legacy/' directory."
+      "docstring": "Analyzes the content of a Python file to find defined and imported symbols."
+    },
+    {
+      "_type": "tag",
+      "name": "generate_report",
+      "path": "./tooling/context_awareness_scanner_logic.py",
+      "language": "Python",
+      "line": 41,
+      "kind": "function",
+      "docstring": "Generates the report for the context awareness scanner."
+    },
+    {
+      "_type": "tag",
+      "name": "main",
+      "path": "./tooling/capability_verifier.py",
+      "language": "Python",
+      "line": 32,
+      "kind": "function",
+      "docstring": "A tool to verify that the agent can monotonically improve its capabilities.\n\nThis tool works by:\n1. Running a target test file that is known to fail, confirming the agent lacks a capability.\n2. Invoking the agent's self-correction mechanism to learn the new capability.\n3. Running the target test again to confirm it now passes.\n4. Running the full test suite to ensure no existing capabilities were lost."
     },
     {
       "_type": "tag",
@@ -3308,289 +10579,195 @@
       "_type": "tag",
       "name": "test_generate_suggestion_plan",
       "path": "./tooling/test_code_suggester.py",
->>>>>>> 0c541eb5
-      "language": "Python",
-      "line": 10,
-      "kind": "function",
-      "docstring": "Translates a proof from the LJ calculus to the LK calculus.\nThis is a direct embedding, as any valid LJ proof is also a valid LK proof."
-    },
-    {
-      "_type": "tag",
-      "name": "translate_formula_lj_to_ill",
-      "path": "./logic_system/src/translations.py",
-      "language": "Python",
-      "line": 23,
-      "kind": "function",
-      "docstring": "Translates a formula from Intuitionistic Logic (LJ) to Intuitionistic Linear Logic (ILL)\nusing a standard Girard-style translation."
-    },
-    {
-      "_type": "tag",
-      "name": "bang_context",
-      "path": "./logic_system/src/translations.py",
-      "language": "Python",
-<<<<<<< HEAD
-      "line": 44,
-=======
+      "language": "Python",
+      "line": 22,
+      "kind": "function",
+      "docstring": "Tests the generation of a suggestion plan file."
+    },
+    {
+      "_type": "tag",
+      "name": "test_main_flow",
+      "path": "./tooling/test_code_suggester.py",
+      "language": "Python",
       "line": 57,
->>>>>>> 0c541eb5
-      "kind": "function",
-      "docstring": "Applies ! to every formula in a context."
-    },
-    {
-      "_type": "tag",
-      "name": "lj_to_ill_proof",
-      "path": "./logic_system/src/translations.py",
-      "language": "Python",
-<<<<<<< HEAD
-      "line": 48,
-=======
-      "line": 61,
->>>>>>> 0c541eb5
-      "kind": "function",
-      "docstring": "Translates a full proof from LJ to ILL.\nA proof of \u0393 \u22a2 A in LJ becomes a proof of !\u0393* \u22a2 A* in ILL."
-    },
-    {
-      "_type": "tag",
-      "name": "ill_to_ll",
-      "path": "./logic_system/src/translations.py",
-      "language": "Python",
-<<<<<<< HEAD
-      "line": 129,
-=======
-      "line": 91,
->>>>>>> 0c541eb5
-      "kind": "function",
-      "docstring": "Translates a proof from the ILL calculus to the LL calculus.\nThis is a direct embedding, as any valid ILL proof is also a valid LL proof."
-    },
-    {
-      "_type": "tag",
-      "name": "Formula",
-      "path": "./logic_system/src/formulas.py",
-      "language": "Python",
-      "line": 3,
-      "kind": "class",
-      "docstring": null
-    },
-    {
-      "_type": "tag",
-      "name": "Prop",
-      "path": "./logic_system/src/formulas.py",
-      "language": "Python",
-<<<<<<< HEAD
+      "kind": "function",
+      "docstring": "Tests the main function of the code suggester."
+    },
+    {
+      "_type": "tag",
+      "name": "has_ctags",
+      "path": "./tooling/symbol_map_generator.py",
+      "language": "Python",
+      "line": 37,
+      "kind": "function",
+      "docstring": "Check if Universal Ctags is installed and available in the PATH."
+    },
+    {
+      "_type": "tag",
+      "name": "generate_symbols_with_ctags",
+      "path": "./tooling/symbol_map_generator.py",
+      "language": "Python",
+      "line": 46,
+      "kind": "function",
+      "docstring": "Generates a symbol map using Universal Ctags."
+    },
+    {
+      "_type": "tag",
+      "name": "generate_symbols_with_ast",
+      "path": "./tooling/symbol_map_generator.py",
+      "language": "Python",
+      "line": 88,
+      "kind": "function",
+      "docstring": "Fallback to generate a symbol map for Python files using the AST module."
+    },
+    {
+      "_type": "tag",
+      "name": "main",
+      "path": "./tooling/symbol_map_generator.py",
+      "language": "Python",
+      "line": 122,
+      "kind": "function",
+      "docstring": "Main function to generate and save the symbol map."
+    },
+    {
+      "_type": "tag",
+      "name": "analyze_planning_efficiency",
+      "path": "./tooling/self_improvement_cli.py",
+      "language": "Python",
+      "line": 30,
+      "kind": "function",
+      "docstring": "Analyzes the log file to find tasks with multiple plan revisions.\n\nArgs:\n    log_file (str): Path to the activity log file.\n\nReturns:\n    dict: A dictionary mapping task IDs to the number of plan updates."
+    },
+    {
+      "_type": "tag",
+      "name": "analyze_error_rates",
+      "path": "./tooling/self_improvement_cli.py",
+      "language": "Python",
+      "line": 62,
+      "kind": "function",
+      "docstring": "Analyzes the log file to calculate action success/failure rates.\n\nArgs:\n    log_file (str): Path to the activity log file.\n\nReturns:\n    dict: A dictionary containing total counts, success/failure counts,\n          and a breakdown of failures by action type."
+    },
+    {
+      "_type": "tag",
+      "name": "analyze_protocol_violations",
+      "path": "./tooling/self_improvement_cli.py",
+      "language": "Python",
+      "line": 102,
+      "kind": "function",
+      "docstring": "Scans the log file for critical protocol violations, such as the\nunauthorized use of `reset_all`.\n\nThis function checks for two conditions:\n1. A `SYSTEM_FAILURE` log explicitly blaming `reset_all`.\n2. A `TOOL_EXEC` log where the command contains \"reset_all\".\n\nArgs:\n    log_file (str): Path to the activity log file.\n\nReturns:\n    list: A list of unique task IDs where `reset_all` was used."
+    },
+    {
+      "_type": "tag",
+      "name": "main",
+      "path": "./tooling/self_improvement_cli.py",
+      "language": "Python",
+      "line": 155,
+      "kind": "function",
+      "docstring": "Main function to run the self-improvement analysis CLI."
+    },
+    {
+      "_type": "tag",
+      "name": "TestHDLParser",
+      "path": "./tooling/test_hdl_parser.py",
+      "language": "Python",
+      "line": 7,
+      "kind": "class",
+      "docstring": null
+    },
+    {
+      "_type": "tag",
+      "name": "test_parse_sequent_simple",
+      "path": "./tooling/test_hdl_parser.py",
+      "language": "Python",
+      "line": 8,
+      "kind": "function",
+      "docstring": null
+    },
+    {
+      "_type": "tag",
+      "name": "test_parse_sequent_with_implication",
+      "path": "./tooling/test_hdl_parser.py",
+      "language": "Python",
       "line": 14,
-      "kind": "class",
-=======
-      "line": 111,
-      "kind": "function",
->>>>>>> 0c541eb5
-      "docstring": null
-    },
-    {
-      "_type": "tag",
-      "name": "UnaryOp",
-      "path": "./logic_system/src/formulas.py",
-      "language": "Python",
-<<<<<<< HEAD
-      "line": 21,
-      "kind": "class",
-=======
-      "line": 186,
-      "kind": "function",
->>>>>>> 0c541eb5
-      "docstring": null
-    },
-    {
-      "_type": "tag",
-      "name": "Not",
-      "path": "./logic_system/src/formulas.py",
-      "language": "Python",
-<<<<<<< HEAD
+      "kind": "function",
+      "docstring": null
+    },
+    {
+      "_type": "tag",
+      "name": "test_parse_sequent_with_tensor",
+      "path": "./tooling/test_hdl_parser.py",
+      "language": "Python",
+      "line": 20,
+      "kind": "function",
+      "docstring": null
+    },
+    {
+      "_type": "tag",
+      "name": "main",
+      "path": "./tooling/protocol_migration_tool.py",
+      "language": "Python",
       "line": 25,
-      "kind": "class",
-=======
-      "line": 217,
-      "kind": "function",
->>>>>>> 0c541eb5
-      "docstring": null
-    },
-    {
-      "_type": "tag",
-      "name": "BinaryOp",
-      "path": "./logic_system/src/formulas.py",
-      "language": "Python",
-      "line": 29,
-      "kind": "class",
-      "docstring": null
-    },
-    {
-      "_type": "tag",
-      "name": "And",
-      "path": "./logic_system/src/formulas.py",
-      "language": "Python",
-<<<<<<< HEAD
-      "line": 34,
-      "kind": "class",
-=======
-      "line": 266,
-      "kind": "function",
->>>>>>> 0c541eb5
-      "docstring": null
-    },
-    {
-      "_type": "tag",
-      "name": "Or",
-      "path": "./logic_system/src/formulas.py",
-      "language": "Python",
-      "line": 38,
-      "kind": "class",
-      "docstring": null
-    },
-    {
-      "_type": "tag",
-      "name": "Implies",
-      "path": "./logic_system/src/formulas.py",
+      "kind": "function",
+      "docstring": "Main function to run the protocol migration."
+    },
+    {
+      "_type": "tag",
+      "name": "execute_build",
+      "path": "./tooling/builder.py",
       "language": "Python",
       "line": 42,
-      "kind": "class",
-      "docstring": null
-    },
-    {
-      "_type": "tag",
-      "name": "Tensor",
-      "path": "./logic_system/src/formulas.py",
-      "language": "Python",
-      "line": 48,
-      "kind": "class",
-      "docstring": null
-    },
-    {
-      "_type": "tag",
-      "name": "Par",
-      "path": "./logic_system/src/formulas.py",
-      "language": "Python",
-      "line": 52,
-      "kind": "class",
-      "docstring": null
-    },
-    {
-      "_type": "tag",
-      "name": "LinImplies",
-      "path": "./logic_system/src/formulas.py",
-      "language": "Python",
-      "line": 56,
-      "kind": "class",
-      "docstring": null
-    },
-    {
-      "_type": "tag",
-      "name": "OfCourse",
-      "path": "./logic_system/src/formulas.py",
-      "language": "Python",
-      "line": 60,
-      "kind": "class",
-      "docstring": null
-    },
-    {
-      "_type": "tag",
-      "name": "With",
-      "path": "./logic_system/src/formulas.py",
-      "language": "Python",
-      "line": 64,
-      "kind": "class",
-      "docstring": "Additive Conjunction"
-    },
-    {
-      "_type": "tag",
-      "name": "Plus",
-      "path": "./logic_system/src/formulas.py",
-      "language": "Python",
-<<<<<<< HEAD
-      "line": 69,
-=======
+      "kind": "function",
+      "docstring": "Executes the build process for a specific target."
+    },
+    {
+      "_type": "tag",
+      "name": "main",
+      "path": "./tooling/builder.py",
+      "language": "Python",
+      "line": 103,
+      "kind": "function",
+      "docstring": "Main function to parse arguments and drive the build process."
+    },
+    {
+      "_type": "tag",
+      "name": "scan_documents",
+      "path": "./tooling/document_scanner.py",
+      "language": "Python",
+      "line": 30,
+      "kind": "function",
+      "docstring": "Scans a directory for PDF, Markdown, and text files and extracts their content."
+    },
+    {
+      "_type": "tag",
+      "name": "TestDocBuilder",
+      "path": "./tooling/test_doc_builder.py",
+      "language": "Python",
       "line": 12,
->>>>>>> 0c541eb5
-      "kind": "class",
-      "docstring": "Additive Disjunction"
-    },
-    {
-      "_type": "tag",
-<<<<<<< HEAD
-      "name": "__repr__",
-      "path": "./logic_system/src/formulas.py",
-      "language": "Python",
-      "line": 5,
-      "kind": "function",
-      "docstring": null
-    },
-    {
-      "_type": "tag",
-      "name": "__eq__",
-      "path": "./logic_system/src/formulas.py",
-      "language": "Python",
-      "line": 8,
-=======
+      "kind": "class",
+      "docstring": null
+    },
+    {
+      "_type": "tag",
       "name": "test_parse_file_for_docs",
       "path": "./tooling/test_doc_builder.py",
       "language": "Python",
       "line": 13,
->>>>>>> 0c541eb5
-      "kind": "function",
-      "docstring": null
-    },
-    {
-      "_type": "tag",
-<<<<<<< HEAD
-      "name": "__hash__",
-      "path": "./logic_system/src/formulas.py",
-      "language": "Python",
-      "line": 11,
-      "kind": "function",
-      "docstring": null
-    },
-    {
-      "_type": "tag",
-      "name": "__init__",
-      "path": "./logic_system/src/formulas.py",
-      "language": "Python",
-      "line": 15,
-      "kind": "function",
-      "docstring": null
-    },
-    {
-      "_type": "tag",
-      "name": "__repr__",
-      "path": "./logic_system/src/formulas.py",
-      "language": "Python",
-      "line": 18,
-      "kind": "function",
-      "docstring": null
-    },
-    {
-      "_type": "tag",
-      "name": "__init__",
-      "path": "./logic_system/src/formulas.py",
-      "language": "Python",
-      "line": 22,
-      "kind": "function",
-      "docstring": null
-    },
-    {
-      "_type": "tag",
-      "name": "__repr__",
-      "path": "./logic_system/src/formulas.py",
-      "language": "Python",
-      "line": 26,
-      "kind": "function",
-      "docstring": null
-    },
-    {
-      "_type": "tag",
-      "name": "__init__",
-      "path": "./logic_system/src/formulas.py",
-=======
-      "name": "TestGeminiComputerUse",
-      "path": "./tooling/test_gemini_computer_use.py",
->>>>>>> 0c541eb5
+      "kind": "function",
+      "docstring": null
+    },
+    {
+      "_type": "tag",
+      "name": "TestMasterControlRedesigned",
+      "path": "./tooling/test_master_control.py",
+      "language": "Python",
+      "line": 25,
+      "kind": "class",
+      "docstring": "Validates the FSM workflow in a single-threaded, deterministic manner."
+    },
+    {
+      "_type": "tag",
+      "name": "setUp",
+      "path": "./tooling/test_master_control.py",
       "language": "Python",
       "line": 30,
       "kind": "function",
@@ -3598,353 +10775,132 @@
     },
     {
       "_type": "tag",
-      "name": "__repr__",
-      "path": "./logic_system/src/formulas.py",
-      "language": "Python",
-      "line": 35,
-      "kind": "function",
-      "docstring": null
-    },
-    {
-      "_type": "tag",
-      "name": "__repr__",
-      "path": "./logic_system/src/formulas.py",
-      "language": "Python",
-      "line": 39,
-      "kind": "function",
-      "docstring": null
-    },
-    {
-      "_type": "tag",
-      "name": "__repr__",
-      "path": "./logic_system/src/formulas.py",
+      "name": "tearDown",
+      "path": "./tooling/test_master_control.py",
+      "language": "Python",
+      "line": 138,
+      "kind": "function",
+      "docstring": null
+    },
+    {
+      "_type": "tag",
+      "name": "test_do_orientation",
+      "path": "./tooling/test_master_control.py",
+      "language": "Python",
+      "line": 147,
+      "kind": "function",
+      "docstring": null
+    },
+    {
+      "_type": "tag",
+      "name": "test_do_planning_with_file_path",
+      "path": "./tooling/test_master_control.py",
+      "language": "Python",
+      "line": 167,
+      "kind": "function",
+      "docstring": null
+    },
+    {
+      "_type": "tag",
+      "name": "test_do_execution",
+      "path": "./tooling/test_master_control.py",
+      "language": "Python",
+      "line": 176,
+      "kind": "function",
+      "docstring": null
+    },
+    {
+      "_type": "tag",
+      "name": "test_do_execution_to_generate_code",
+      "path": "./tooling/test_master_control.py",
+      "language": "Python",
+      "line": 191,
+      "kind": "function",
+      "docstring": null
+    },
+    {
+      "_type": "tag",
+      "name": "test_validate_plan_with_invalid_transition",
+      "path": "./tooling/test_master_control.py",
+      "language": "Python",
+      "line": 205,
+      "kind": "function",
+      "docstring": null
+    },
+    {
+      "_type": "tag",
+      "name": "test_do_finalizing",
+      "path": "./tooling/test_master_control.py",
+      "language": "Python",
+      "line": 213,
+      "kind": "function",
+      "docstring": null
+    },
+    {
+      "_type": "tag",
+      "name": "test_do_finalizing_with_missing_postmortem",
+      "path": "./tooling/test_master_control.py",
+      "language": "Python",
+      "line": 251,
+      "kind": "function",
+      "docstring": null
+    },
+    {
+      "_type": "tag",
+      "name": "test_do_finalizing_with_no_logs",
+      "path": "./tooling/test_master_control.py",
+      "language": "Python",
+      "line": 275,
+      "kind": "function",
+      "docstring": null
+    },
+    {
+      "_type": "tag",
+      "name": "PlanContext",
+      "path": "./tooling/state.py",
+      "language": "Python",
+      "line": 27,
+      "kind": "class",
+      "docstring": "Represents the execution context of a single plan file within the plan stack.\n\nThis class holds the state of a specific plan being executed, including its\nfile path, its content (as a list of parsed Command objects), and a pointer\nto the current step being executed."
+    },
+    {
+      "_type": "tag",
+      "name": "AgentState",
+      "path": "./tooling/state.py",
       "language": "Python",
       "line": 43,
-      "kind": "function",
-      "docstring": null
-    },
-    {
-      "_type": "tag",
-      "name": "__repr__",
-      "path": "./logic_system/src/formulas.py",
-      "language": "Python",
-      "line": 49,
-      "kind": "function",
-      "docstring": null
-    },
-    {
-      "_type": "tag",
-      "name": "__repr__",
-      "path": "./logic_system/src/formulas.py",
-      "language": "Python",
-      "line": 53,
-      "kind": "function",
-      "docstring": null
-    },
-    {
-      "_type": "tag",
-      "name": "__repr__",
-      "path": "./logic_system/src/formulas.py",
-      "language": "Python",
-      "line": 57,
-      "kind": "function",
-      "docstring": null
-    },
-    {
-      "_type": "tag",
-      "name": "__repr__",
-      "path": "./logic_system/src/formulas.py",
-      "language": "Python",
-      "line": 61,
-      "kind": "function",
-      "docstring": null
-    },
-    {
-      "_type": "tag",
-      "name": "__repr__",
-      "path": "./logic_system/src/formulas.py",
-      "language": "Python",
-      "line": 66,
-      "kind": "function",
-      "docstring": null
-    },
-    {
-      "_type": "tag",
-      "name": "__repr__",
-      "path": "./logic_system/src/formulas.py",
-      "language": "Python",
-      "line": 71,
-      "kind": "function",
-      "docstring": null
-    },
-    {
-      "_type": "tag",
-      "name": "TestTranslations",
-      "path": "./logic_system/tests/test_translations.py",
-      "language": "Python",
-      "line": 10,
-      "kind": "class",
-      "docstring": null
-    },
-    {
-      "_type": "tag",
-      "name": "test_lj_to_lk_translation",
-      "path": "./logic_system/tests/test_translations.py",
-      "language": "Python",
-      "line": 12,
-      "kind": "function",
-      "docstring": "Tests the direct embedding translation from LJ to LK."
-    },
-    {
-      "_type": "tag",
-      "name": "test_lj_to_ill_formula_translation",
-      "path": "./logic_system/tests/test_translations.py",
-      "language": "Python",
-      "line": 34,
-      "kind": "function",
-      "docstring": "Tests the formula translation from LJ to ILL."
-    },
-    {
-      "_type": "tag",
-      "name": "test_ill_contraction",
-      "path": "./logic_system/tests/test_translations.py",
-      "language": "Python",
-      "line": 65,
-      "kind": "function",
-      "docstring": "Tests the contraction rule in Intuitionistic Linear Logic."
-    },
-    {
-      "_type": "tag",
-      "name": "test_lj_axiom_to_ill_proof_translation",
-      "path": "./logic_system/tests/test_translations.py",
-      "language": "Python",
-      "line": 87,
-      "kind": "function",
-      "docstring": "Tests the translation of a simple LJ axiom proof to ILL."
-    },
-    {
-      "_type": "tag",
-<<<<<<< HEAD
-      "name": "test_lj_implies_left_to_ill",
-      "path": "./logic_system/tests/test_translations.py",
-=======
-      "name": "analyze_python_file",
-      "path": "./tooling/context_awareness_scanner_logic.py",
+      "kind": "class",
+      "docstring": "Represents the complete, serializable state of the agent's workflow.\n\nThis dataclass acts as a central container for all information related to the\nagent's current task. It is designed to be passed between the different states\nof the `MasterControlGraph` FSM, ensuring that context is maintained\nthroughout the lifecycle of a task.\n\nAttributes:\n    task: A string describing the overall objective.\n    plan_path: The file path to the root plan for the current task.\n    plan_stack: A list of `PlanContext` objects, forming the execution\n        stack for the CFDC. The plan at the top of the stack is the one\n        currently being executed.\n    messages: A history of messages, typically for interaction with an LLM.\n    orientation_complete: A flag indicating if the initial orientation\n        phase has been successfully completed.\n    vm_capability_report: A string summarizing the results of the\n        environmental probe.\n    research_findings: A dictionary to store the results of research tasks.\n    draft_postmortem_path: The file path to the draft post-mortem report\n        generated during the AWAITING_ANALYSIS state.\n    final_report: A string containing a summary of the final, completed\n        post-mortem report.\n    error: An optional string that holds an error message if the FSM\n        enters an error state, providing a clear reason for the failure."
+    },
+    {
+      "_type": "tag",
+      "name": "to_dict",
+      "path": "./tooling/state.py",
+      "language": "Python",
+      "line": 97,
+      "kind": "function",
+      "docstring": null
+    },
+    {
+      "_type": "tag",
+      "name": "from_dict",
+      "path": "./tooling/state.py",
+      "language": "Python",
+      "line": 126,
+      "kind": "function",
+      "docstring": null
+    },
+    {
+      "_type": "tag",
+      "name": "main",
+      "path": "./tooling/guardian.py",
       "language": "Python",
       "line": 5,
       "kind": "function",
-      "docstring": "Analyzes the content of a Python file to find defined and imported symbols."
-    },
-    {
-      "_type": "tag",
-      "name": "generate_report",
-      "path": "./tooling/context_awareness_scanner_logic.py",
-      "language": "Python",
-      "line": 41,
-      "kind": "function",
-      "docstring": "Generates the report for the context awareness scanner."
-    },
-    {
-      "_type": "tag",
-      "name": "main",
-      "path": "./tooling/capability_verifier.py",
->>>>>>> 0c541eb5
-      "language": "Python",
-      "line": 109,
-      "kind": "function",
-      "docstring": "Tests the translation of an LJ proof with \u2192-L."
-    },
-    {
-      "_type": "tag",
-      "name": "TestSynthesis",
-      "path": "./logic_system/tests/test_synthesis.py",
-      "language": "Python",
-      "line": 8,
-      "kind": "class",
-      "docstring": null
-    },
-    {
-      "_type": "tag",
-      "name": "setUp",
-      "path": "./logic_system/tests/test_synthesis.py",
-      "language": "Python",
-      "line": 10,
-      "kind": "function",
-      "docstring": null
-    },
-    {
-      "_type": "tag",
-      "name": "test_axiom_synthesis",
-      "path": "./logic_system/tests/test_synthesis.py",
-      "language": "Python",
-      "line": 13,
-      "kind": "function",
-      "docstring": "Tests that the synthesizer can find a simple axiom proof."
-    },
-    {
-      "_type": "tag",
-      "name": "test_lin_implies_right_synthesis",
-      "path": "./logic_system/tests/test_synthesis.py",
-      "language": "Python",
-      "line": 21,
-      "kind": "function",
-      "docstring": "Tests synthesis of a proof for A \u22a2 B \u22b8 (A \u2297 B)"
-    },
-    {
-      "_type": "tag",
-      "name": "test_dereliction_synthesis",
-      "path": "./logic_system/tests/test_synthesis.py",
-      "language": "Python",
-      "line": 32,
-      "kind": "function",
-      "docstring": "Tests synthesis of a proof involving dereliction."
-    },
-    {
-      "_type": "tag",
-      "name": "test_tensor_right_synthesis",
-      "path": "./logic_system/tests/test_synthesis.py",
-      "language": "Python",
-      "line": 40,
-      "kind": "function",
-      "docstring": "Tests a simple case of tensor right synthesis."
-    },
-    {
-      "_type": "tag",
-      "name": "TestFileSystemUtils",
-      "path": "./utils/test_file_system_utils.py",
-      "language": "Python",
-      "line": 13,
-      "kind": "class",
-      "docstring": null
-    },
-    {
-      "_type": "tag",
-      "name": "setUp",
-      "path": "./utils/test_file_system_utils.py",
-      "language": "Python",
-      "line": 15,
-      "kind": "function",
-      "docstring": null
-    },
-    {
-      "_type": "tag",
-      "name": "tearDown",
-      "path": "./utils/test_file_system_utils.py",
-      "language": "Python",
-      "line": 36,
-      "kind": "function",
-      "docstring": null
-    },
-    {
-      "_type": "tag",
-      "name": "test_find_files",
-      "path": "./utils/test_file_system_utils.py",
-      "language": "Python",
-      "line": 40,
-      "kind": "function",
-      "docstring": null
-    },
-    {
-      "_type": "tag",
-      "name": "Logger",
-      "path": "./utils/logger.py",
-      "language": "Python",
-      "line": 36,
-      "kind": "class",
-      "docstring": "A class to handle structured logging to a JSONL file, validated against a schema."
-    },
-    {
-      "_type": "tag",
-      "name": "__init__",
-      "path": "./utils/logger.py",
-      "language": "Python",
-      "line": 41,
-      "kind": "function",
-      "docstring": "Initializes the Logger, loading the schema and setting up the session.\n\nArgs:\n    schema_path (str): The path to the Markdown file containing the logging schema.\n    log_path (str): The path to the log file to be written."
-    },
-    {
-      "_type": "tag",
-      "name": "_load_schema",
-      "path": "./utils/logger.py",
-      "language": "Python",
-      "line": 57,
-      "kind": "function",
-      "docstring": "Loads the JSON schema from the specified Markdown file.\n\nIt assumes the schema is in a JSON code block.\n\nArgs:\n    schema_path (str): The path to the Markdown file containing the schema.\n\nReturns:\n    dict: The loaded JSON schema."
-    },
-    {
-      "_type": "tag",
-<<<<<<< HEAD
-      "name": "log",
-      "path": "./utils/logger.py",
-=======
-      "name": "is_lexer_like",
-      "path": "./tooling/refactor_cf_to_r.py",
-      "language": "Python",
-      "line": 10,
-      "kind": "function",
-      "docstring": "Determines if a function definition node is lexer-like.\nA function is considered lexer-like if it iterates over a string and\nyields tokens."
-    },
-    {
-      "_type": "tag",
-      "name": "main",
-      "path": "./tooling/refactor_cf_to_r.py",
-      "language": "Python",
-      "line": 29,
-      "kind": "function",
-      "docstring": null
-    },
-    {
-      "_type": "tag",
-      "name": "TestLogFailure",
-      "path": "./tooling/test_log_failure.py",
->>>>>>> 0c541eb5
-      "language": "Python",
-      "line": 83,
-      "kind": "function",
-      "docstring": "Constructs, validates, and writes a log entry.\n\nArgs:\n    phase (str): The current protocol phase (e.g., \"Phase 7\").\n    task_id (str): The ID of the current task.\n    plan_step (int): The current plan step number.\n    action_type (str): The type of action (e.g., \"TOOL_EXEC\").\n    action_details (dict): Details specific to the action.\n    outcome_status (str): The outcome of the action (\"SUCCESS\", \"FAILURE\").\n    outcome_message (str, optional): A message describing the outcome. Defaults to \"\".\n    error_details (dict, optional): Structured error info if the outcome is a failure. Defaults to None.\n    evidence (str, optional): Citation for the action. Defaults to \"\".\n    context (dict, optional): The agent's internal context. Defaults to None.\n\nRaises:\n    ValidationError: If the generated log entry does not conform to the schema."
-    },
-    {
-      "_type": "tag",
-      "name": "get_logs",
-      "path": "./utils/logger.py",
-      "language": "Python",
-      "line": 140,
-      "kind": "function",
-      "docstring": "Retrieves all log entries for the current session.\n\nReturns:\n    list: A list of log entries for the current session."
-    },
-    {
-      "_type": "tag",
-      "name": "TestLogger",
-      "path": "./utils/test_logger.py",
-      "language": "Python",
-      "line": 28,
-      "kind": "class",
-      "docstring": null
-    },
-    {
-      "_type": "tag",
-      "name": "setUp",
-      "path": "./utils/test_logger.py",
-      "language": "Python",
-      "line": 30,
-      "kind": "function",
-      "docstring": "Set up a temporary environment for each test."
-    },
-    {
-      "_type": "tag",
-      "name": "tearDown",
-      "path": "./utils/test_logger.py",
-      "language": "Python",
-      "line": 92,
-      "kind": "function",
-      "docstring": "Clean up the temporary environment after each test."
-    },
-    {
-      "_type": "tag",
-<<<<<<< HEAD
-      "name": "test_log_success_with_correct_schema",
-      "path": "./utils/test_logger.py",
-=======
+      "docstring": "Validates a review document to ensure it complies with the Guardian Protocol."
+    },
+    {
+      "_type": "tag",
       "name": "ApplToLfiIllCompiler",
       "path": "./tooling/appl_to_lfi_ill_logic.py",
       "language": "Python",
@@ -3981,5034 +10937,42 @@
     },
     {
       "_type": "tag",
-      "name": "load_config",
-      "path": "./tooling/build_logic.py",
+      "name": "TestContextAwarenessScanner",
+      "path": "./tooling/test_context_awareness_scanner.py",
       "language": "Python",
       "line": 5,
-      "kind": "function",
-      "docstring": "Loads the build configuration file."
-    },
-    {
-      "_type": "tag",
-      "name": "generate_compiler_command",
-      "path": "./tooling/build_logic.py",
-      "language": "Python",
-      "line": 13,
-      "kind": "function",
-      "docstring": "Generates the command for a 'compiler' type build target."
-    },
-    {
-      "_type": "tag",
-      "name": "generate_command",
-      "path": "./tooling/build_logic.py",
-      "language": "Python",
-      "line": 50,
-      "kind": "function",
-      "docstring": "Generates the command for a 'command' type build target."
-    },
-    {
-      "_type": "tag",
-      "name": "TestAuraExecutor",
-      "path": "./tooling/test_aura_executor.py",
->>>>>>> 0c541eb5
-      "language": "Python",
-      "line": 97,
-      "kind": "function",
-      "docstring": "Test that a valid log entry is written successfully with the correct schema."
-    },
-    {
-      "_type": "tag",
-      "name": "test_log_failure_with_incorrect_schema_data",
-      "path": "./utils/test_logger.py",
-      "language": "Python",
-      "line": 114,
-      "kind": "function",
-      "docstring": "Test that logging fails when data violates the v1.1 schema."
-    },
-    {
-      "_type": "tag",
-      "name": "get_ignore_patterns",
-      "path": "./utils/file_system_utils.py",
-      "language": "Python",
-      "line": 27,
-      "kind": "function",
-      "docstring": "Loads ignore patterns from the .julesignore file in the specified base directory.\nReturns two sets of patterns: one for directories and one for files."
-    },
-    {
-      "_type": "tag",
-      "name": "find_files",
-      "path": "./utils/file_system_utils.py",
-      "language": "Python",
-      "line": 52,
-      "kind": "function",
-      "docstring": "Finds all files matching a given pattern, respecting the .julesignore file.\nCan perform both recursive and non-recursive searches."
-    },
-    {
-      "_type": "tag",
-      "name": "find_protocol_dirs",
-      "path": "./utils/file_system_utils.py",
-      "language": "Python",
-      "line": 86,
-      "kind": "function",
-      "docstring": "Finds all directories within the root_dir that contain at least one\n`.protocol.json` or `.protocol.md` file, indicating they are protocol modules."
-    },
-    {
-      "_type": "tag",
-      "name": "get_protocol_dir_name",
-      "path": "./utils/file_system_utils.py",
-      "language": "Python",
-      "line": 100,
-      "kind": "function",
-      "docstring": "Returns a human-readable name for a protocol directory.\nIf it's the root protocols directory, it returns 'root'.\nOtherwise, it returns the directory's base name."
-    },
-    {
-      "_type": "tag",
-      "name": "get_agents_md_path",
-      "path": "./utils/file_system_utils.py",
-      "language": "Python",
-<<<<<<< HEAD
-      "line": 110,
-=======
-      "line": 33,
-      "kind": "function",
-      "docstring": null
-    },
-    {
-      "_type": "tag",
-      "name": "TestRefactorCfToR",
-      "path": "./tooling/test_refactor_cf_to_r.py",
-      "language": "Python",
-      "line": 6,
-      "kind": "class",
-      "docstring": null
-    },
-    {
-      "_type": "tag",
-      "name": "setUp",
-      "path": "./tooling/test_refactor_cf_to_r.py",
-      "language": "Python",
-      "line": 8,
-      "kind": "function",
-      "docstring": null
-    },
-    {
-      "_type": "tag",
-      "name": "tearDown",
-      "path": "./tooling/test_refactor_cf_to_r.py",
-      "language": "Python",
-      "line": 35,
-      "kind": "function",
-      "docstring": null
-    },
-    {
-      "_type": "tag",
-      "name": "test_refactor",
-      "path": "./tooling/test_refactor_cf_to_r.py",
-      "language": "Python",
-      "line": 42,
->>>>>>> 0c541eb5
-      "kind": "function",
-      "docstring": "Finds the AGENTS.md file in the given directory."
-    },
-    {
-      "_type": "tag",
-      "name": "GeminiApiClient",
-      "path": "./utils/gemini_api/client.py",
-      "language": "Python",
-      "line": 4,
-      "kind": "class",
-      "docstring": "A client for interacting with the Gemini API."
-    },
-    {
-      "_type": "tag",
-      "name": "__init__",
-      "path": "./utils/gemini_api/client.py",
-      "language": "Python",
-      "line": 7,
-      "kind": "function",
-      "docstring": "Initializes the Gemini API client.\nArgs:\n    api_key: The API key for the Gemini API. If not provided, it will be\n        read from the GEMINI_API_KEY environment variable."
-    },
-    {
-      "_type": "tag",
-      "name": "generate_text",
-      "path": "./utils/gemini_api/client.py",
-      "language": "Python",
-      "line": 20,
-      "kind": "function",
-      "docstring": "Generates text using the Gemini API.\nArgs:\n    prompt: The prompt to use for text generation.\nReturns:\n    The generated text."
-    },
-    {
-      "_type": "tag",
-      "name": "process_document",
-      "path": "./utils/gemini_api/client.py",
-      "language": "Python",
-      "line": 30,
-      "kind": "function",
-      "docstring": "Processes a document using the Gemini API.\nArgs:\n    document_path: The path to the document to process.\n    prompt: The prompt to use for document processing.\nReturns:\n    The processed document content."
-    },
-    {
-      "_type": "tag",
-<<<<<<< HEAD
-      "name": "ProcessA",
-      "path": "./self_improvement_project/main.py",
-      "language": "Python",
-      "line": 5,
-      "kind": "class",
-      "docstring": "The Innovator"
-    },
-    {
-      "_type": "tag",
-      "name": "ProcessB",
-      "path": "./self_improvement_project/main.py",
-      "language": "Python",
-      "line": 14,
-      "kind": "class",
-      "docstring": "The Stabilizer"
-    },
-    {
-      "_type": "tag",
-      "name": "diagonalization",
-      "path": "./self_improvement_project/main.py",
-      "language": "Python",
-      "line": 58,
-      "kind": "function",
-      "docstring": "A simple diagonalization function.\nIt creates a new element by hashing the concatenation of all elements in the set."
-    },
-    {
-      "_type": "tag",
-      "name": "main",
-      "path": "./self_improvement_project/main.py",
-      "language": "Python",
-      "line": 66,
-      "kind": "function",
-      "docstring": "The main loop for the self-improvement process."
-    },
-    {
-      "_type": "tag",
-      "name": "__init__",
-      "path": "./self_improvement_project/main.py",
-      "language": "Python",
-      "line": 7,
-      "kind": "function",
-      "docstring": null
-    },
-    {
-      "_type": "tag",
-      "name": "run",
-      "path": "./self_improvement_project/main.py",
-      "language": "Python",
-      "line": 10,
-      "kind": "function",
-      "docstring": "Generates a new element using diagonalization."
-    },
-    {
-      "_type": "tag",
-      "name": "__init__",
-      "path": "./self_improvement_project/main.py",
-      "language": "Python",
-      "line": 16,
-=======
-      "name": "t_ATOM",
-      "path": "./tooling/plllu_lexer.py",
-      "language": "Python",
-      "line": 30,
-      "kind": "function",
-      "docstring": "[A-Z][A-Z0-9]*"
-    },
-    {
-      "_type": "tag",
-      "name": "t_newline",
-      "path": "./tooling/plllu_lexer.py",
-      "language": "Python",
-      "line": 39,
-      "kind": "function",
-      "docstring": "\\n+"
-    },
-    {
-      "_type": "tag",
-      "name": "t_error",
-      "path": "./tooling/plllu_lexer.py",
-      "language": "Python",
-      "line": 44,
-      "kind": "function",
-      "docstring": null
-    },
-    {
-      "_type": "tag",
-      "name": "main",
-      "path": "./tooling/protocol_migration_tool.py",
-      "language": "Python",
-      "line": 25,
-      "kind": "function",
-      "docstring": "Main function to run the protocol migration."
-    },
-    {
-      "_type": "tag",
-      "name": "TestHDLProver",
-      "path": "./tooling/test_hdl_prover.py",
-      "language": "Python",
-      "line": 7,
-      "kind": "class",
-      "docstring": null
-    },
-    {
-      "_type": "tag",
-      "name": "test_prove_sequent_axiom",
-      "path": "./tooling/test_hdl_prover.py",
-      "language": "Python",
-      "line": 8,
->>>>>>> 0c541eb5
-      "kind": "function",
-      "docstring": null
-    },
-    {
-      "_type": "tag",
-<<<<<<< HEAD
-      "name": "run",
-      "path": "./self_improvement_project/main.py",
-      "language": "Python",
-      "line": 21,
-      "kind": "function",
-      "docstring": "Analyzes and integrates the new element."
-    },
-    {
-      "_type": "tag",
-      "name": "_count_leading_zeros",
-      "path": "./self_improvement_project/main.py",
-      "language": "Python",
-      "line": 30,
-      "kind": "function",
-      "docstring": "Counts the number of leading '0' characters in a hex string."
-=======
-      "name": "test_prove_sequent_implication",
-      "path": "./tooling/test_hdl_prover.py",
-      "language": "Python",
-      "line": 13,
-      "kind": "function",
-      "docstring": null
-    },
-    {
-      "_type": "tag",
-      "name": "test_prove_sequent_fail",
-      "path": "./tooling/test_hdl_prover.py",
-      "language": "Python",
-      "line": 18,
-      "kind": "function",
-      "docstring": null
->>>>>>> 0c541eb5
-    },
-    {
-      "_type": "tag",
-      "name": "is_beneficial",
-      "path": "./self_improvement_project/main.py",
-      "language": "Python",
-      "line": 40,
-      "kind": "function",
-      "docstring": "Determines if the new element is beneficial.\nA new element is beneficial if adding it to the system state\nresults in a new state whose hash has more leading zeros than the current best."
-    },
-    {
-      "_type": "tag",
-      "name": "TestSelfImprovement",
-      "path": "./self_improvement_project/test_main.py",
-      "language": "Python",
-      "line": 6,
-      "kind": "class",
-      "docstring": null
-    },
-    {
-      "_type": "tag",
-      "name": "test_diagonalization",
-      "path": "./self_improvement_project/test_main.py",
-      "language": "Python",
-      "line": 8,
-      "kind": "function",
-      "docstring": null
-    },
-    {
-      "_type": "tag",
-      "name": "test_process_a",
-      "path": "./self_improvement_project/test_main.py",
-      "language": "Python",
-      "line": 15,
-      "kind": "function",
-      "docstring": null
-    },
-    {
-      "_type": "tag",
-      "name": "test_count_leading_zeros",
-      "path": "./self_improvement_project/test_main.py",
-      "language": "Python",
-      "line": 23,
-      "kind": "function",
-      "docstring": null
-    },
-    {
-      "_type": "tag",
-      "name": "test_process_b_beneficial_integration",
-      "path": "./self_improvement_project/test_main.py",
-      "language": "Python",
-      "line": 32,
-      "kind": "function",
-      "docstring": null
-    },
-    {
-      "_type": "tag",
-      "name": "test_process_b_non_beneficial_rejection",
-      "path": "./self_improvement_project/test_main.py",
-      "language": "Python",
-      "line": 67,
-      "kind": "function",
-      "docstring": null
-    },
-    {
-      "_type": "tag",
-      "name": "Parser",
-      "path": "./aura_lang/parser.py",
-      "language": "Python",
-      "line": 26,
-      "kind": "class",
-      "docstring": null
-    },
-    {
-      "_type": "tag",
-      "name": "__init__",
-      "path": "./aura_lang/parser.py",
-      "language": "Python",
-      "line": 27,
-      "kind": "function",
-      "docstring": null
-    },
-    {
-      "_type": "tag",
-      "name": "next_token",
-      "path": "./aura_lang/parser.py",
-      "language": "Python",
-      "line": 49,
-      "kind": "function",
-      "docstring": null
-    },
-    {
-      "_type": "tag",
-      "name": "parse_program",
-      "path": "./aura_lang/parser.py",
-      "language": "Python",
-      "line": 53,
-      "kind": "function",
-      "docstring": null
-    },
-    {
-      "_type": "tag",
-      "name": "parse_statement",
-      "path": "./aura_lang/parser.py",
-      "language": "Python",
-      "line": 62,
-      "kind": "function",
-      "docstring": null
-    },
-    {
-      "_type": "tag",
-      "name": "parse_let_statement",
-      "path": "./aura_lang/parser.py",
-      "language": "Python",
-      "line": 71,
-      "kind": "function",
-      "docstring": null
-    },
-    {
-      "_type": "tag",
-      "name": "parse_return_statement",
-      "path": "./aura_lang/parser.py",
-      "language": "Python",
-      "line": 80,
-      "kind": "function",
-      "docstring": null
-    },
-    {
-      "_type": "tag",
-      "name": "parse_print_statement",
-      "path": "./aura_lang/parser.py",
-      "language": "Python",
-      "line": 86,
-      "kind": "function",
-      "docstring": null
-    },
-    {
-      "_type": "tag",
-      "name": "parse_expression_statement",
-      "path": "./aura_lang/parser.py",
-      "language": "Python",
-      "line": 91,
-      "kind": "function",
-      "docstring": null
-    },
-    {
-      "_type": "tag",
-      "name": "parse_expression",
-      "path": "./aura_lang/parser.py",
-      "language": "Python",
-      "line": 96,
-      "kind": "function",
-      "docstring": null
-    },
-    {
-      "_type": "tag",
-      "name": "parse_identifier",
-      "path": "./aura_lang/parser.py",
-      "language": "Python",
-      "line": 107,
-      "kind": "function",
-      "docstring": null
-    },
-    {
-      "_type": "tag",
-      "name": "parse_integer_literal",
-      "path": "./aura_lang/parser.py",
-      "language": "Python",
-      "line": 108,
-      "kind": "function",
-      "docstring": null
-    },
-    {
-      "_type": "tag",
-      "name": "parse_string_literal",
-      "path": "./aura_lang/parser.py",
-      "language": "Python",
-      "line": 109,
-      "kind": "function",
-      "docstring": null
-    },
-    {
-      "_type": "tag",
-      "name": "parse_grouped_expression",
-      "path": "./aura_lang/parser.py",
-      "language": "Python",
-      "line": 111,
-      "kind": "function",
-      "docstring": null
-    },
-    {
-      "_type": "tag",
-      "name": "parse_block_statement",
-      "path": "./aura_lang/parser.py",
-      "language": "Python",
-      "line": 117,
-      "kind": "function",
-      "docstring": null
-    },
-    {
-      "_type": "tag",
-      "name": "parse_function_definition",
-      "path": "./aura_lang/parser.py",
-      "language": "Python",
-      "line": 126,
-      "kind": "function",
-      "docstring": null
-    },
-    {
-      "_type": "tag",
-      "name": "parse_function_parameters",
-      "path": "./aura_lang/parser.py",
-      "language": "Python",
-      "line": 138,
-      "kind": "function",
-      "docstring": "Parses a list of identifiers for a function definition."
-    },
-    {
-      "_type": "tag",
-      "name": "parse_if_statement",
-      "path": "./aura_lang/parser.py",
-      "language": "Python",
-      "line": 169,
-      "kind": "function",
-      "docstring": null
-    },
-    {
-      "_type": "tag",
-      "name": "parse_for_statement",
-      "path": "./aura_lang/parser.py",
-      "language": "Python",
-      "line": 181,
-      "kind": "function",
-      "docstring": null
-    },
-    {
-      "_type": "tag",
-      "name": "parse_list_literal",
-      "path": "./aura_lang/parser.py",
-      "language": "Python",
-      "line": 191,
-      "kind": "function",
-      "docstring": null
-    },
-    {
-      "_type": "tag",
-      "name": "parse_call_expression",
-      "path": "./aura_lang/parser.py",
-      "language": "Python",
-      "line": 196,
-      "kind": "function",
-      "docstring": null
-    },
-    {
-      "_type": "tag",
-      "name": "parse_expression_list",
-      "path": "./aura_lang/parser.py",
-      "language": "Python",
-      "line": 201,
-      "kind": "function",
-      "docstring": null
-    },
-    {
-      "_type": "tag",
-      "name": "parse_infix_expression",
-      "path": "./aura_lang/parser.py",
-      "language": "Python",
-      "line": 212,
-      "kind": "function",
-      "docstring": null
-    },
-    {
-      "_type": "tag",
-      "name": "parse_member_access",
-      "path": "./aura_lang/parser.py",
-      "language": "Python",
-      "line": 219,
-      "kind": "function",
-      "docstring": null
-    },
-    {
-      "_type": "tag",
-      "name": "expect_peek",
-      "path": "./aura_lang/parser.py",
-      "language": "Python",
-      "line": 225,
-      "kind": "function",
-      "docstring": null
-    },
-    {
-      "_type": "tag",
-      "name": "peek_precedence",
-      "path": "./aura_lang/parser.py",
-      "language": "Python",
-      "line": 232,
-      "kind": "function",
-      "docstring": null
-    },
-    {
-      "_type": "tag",
-      "name": "current_precedence",
-      "path": "./aura_lang/parser.py",
-      "language": "Python",
-      "line": 233,
-      "kind": "function",
-      "docstring": null
-    },
-    {
-      "_type": "tag",
-      "name": "Token",
-      "path": "./aura_lang/lexer.py",
-      "language": "Python",
-      "line": 3,
-      "kind": "class",
-      "docstring": null
-    },
-    {
-      "_type": "tag",
-      "name": "Lexer",
-      "path": "./aura_lang/lexer.py",
-      "language": "Python",
-      "line": 11,
-      "kind": "class",
-      "docstring": null
-    },
-    {
-      "_type": "tag",
-      "name": "__init__",
-      "path": "./aura_lang/lexer.py",
-      "language": "Python",
-      "line": 4,
-      "kind": "function",
-      "docstring": null
-    },
-    {
-      "_type": "tag",
-      "name": "__repr__",
-      "path": "./aura_lang/lexer.py",
-      "language": "Python",
-      "line": 8,
-      "kind": "function",
-      "docstring": null
-    },
-    {
-      "_type": "tag",
-      "name": "__init__",
-      "path": "./aura_lang/lexer.py",
-      "language": "Python",
-      "line": 12,
-      "kind": "function",
-      "docstring": null
-    },
-    {
-      "_type": "tag",
-      "name": "advance",
-      "path": "./aura_lang/lexer.py",
-      "language": "Python",
-      "line": 17,
-      "kind": "function",
-      "docstring": "Advance the 'pos' pointer and set the 'current_char' variable."
-    },
-    {
-      "_type": "tag",
-      "name": "skip_whitespace",
-      "path": "./aura_lang/lexer.py",
-      "language": "Python",
-      "line": 25,
-      "kind": "function",
-      "docstring": null
-    },
-    {
-      "_type": "tag",
-      "name": "skip_comment",
-      "path": "./aura_lang/lexer.py",
-      "language": "Python",
-      "line": 29,
-      "kind": "function",
-      "docstring": null
-    },
-    {
-      "_type": "tag",
-      "name": "peek",
-      "path": "./aura_lang/lexer.py",
-      "language": "Python",
-      "line": 34,
-      "kind": "function",
-      "docstring": null
-    },
-    {
-      "_type": "tag",
-      "name": "number",
-      "path": "./aura_lang/lexer.py",
-      "language": "Python",
-      "line": 41,
-      "kind": "function",
-      "docstring": "Return a (multidigit) integer consumed from the input."
-    },
-    {
-      "_type": "tag",
-      "name": "_id",
-      "path": "./aura_lang/lexer.py",
-      "language": "Python",
-      "line": 49,
-      "kind": "function",
-      "docstring": "Handle identifiers and reserved keywords"
-    },
-    {
-      "_type": "tag",
-      "name": "string",
-      "path": "./aura_lang/lexer.py",
-      "language": "Python",
-      "line": 59,
-      "kind": "function",
-      "docstring": "Handle string literals."
-    },
-    {
-      "_type": "tag",
-      "name": "get_next_token",
-      "path": "./aura_lang/lexer.py",
-      "language": "Python",
-      "line": 70,
-      "kind": "function",
-      "docstring": "Lexical analyzer (also known as scanner or tokenizer)"
-    },
-    {
-      "_type": "tag",
-      "name": "error",
-      "path": "./aura_lang/lexer.py",
-      "language": "Python",
-      "line": 121,
-      "kind": "function",
-      "docstring": null
-    },
-    {
-      "_type": "tag",
-      "name": "Object",
-      "path": "./aura_lang/interpreter.py",
-      "language": "Python",
-      "line": 7,
-      "kind": "class",
-      "docstring": null
-    },
-    {
-      "_type": "tag",
-      "name": "Integer",
-      "path": "./aura_lang/interpreter.py",
-      "language": "Python",
-      "line": 21,
-      "kind": "class",
-      "docstring": null
-    },
-    {
-      "_type": "tag",
-      "name": "String",
-      "path": "./aura_lang/interpreter.py",
-      "language": "Python",
-      "line": 22,
-      "kind": "class",
-      "docstring": null
-    },
-    {
-      "_type": "tag",
-      "name": "ReturnValue",
-      "path": "./aura_lang/interpreter.py",
-      "language": "Python",
-      "line": 23,
-      "kind": "class",
-      "docstring": null
-    },
-    {
-      "_type": "tag",
-      "name": "Function",
-      "path": "./aura_lang/interpreter.py",
-      "language": "Python",
-      "line": 25,
-      "kind": "class",
-      "docstring": null
-    },
-    {
-      "_type": "tag",
-<<<<<<< HEAD
-      "name": "Builtin",
-      "path": "./aura_lang/interpreter.py",
-=======
-      "name": "generate_research_result",
-      "path": "./tooling/background_researcher_logic.py",
-      "language": "Python",
-      "line": 1,
-      "kind": "function",
-      "docstring": "Generates the research result for a given task ID."
-    },
-    {
-      "_type": "tag",
-      "name": "LogicValue",
-      "path": "./tooling/plllu_interpreter.py",
->>>>>>> 0c541eb5
-      "language": "Python",
-      "line": 29,
-      "kind": "class",
-      "docstring": null
-    },
-    {
-      "_type": "tag",
-      "name": "Environment",
-      "path": "./aura_lang/interpreter.py",
-      "language": "Python",
-      "line": 33,
-      "kind": "class",
-      "docstring": null
-    },
-    {
-      "_type": "tag",
-      "name": "_placeholder_agent_call_tool",
-      "path": "./aura_lang/interpreter.py",
-      "language": "Python",
-      "line": 47,
-      "kind": "function",
-      "docstring": "Placeholder for calling the agent's real tools.\nThis will be replaced by a real implementation provided by the executor."
-    },
-    {
-      "_type": "tag",
-      "name": "evaluate",
-      "path": "./aura_lang/interpreter.py",
-      "language": "Python",
-      "line": 65,
-      "kind": "function",
-      "docstring": null
-    },
-    {
-      "_type": "tag",
-      "name": "eval_program",
-      "path": "./aura_lang/interpreter.py",
-      "language": "Python",
-      "line": 99,
-      "kind": "function",
-      "docstring": null
-    },
-    {
-      "_type": "tag",
-      "name": "eval_block_statement",
-      "path": "./aura_lang/interpreter.py",
-      "language": "Python",
-      "line": 106,
-      "kind": "function",
-      "docstring": null
-    },
-    {
-      "_type": "tag",
-      "name": "eval_if_statement",
-      "path": "./aura_lang/interpreter.py",
-      "language": "Python",
-      "line": 113,
-      "kind": "function",
-      "docstring": null
-    },
-    {
-      "_type": "tag",
-      "name": "eval_for_statement",
-      "path": "./aura_lang/interpreter.py",
-      "language": "Python",
-      "line": 134,
-      "kind": "function",
-      "docstring": null
-    },
-    {
-      "_type": "tag",
-      "name": "eval_print_statement",
-      "path": "./aura_lang/interpreter.py",
-      "language": "Python",
-      "line": 141,
-      "kind": "function",
-      "docstring": null
-    },
-    {
-      "_type": "tag",
-      "name": "eval_infix_expression",
-      "path": "./aura_lang/interpreter.py",
-      "language": "Python",
-      "line": 146,
-      "kind": "function",
-      "docstring": "Handles infix operations like +, -, ==, etc."
-    },
-    {
-      "_type": "tag",
-<<<<<<< HEAD
-      "name": "eval_identifier",
-      "path": "./aura_lang/interpreter.py",
-      "language": "Python",
-      "line": 171,
-      "kind": "function",
-      "docstring": null
-    },
-    {
-      "_type": "tag",
-      "name": "eval_expressions",
-      "path": "./aura_lang/interpreter.py",
-      "language": "Python",
-      "line": 174,
-=======
-      "name": "main",
-      "path": "./tooling/aura_to_lfi_ill.py",
-      "language": "Python",
-      "line": 20,
->>>>>>> 0c541eb5
-      "kind": "function",
-      "docstring": null
-    },
-    {
-      "_type": "tag",
-<<<<<<< HEAD
-      "name": "apply_function",
-      "path": "./aura_lang/interpreter.py",
-      "language": "Python",
-      "line": 176,
-=======
-      "name": "generate_agents_md_content",
-      "path": "./tooling/compile_protocols_logic.py",
-      "language": "Python",
-      "line": 17,
->>>>>>> 0c541eb5
-      "kind": "function",
-      "docstring": "Generates the content for an AGENTS.md file."
-    },
-    {
-      "_type": "tag",
-<<<<<<< HEAD
-      "name": "Agent",
-      "path": "./aura_lang/interpreter.py",
-      "language": "Python",
-      "line": 186,
-      "kind": "class",
-      "docstring": null
-    },
-    {
-      "_type": "tag",
-      "name": "len_builtin",
-      "path": "./aura_lang/interpreter.py",
-      "language": "Python",
-      "line": 191,
-=======
-      "name": "migrate_protocols",
-      "path": "./tooling/migrate_protocols.py",
-      "language": "Python",
-      "line": 6,
-      "kind": "function",
-      "docstring": "Parses an old AGENTS.md file and migrates its content to .protocol.json\nand .protocol.md files."
-    },
-    {
-      "_type": "tag",
-      "name": "find_python_files",
-      "path": "./tooling/doc_builder.py",
-      "language": "Python",
-      "line": 29,
->>>>>>> 0c541eb5
-      "kind": "function",
-      "docstring": null
-    },
-    {
-      "_type": "tag",
-<<<<<<< HEAD
-      "name": "__init__",
-      "path": "./aura_lang/interpreter.py",
-      "language": "Python",
-      "line": 8,
-=======
-      "name": "generate_system_docs",
-      "path": "./tooling/doc_builder.py",
-      "language": "Python",
-      "line": 39,
->>>>>>> 0c541eb5
-      "kind": "function",
-      "docstring": "Generates the detailed SYSTEM_DOCUMENTATION.md."
-    },
-    {
-      "_type": "tag",
-<<<<<<< HEAD
-      "name": "__repr__",
-      "path": "./aura_lang/interpreter.py",
-      "language": "Python",
-      "line": 10,
-=======
-      "name": "generate_readme",
-      "path": "./tooling/doc_builder.py",
-      "language": "Python",
-      "line": 59,
->>>>>>> 0c541eb5
-      "kind": "function",
-      "docstring": "Generates the high-level README.md for a module."
-    },
-    {
-      "_type": "tag",
-<<<<<<< HEAD
-      "name": "inspect",
-      "path": "./aura_lang/interpreter.py",
-      "language": "Python",
-      "line": 12,
-=======
-      "name": "generate_pages",
-      "path": "./tooling/doc_builder.py",
-      "language": "Python",
-      "line": 81,
->>>>>>> 0c541eb5
-      "kind": "function",
-      "docstring": "Generates the index.html for GitHub Pages."
-    },
-    {
-      "_type": "tag",
-<<<<<<< HEAD
-      "name": "__init__",
-      "path": "./aura_lang/interpreter.py",
-      "language": "Python",
-      "line": 26,
-=======
-      "name": "generate_tool_readme",
-      "path": "./tooling/doc_builder.py",
-      "language": "Python",
-      "line": 101,
->>>>>>> 0c541eb5
-      "kind": "function",
-      "docstring": "Generates a README.md for a single tool from its docstring."
-    },
-    {
-      "_type": "tag",
-<<<<<<< HEAD
-      "name": "__init__",
-      "path": "./aura_lang/interpreter.py",
-      "language": "Python",
-      "line": 30,
-=======
-      "name": "generate_tooling_readme",
-      "path": "./tooling/doc_builder.py",
-      "language": "Python",
-      "line": 121,
->>>>>>> 0c541eb5
-      "kind": "function",
-      "docstring": "Generates a single README.md for the tooling directory."
-    },
-    {
-      "_type": "tag",
-<<<<<<< HEAD
-      "name": "__init__",
-      "path": "./aura_lang/interpreter.py",
-      "language": "Python",
-      "line": 34,
-=======
-      "name": "main",
-      "path": "./tooling/doc_builder.py",
-      "language": "Python",
-      "line": 135,
->>>>>>> 0c541eb5
-      "kind": "function",
-      "docstring": null
-    },
-    {
-      "_type": "tag",
-<<<<<<< HEAD
-      "name": "get",
-      "path": "./aura_lang/interpreter.py",
-      "language": "Python",
-      "line": 36,
-=======
-      "name": "is_pure",
-      "path": "./tooling/refactor_cs_to_cf.py",
-      "language": "Python",
-      "line": 10,
->>>>>>> 0c541eb5
-      "kind": "function",
-      "docstring": "Determines if a function definition node is pure.\nA function is considered pure if it does not perform any side effects."
-    },
-    {
-      "_type": "tag",
-<<<<<<< HEAD
-      "name": "set",
-      "path": "./aura_lang/interpreter.py",
-      "language": "Python",
-      "line": 39,
-=======
-      "name": "main",
-      "path": "./tooling/refactor_cs_to_cf.py",
-      "language": "Python",
-      "line": 25,
->>>>>>> 0c541eb5
-      "kind": "function",
-      "docstring": null
-    },
-    {
-      "_type": "tag",
-<<<<<<< HEAD
-      "name": "__init__",
-      "path": "./aura_lang/interpreter.py",
-      "language": "Python",
-      "line": 187,
-=======
-      "name": "generate_appl_command",
-      "path": "./tooling/appl_logic.py",
-      "language": "Python",
-      "line": 4,
->>>>>>> 0c541eb5
-      "kind": "function",
-      "docstring": "Generates the command to execute an APPL file.\n\nArgs:\n    filepath: The path to the .appl file to execute.\n\nReturns:\n    A list of strings representing the command to be executed."
-    },
-    {
-      "_type": "tag",
-<<<<<<< HEAD
-      "name": "AST",
-      "path": "./aura_lang/ast.py",
-      "language": "Python",
-      "line": 3,
-      "kind": "class",
-      "docstring": null
-    },
-    {
-      "_type": "tag",
-      "name": "Program",
-      "path": "./aura_lang/ast.py",
-      "language": "Python",
-      "line": 6,
-      "kind": "class",
-      "docstring": null
-    },
-    {
-      "_type": "tag",
-      "name": "Statement",
-      "path": "./aura_lang/ast.py",
-      "language": "Python",
-      "line": 10,
-      "kind": "class",
-      "docstring": null
-    },
-    {
-      "_type": "tag",
-      "name": "Expression",
-      "path": "./aura_lang/ast.py",
-      "language": "Python",
-      "line": 13,
-=======
-      "name": "generate_suggestion_plan",
-      "path": "./tooling/code_suggester.py",
-      "language": "Python",
-      "line": 27,
-      "kind": "function",
-      "docstring": "Generates a temporary, single-step plan file to apply a code change.\n\nArgs:\n    filepath: The path to the file that needs to be modified.\n    diff_content: The git-style merge diff block to be applied.\n\nReturns:\n    The path to the generated temporary plan file."
-    },
-    {
-      "_type": "tag",
-      "name": "main",
-      "path": "./tooling/code_suggester.py",
-      "language": "Python",
-      "line": 47,
-      "kind": "function",
-      "docstring": "Main entry point for the code suggester tool.\nParses arguments, generates a plan, and prints the plan's path to stdout."
-    },
-    {
-      "_type": "tag",
-      "name": "main",
-      "path": "./tooling/master_control_cli.py",
-      "language": "Python",
-      "line": 18,
-      "kind": "function",
-      "docstring": "The main entry point for the agent.\n\nThis script parses the task description and invokes the agent shell."
-    },
-    {
-      "_type": "tag",
-      "name": "TestSessionManager",
-      "path": "./tooling/test_session_manager.py",
-      "language": "Python",
-      "line": 11,
->>>>>>> 0c541eb5
-      "kind": "class",
-      "docstring": null
-    },
-    {
-      "_type": "tag",
-<<<<<<< HEAD
-      "name": "FunctionDefinition",
-      "path": "./aura_lang/ast.py",
-      "language": "Python",
-      "line": 16,
-      "kind": "class",
-=======
-      "name": "setUp",
-      "path": "./tooling/test_session_manager.py",
-      "language": "Python",
-      "line": 12,
-      "kind": "function",
->>>>>>> 0c541eb5
-      "docstring": null
-    },
-    {
-      "_type": "tag",
-<<<<<<< HEAD
-      "name": "BlockStatement",
-      "path": "./aura_lang/ast.py",
-      "language": "Python",
-      "line": 22,
-      "kind": "class",
-=======
-      "name": "tearDown",
-      "path": "./tooling/test_session_manager.py",
-      "language": "Python",
-      "line": 17,
-      "kind": "function",
->>>>>>> 0c541eb5
-      "docstring": null
-    },
-    {
-      "_type": "tag",
-<<<<<<< HEAD
-      "name": "LetStatement",
-      "path": "./aura_lang/ast.py",
-      "language": "Python",
-      "line": 26,
-      "kind": "class",
-=======
-      "name": "test_save_and_load_session",
-      "path": "./tooling/test_session_manager.py",
-      "language": "Python",
-      "line": 21,
-      "kind": "function",
->>>>>>> 0c541eb5
-      "docstring": null
-    },
-    {
-      "_type": "tag",
-<<<<<<< HEAD
-      "name": "ReturnStatement",
-      "path": "./aura_lang/ast.py",
-      "language": "Python",
-      "line": 31,
-      "kind": "class",
-=======
-      "name": "test_load_session_no_file",
-      "path": "./tooling/test_session_manager.py",
-      "language": "Python",
-      "line": 39,
-      "kind": "function",
->>>>>>> 0c541eb5
-      "docstring": null
-    },
-    {
-      "_type": "tag",
-<<<<<<< HEAD
-      "name": "ExpressionStatement",
-      "path": "./aura_lang/ast.py",
-      "language": "Python",
-      "line": 35,
-=======
-      "name": "FunctionDoc",
-      "path": "./tooling/doc_builder_logic.py",
-      "language": "Python",
-      "line": 9,
->>>>>>> 0c541eb5
-      "kind": "class",
-      "docstring": null
-    },
-    {
-      "_type": "tag",
-<<<<<<< HEAD
-      "name": "IfStatement",
-      "path": "./aura_lang/ast.py",
-      "language": "Python",
-      "line": 39,
-=======
-      "name": "ClassDoc",
-      "path": "./tooling/doc_builder_logic.py",
-      "language": "Python",
-      "line": 16,
->>>>>>> 0c541eb5
-      "kind": "class",
-      "docstring": null
-    },
-    {
-      "_type": "tag",
-<<<<<<< HEAD
-      "name": "ForStatement",
-      "path": "./aura_lang/ast.py",
-      "language": "Python",
-      "line": 45,
-=======
-      "name": "ModuleDoc",
-      "path": "./tooling/doc_builder_logic.py",
-      "language": "Python",
-      "line": 23,
->>>>>>> 0c541eb5
-      "kind": "class",
-      "docstring": null
-    },
-    {
-      "_type": "tag",
-<<<<<<< HEAD
-      "name": "UseStatement",
-      "path": "./aura_lang/ast.py",
-      "language": "Python",
-      "line": 51,
-      "kind": "class",
-=======
-      "name": "_format_default_value",
-      "path": "./tooling/doc_builder_logic.py",
-      "language": "Python",
-      "line": 37,
-      "kind": "function",
->>>>>>> 0c541eb5
-      "docstring": null
-    },
-    {
-      "_type": "tag",
-<<<<<<< HEAD
-      "name": "PrintStatement",
-      "path": "./aura_lang/ast.py",
-      "language": "Python",
-      "line": 56,
-      "kind": "class",
-=======
-      "name": "format_args",
-      "path": "./tooling/doc_builder_logic.py",
-      "language": "Python",
-      "line": 45,
-      "kind": "function",
->>>>>>> 0c541eb5
-      "docstring": null
-    },
-    {
-      "_type": "tag",
-<<<<<<< HEAD
-      "name": "Identifier",
-      "path": "./aura_lang/ast.py",
-      "language": "Python",
-      "line": 63,
-=======
-      "name": "DocVisitor",
-      "path": "./tooling/doc_builder_logic.py",
-      "language": "Python",
-      "line": 78,
->>>>>>> 0c541eb5
-      "kind": "class",
-      "docstring": null
-    },
-    {
-      "_type": "tag",
-<<<<<<< HEAD
-      "name": "IntegerLiteral",
-      "path": "./aura_lang/ast.py",
-      "language": "Python",
-      "line": 67,
-      "kind": "class",
-=======
-      "name": "parse_file_for_docs",
-      "path": "./tooling/doc_builder_logic.py",
-      "language": "Python",
-      "line": 110,
-      "kind": "function",
->>>>>>> 0c541eb5
-      "docstring": null
-    },
-    {
-      "_type": "tag",
-<<<<<<< HEAD
-      "name": "StringLiteral",
-      "path": "./aura_lang/ast.py",
-      "language": "Python",
-      "line": 71,
-      "kind": "class",
-      "docstring": null
-    },
-    {
-      "_type": "tag",
-      "name": "ListLiteral",
-      "path": "./aura_lang/ast.py",
-      "language": "Python",
-      "line": 75,
-      "kind": "class",
-      "docstring": null
-    },
-    {
-      "_type": "tag",
-      "name": "CallExpression",
-      "path": "./aura_lang/ast.py",
-      "language": "Python",
-      "line": 79,
-      "kind": "class",
-      "docstring": null
-    },
-    {
-      "_type": "tag",
-      "name": "InfixExpression",
-      "path": "./aura_lang/ast.py",
-      "language": "Python",
-      "line": 84,
-      "kind": "class",
-      "docstring": null
-    },
-    {
-      "_type": "tag",
-      "name": "MemberAccess",
-      "path": "./aura_lang/ast.py",
-      "language": "Python",
-      "line": 90,
-      "kind": "class",
-      "docstring": null
-    },
-    {
-      "_type": "tag",
-      "name": "__init__",
-      "path": "./aura_lang/ast.py",
-      "language": "Python",
-      "line": 7,
-      "kind": "function",
-      "docstring": null
-    },
-    {
-      "_type": "tag",
-      "name": "__init__",
-      "path": "./aura_lang/ast.py",
-      "language": "Python",
-      "line": 17,
-      "kind": "function",
-      "docstring": null
-    },
-    {
-      "_type": "tag",
-      "name": "__init__",
-      "path": "./aura_lang/ast.py",
-      "language": "Python",
-      "line": 23,
-      "kind": "function",
-      "docstring": null
-    },
-    {
-      "_type": "tag",
-      "name": "__init__",
-      "path": "./aura_lang/ast.py",
-      "language": "Python",
-      "line": 27,
-      "kind": "function",
-      "docstring": null
-    },
-    {
-      "_type": "tag",
-      "name": "__init__",
-      "path": "./aura_lang/ast.py",
-      "language": "Python",
-      "line": 32,
-      "kind": "function",
-      "docstring": null
-    },
-    {
-      "_type": "tag",
-      "name": "__init__",
-      "path": "./aura_lang/ast.py",
-      "language": "Python",
-      "line": 36,
-=======
-      "name": "generate_documentation_for_module",
-      "path": "./tooling/doc_builder_logic.py",
-      "language": "Python",
-      "line": 127,
->>>>>>> 0c541eb5
-      "kind": "function",
-      "docstring": null
-    },
-    {
-      "_type": "tag",
-<<<<<<< HEAD
-      "name": "__init__",
-      "path": "./aura_lang/ast.py",
-      "language": "Python",
-      "line": 40,
-=======
-      "name": "generate_system_docs_content",
-      "path": "./tooling/doc_builder_logic.py",
-      "language": "Python",
-      "line": 157,
->>>>>>> 0c541eb5
-      "kind": "function",
-      "docstring": null
-    },
-    {
-      "_type": "tag",
-<<<<<<< HEAD
-      "name": "__init__",
-      "path": "./aura_lang/ast.py",
-      "language": "Python",
-      "line": 46,
-=======
-      "name": "generate_readme_content",
-      "path": "./tooling/doc_builder_logic.py",
-      "language": "Python",
-      "line": 172,
->>>>>>> 0c541eb5
-      "kind": "function",
-      "docstring": null
-    },
-    {
-      "_type": "tag",
-<<<<<<< HEAD
-      "name": "__init__",
-      "path": "./aura_lang/ast.py",
-      "language": "Python",
-      "line": 53,
-=======
-      "name": "generate_pages_content",
-      "path": "./tooling/doc_builder_logic.py",
-      "language": "Python",
-      "line": 194,
->>>>>>> 0c541eb5
-      "kind": "function",
-      "docstring": null
-    },
-    {
-      "_type": "tag",
-<<<<<<< HEAD
-      "name": "__init__",
-      "path": "./aura_lang/ast.py",
-      "language": "Python",
-      "line": 58,
-=======
-      "name": "generate_tool_readme_content",
-      "path": "./tooling/doc_builder_logic.py",
-      "language": "Python",
-      "line": 213,
->>>>>>> 0c541eb5
-      "kind": "function",
-      "docstring": null
-    },
-    {
-      "_type": "tag",
-<<<<<<< HEAD
-      "name": "__init__",
-      "path": "./aura_lang/ast.py",
-      "language": "Python",
-      "line": 64,
-=======
-      "name": "generate_tooling_readme_content",
-      "path": "./tooling/doc_builder_logic.py",
-      "language": "Python",
-      "line": 217,
->>>>>>> 0c541eb5
-      "kind": "function",
-      "docstring": null
-    },
-    {
-      "_type": "tag",
-      "name": "__init__",
-<<<<<<< HEAD
-      "path": "./aura_lang/ast.py",
-      "language": "Python",
-      "line": 68,
-=======
-      "path": "./tooling/doc_builder_logic.py",
-      "language": "Python",
-      "line": 10,
->>>>>>> 0c541eb5
-      "kind": "function",
-      "docstring": null
-    },
-    {
-      "_type": "tag",
-      "name": "__init__",
-<<<<<<< HEAD
-      "path": "./aura_lang/ast.py",
-      "language": "Python",
-      "line": 72,
-=======
-      "path": "./tooling/doc_builder_logic.py",
-      "language": "Python",
-      "line": 17,
->>>>>>> 0c541eb5
-      "kind": "function",
-      "docstring": null
-    },
-    {
-      "_type": "tag",
-      "name": "__init__",
-<<<<<<< HEAD
-      "path": "./aura_lang/ast.py",
-      "language": "Python",
-      "line": 76,
-=======
-      "path": "./tooling/doc_builder_logic.py",
-      "language": "Python",
-      "line": 24,
->>>>>>> 0c541eb5
-      "kind": "function",
-      "docstring": null
-    },
-    {
-      "_type": "tag",
-      "name": "__init__",
-<<<<<<< HEAD
-      "path": "./aura_lang/ast.py",
-      "language": "Python",
-      "line": 80,
-=======
-      "path": "./tooling/doc_builder_logic.py",
-      "language": "Python",
-      "line": 79,
->>>>>>> 0c541eb5
-      "kind": "function",
-      "docstring": null
-    },
-    {
-      "_type": "tag",
-<<<<<<< HEAD
-      "name": "__init__",
-      "path": "./aura_lang/ast.py",
-      "language": "Python",
-      "line": 85,
-=======
-      "name": "visit_FunctionDef",
-      "path": "./tooling/doc_builder_logic.py",
-      "language": "Python",
-      "line": 84,
->>>>>>> 0c541eb5
-      "kind": "function",
-      "docstring": null
-    },
-    {
-      "_type": "tag",
-<<<<<<< HEAD
-      "name": "__init__",
-      "path": "./aura_lang/ast.py",
-      "language": "Python",
-      "line": 91,
-=======
-      "name": "visit_ClassDef",
-      "path": "./tooling/doc_builder_logic.py",
-      "language": "Python",
-      "line": 96,
->>>>>>> 0c541eb5
-      "kind": "function",
-      "docstring": null
-    },
-    {
-      "_type": "tag",
-      "name": "AgentState",
-      "path": "./protocols/chc_protocols/bootstrap/proof.py",
-      "language": "Python",
-      "line": 5,
-      "kind": "class",
-      "docstring": "A simplified representation of the agent's state for this proof."
-    },
-    {
-      "_type": "tag",
-      "name": "bootstrap",
-      "path": "./protocols/chc_protocols/bootstrap/proof.py",
-      "language": "Python",
-      "line": 21,
-      "kind": "function",
-      "docstring": "This function is the constructive proof of the AGENT-BOOTSTRAP-001 proposition.\n\nIt takes an agent in an Un-contextualizedAgentState and returns an agent\nin a ContextualizedAgentState, adhering to the protocol's invariants."
-    },
-    {
-      "_type": "tag",
-      "name": "__init__",
-      "path": "./protocols/chc_protocols/bootstrap/proof.py",
-      "language": "Python",
-      "line": 7,
-      "kind": "function",
-      "docstring": null
-    },
-    {
-      "_type": "tag",
-      "name": "_hash_workspace",
-      "path": "./protocols/chc_protocols/bootstrap/proof.py",
-      "language": "Python",
-      "line": 13,
-      "kind": "function",
-      "docstring": "Calculates a hash of the current workspace."
-    },
-    {
-      "_type": "tag",
-      "name": "check_proof",
-      "path": "./protocols/chc_protocols/bootstrap/check.py",
-      "language": "Python",
-      "line": 5,
-      "kind": "function",
-      "docstring": "This function is the proof checker for the AGENT-BOOTSTRAP-001 proposition.\n\nIt verifies that the `bootstrap` function in `proof.py` is a valid\nconstructive proof of the proposition defined in `README.md`."
-    },
-    {
-      "_type": "tag",
-<<<<<<< HEAD
-      "name": "find_files",
-      "path": "./protocols/guardian/build.py",
-=======
-      "name": "analyze_protocol_completeness",
-      "path": "./tooling/auditor_logic.py",
-      "language": "Python",
-      "line": 8,
-      "kind": "function",
-      "docstring": "Analyzes the completeness of the protocols by comparing used tools to protocol tools."
-    },
-    {
-      "_type": "tag",
-      "name": "analyze_tool_centrality",
-      "path": "./tooling/auditor_logic.py",
-      "language": "Python",
-      "line": 17,
-      "kind": "function",
-      "docstring": "Analyzes the centrality of tools by counting their usage."
-    },
-    {
-      "_type": "tag",
-      "name": "analyze_plan_registry",
-      "path": "./tooling/auditor_logic.py",
-      "language": "Python",
-      "line": 26,
-      "kind": "function",
-      "docstring": "Analyzes the plan registry for dead links."
-    },
-    {
-      "_type": "tag",
-      "name": "analyze_documentation",
-      "path": "./tooling/auditor_logic.py",
-      "language": "Python",
-      "line": 37,
-      "kind": "function",
-      "docstring": "Analyzes the system documentation for missing docstrings."
-    },
-    {
-      "_type": "tag",
-      "name": "analyze_system_health",
-      "path": "./tooling/auditor_logic.py",
-      "language": "Python",
-      "line": 45,
-      "kind": "function",
-      "docstring": "Analyzes the system health for \"absence of evidence\" anomalies."
-    },
-    {
-      "_type": "tag",
-      "name": "_get_gitignore_patterns",
-      "path": "./tooling/filesystem_lister.py",
->>>>>>> 0c541eb5
-      "language": "Python",
-      "line": 27,
-      "kind": "function",
-      "docstring": "Finds files matching a pattern in a directory."
-    },
-    {
-      "_type": "tag",
-      "name": "load_schema",
-      "path": "./protocols/guardian/build.py",
-      "language": "Python",
-      "line": 43,
-      "kind": "function",
-      "docstring": "Loads the JSON schema from a file."
-    },
-    {
-      "_type": "tag",
-      "name": "sanitize_markdown",
-      "path": "./protocols/guardian/build.py",
-      "language": "Python",
-      "line": 55,
-      "kind": "function",
-      "docstring": "Removes potentially unsafe constructs from Markdown."
-    },
-    {
-      "_type": "tag",
-      "name": "compile_module",
-      "path": "./protocols/guardian/build.py",
-      "language": "Python",
-      "line": 64,
-      "kind": "function",
-      "docstring": "Compiles the protocol files in this directory into a single AGENTS.md."
-    },
-    {
-      "_type": "tag",
-      "name": "is_applicable",
-      "path": "./protocols/core/conditional_refactoring.protocol.py",
-      "language": "Python",
-      "line": 7,
-      "kind": "function",
-      "docstring": "This protocol is only applicable if the task is 'refactor' and\nat least one of the target files is within the 'legacy/' directory."
-    },
-    {
-      "_type": "tag",
-      "name": "main",
-      "path": "./archive/add-protocol-validation/add-protocol-validation-tooling-protocol-validator.py",
-      "language": "Python",
-      "line": 5,
-      "kind": "function",
-      "docstring": "Validates the presence and correct naming of the AGENTS.md file in the root directory.\n\nThis script enforces the following rules:\n1. A single file named exactly `AGENTS.md` must exist in the repository root.\n2. If a file with a similar but incorrect name (case-insensitive) is found\n   (e.g., `Agent.md`), it's an error.\n3. If no file matching `AGENTS.md` (case-insensitively) is found, it's an error.\n4. If multiple files matching `AGENTS.md` (case-insensitively) are found,\n   it's an error.\n\nExits with status 0 on success, 1 on failure."
-    },
-    {
-      "_type": "tag",
-      "name": "plan_deep_research",
-      "path": "./archive/add-protocol-validation/add-protocol-validation-tooling-research-planner.py",
-      "language": "Python",
-      "line": 9,
-      "kind": "function",
-      "docstring": "Generates a structured markdown template for a deep research plan.\n\nThis function reads the relevant protocol document (either local or external)\nto provide context and then generates a pre-formatted markdown plan. This\nplan provides a consistent workflow for conducting deep research.\n\nArgs:\n    topic: The research topic to be investigated.\n    repository: The repository context for the research ('local' or 'external').\n\nReturns:\n    A string containing the markdown-formatted research plan."
-    },
-    {
-      "_type": "tag",
-      "name": "plan_deep_research",
-      "path": "./archive/agentic-research-experiments/agentic-research-experiments-tooling-research-planner.py",
-      "language": "Python",
-      "line": 9,
-      "kind": "function",
-      "docstring": "Generates a structured markdown template for a deep research plan.\n\nThis function reads the relevant protocol document (either local or external)\nto provide context and then generates a pre-formatted markdown plan. This\nplan provides a consistent workflow for conducting deep research.\n\nArgs:\n    topic: The research topic to be investigated.\n    repository: The repository context for the research ('local' or 'external').\n\nReturns:\n    A string containing the markdown-formatted research plan."
-    },
-    {
-      "_type": "tag",
-      "name": "plan_deep_research",
-      "path": "./archive/main/main-tooling-research-planner.py",
-      "language": "Python",
-      "line": 9,
-      "kind": "function",
-      "docstring": "Generates a structured markdown template for a deep research plan.\n\nThis function reads the relevant protocol document (either local or external)\nto provide context and then generates a pre-formatted markdown plan. This\nplan provides a consistent workflow for conducting deep research.\n\nArgs:\n    topic: The research topic to be investigated.\n    repository: The repository context for the research ('local' or 'external').\n\nReturns:\n    A string containing the markdown-formatted research plan."
-    },
-    {
-      "_type": "tag",
-      "name": "main",
-      "path": "./archive/main/main-tooling-protocol-validator.py",
-      "language": "Python",
-      "line": 5,
-      "kind": "function",
-      "docstring": "Validates the presence and correct naming of the AGENTS.md file in the root directory.\n\nThis script enforces the following rules:\n1. A single file named exactly `AGENTS.md` must exist in the repository root.\n2. If a file with a similar but incorrect name (case-insensitive) is found\n   (e.g., `Agent.md`), it's an error.\n3. If no file matching `AGENTS.md` (case-insensitively) is found, it's an error.\n4. If multiple files matching `AGENTS.md` (case-insensitively) are found,\n   it's an error.\n\nExits with status 0 on success, 1 on failure."
-    },
-    {
-      "_type": "tag",
-      "name": "build_protocol",
-      "path": "./archive/feat/feat-protocol-build-system-tooling-build-protocol.py",
-      "language": "Python",
-      "line": 4,
-      "kind": "function",
-      "docstring": "Reads all markdown files from the specified source directory,\nconcatenates them in alphabetical order, and writes the\nresult to the specified output file."
-    },
-    {
-      "_type": "tag",
-      "name": "plan_deep_research",
-      "path": "./archive/feat/feat-protocol-build-system-tooling-research-planner.py",
-      "language": "Python",
-      "line": 9,
-      "kind": "function",
-      "docstring": "Generates a structured markdown template for a deep research plan.\n\nThis function reads the relevant protocol document (either local or external)\nto provide context and then generates a pre-formatted markdown plan. This\nplan provides a consistent workflow for conducting deep research.\n\nArgs:\n    topic: The research topic to be investigated.\n    repository: The repository context for the research ('local' or 'external').\n\nReturns:\n    A string containing the markdown-formatted research plan."
-    },
-    {
-      "_type": "tag",
-      "name": "TestBuildProtocol",
-      "path": "./archive/feat/feat-protocol-build-system-tests-test-build-protocol.py",
-      "language": "Python",
-      "line": 7,
-      "kind": "class",
-      "docstring": null
-    },
-    {
-      "_type": "tag",
-      "name": "setUp",
-      "path": "./archive/feat/feat-protocol-build-system-tests-test-build-protocol.py",
-      "language": "Python",
-      "line": 9,
-      "kind": "function",
-      "docstring": "Set up a temporary test environment."
-    },
-    {
-      "_type": "tag",
-      "name": "tearDown",
-      "path": "./archive/feat/feat-protocol-build-system-tests-test-build-protocol.py",
-      "language": "Python",
-      "line": 15,
-      "kind": "function",
-      "docstring": "Clean up the test environment."
-    },
-    {
-      "_type": "tag",
-      "name": "test_build_protocol_concatenates_in_order",
-      "path": "./archive/feat/feat-protocol-build-system-tests-test-build-protocol.py",
-      "language": "Python",
-      "line": 22,
-      "kind": "function",
-      "docstring": "Tests that the script correctly concatenates sorted markdown files."
-    },
-    {
-      "_type": "tag",
-      "name": "test_no_markdown_files",
-      "path": "./archive/feat/feat-protocol-build-system-tests-test-build-protocol.py",
-      "language": "Python",
-      "line": 42,
-      "kind": "function",
-      "docstring": "Tests that the script handles cases with no markdown files gracefully."
-    },
-    {
-      "_type": "tag",
-      "name": "plan_deep_research",
-      "path": "./archive/fix/fix-correct-agent-md-references-tooling-research-planner.py",
-      "language": "Python",
-      "line": 9,
-      "kind": "function",
-      "docstring": "Generates a structured markdown template for a deep research plan.\n\nThis function reads the relevant protocol document (either local or external)\nto provide context and then generates a pre-formatted markdown plan. This\nplan provides a consistent workflow for conducting deep research.\n\nArgs:\n    topic: The research topic to be investigated.\n    repository: The repository context for the research ('local' or 'external').\n\nReturns:\n    A string containing the markdown-formatted research plan."
-    },
-    {
-      "_type": "tag",
-      "name": "Grammar",
-      "path": "./language_theory/toolchain/grammar.py",
-      "language": "Python",
-      "line": 3,
-      "kind": "class",
-      "docstring": "A class to represent a formal grammar. It parses a grammar file\nand provides helpers for analyzing its properties."
-    },
-    {
-      "_type": "tag",
-      "name": "__init__",
-      "path": "./language_theory/toolchain/grammar.py",
-      "language": "Python",
-      "line": 8,
-      "kind": "function",
-      "docstring": null
-    },
-    {
-      "_type": "tag",
-      "name": "_parse_file",
-      "path": "./language_theory/toolchain/grammar.py",
-      "language": "Python",
-<<<<<<< HEAD
-      "line": 14,
-=======
-      "line": 15,
->>>>>>> 0c541eb5
-      "kind": "function",
-      "docstring": "Parses the grammar file provided at initialization."
-    },
-    {
-      "_type": "tag",
-      "name": "get_productions_dict",
-      "path": "./language_theory/toolchain/grammar.py",
-      "language": "Python",
-<<<<<<< HEAD
-      "line": 33,
-=======
-      "line": 54,
->>>>>>> 0c541eb5
-      "kind": "function",
-      "docstring": "Returns productions grouped by LHS, for parser use."
-    },
-    {
-      "_type": "tag",
-      "name": "get_non_terminals",
-      "path": "./language_theory/toolchain/grammar.py",
-      "language": "Python",
-      "line": 41,
-      "kind": "function",
-      "docstring": "Returns the set of all non-terminal symbols."
-    },
-    {
-      "_type": "tag",
-      "name": "get_terminals",
-      "path": "./language_theory/toolchain/grammar.py",
-      "language": "Python",
-      "line": 53,
-      "kind": "function",
-      "docstring": "Returns the set of all terminal symbols."
-    },
-    {
-      "_type": "tag",
-      "name": "__str__",
-      "path": "./language_theory/toolchain/grammar.py",
-      "language": "Python",
-      "line": 63,
-      "kind": "function",
-      "docstring": null
-    },
-    {
-      "_type": "tag",
-      "name": "ComplexityTracer",
-      "path": "./language_theory/toolchain/complexity.py",
-      "language": "Python",
-      "line": 6,
-      "kind": "class",
-      "docstring": "A tracer to count Python instructions executed."
-    },
-    {
-      "_type": "tag",
-      "name": "main",
-      "path": "./language_theory/toolchain/complexity.py",
-      "language": "Python",
-      "line": 38,
-      "kind": "function",
-      "docstring": "Main function for the complexity analyzer.\nThis script takes another Python script and its arguments as input,\nruns it, and reports the number of instructions executed."
-    },
-    {
-      "_type": "tag",
-      "name": "__init__",
-      "path": "./language_theory/toolchain/complexity.py",
-      "language": "Python",
-      "line": 8,
-      "kind": "function",
-      "docstring": null
-    },
-    {
-      "_type": "tag",
-      "name": "trace_dispatch",
-      "path": "./language_theory/toolchain/complexity.py",
-      "language": "Python",
-      "line": 11,
-      "kind": "function",
-      "docstring": null
-    },
-    {
-      "_type": "tag",
-      "name": "run_and_trace",
-      "path": "./language_theory/toolchain/complexity.py",
-      "language": "Python",
-      "line": 17,
-      "kind": "function",
-      "docstring": "Runs a target module with tracing enabled using runpy."
-    },
-    {
-      "_type": "tag",
-      "name": "recognize_right_linear",
-      "path": "./language_theory/toolchain/recognizer.py",
-      "language": "Python",
-      "line": 6,
-      "kind": "function",
-      "docstring": null
-    },
-    {
-      "_type": "tag",
-      "name": "reverse_grammar",
-      "path": "./language_theory/toolchain/recognizer.py",
-      "language": "Python",
-      "line": 27,
-      "kind": "function",
-      "docstring": null
-    },
-    {
-      "_type": "tag",
-      "name": "print_path",
-      "path": "./language_theory/toolchain/recognizer.py",
-      "language": "Python",
-      "line": 35,
-      "kind": "function",
-      "docstring": null
-    },
-    {
-      "_type": "tag",
-      "name": "EarleyItem",
-      "path": "./language_theory/toolchain/recognizer.py",
-      "language": "Python",
-      "line": 41,
-      "kind": "class",
-      "docstring": null
-    },
-    {
-      "_type": "tag",
-      "name": "recognize_earley",
-      "path": "./language_theory/toolchain/recognizer.py",
-      "language": "Python",
-      "line": 54,
-      "kind": "function",
-      "docstring": null
-    },
-    {
-      "_type": "tag",
-      "name": "get_parse_count",
-      "path": "./language_theory/toolchain/recognizer.py",
-      "language": "Python",
-      "line": 90,
-      "kind": "function",
-      "docstring": null
-    },
-    {
-      "_type": "tag",
-      "name": "count_parses",
-      "path": "./language_theory/toolchain/recognizer.py",
-      "language": "Python",
-      "line": 95,
-      "kind": "function",
-      "docstring": null
-    },
-    {
-      "_type": "tag",
-      "name": "main",
-      "path": "./language_theory/toolchain/recognizer.py",
-      "language": "Python",
-      "line": 106,
-      "kind": "function",
-<<<<<<< HEAD
-=======
-      "docstring": "Tests that the main function calls the agent shell's run_agent_loop."
-    },
-    {
-      "_type": "tag",
-      "name": "AutonomousAgent",
-      "path": "./tooling/autonomous_agent.py",
-      "language": "Python",
-      "line": 11,
-      "kind": "class",
->>>>>>> 0c541eb5
-      "docstring": null
-    },
-    {
-      "_type": "tag",
-      "name": "_search",
-      "path": "./language_theory/toolchain/recognizer.py",
-      "language": "Python",
-<<<<<<< HEAD
-      "line": 8,
-=======
-      "line": 64,
->>>>>>> 0c541eb5
-      "kind": "function",
-      "docstring": null
-    },
-    {
-      "_type": "tag",
-      "name": "__init__",
-      "path": "./language_theory/toolchain/recognizer.py",
-      "language": "Python",
-<<<<<<< HEAD
-      "line": 42,
-=======
-      "line": 12,
->>>>>>> 0c541eb5
-      "kind": "function",
-      "docstring": null
-    },
-    {
-      "_type": "tag",
-      "name": "__eq__",
-      "path": "./language_theory/toolchain/recognizer.py",
-      "language": "Python",
-<<<<<<< HEAD
-      "line": 47,
-=======
-      "line": 16,
->>>>>>> 0c541eb5
-      "kind": "function",
-      "docstring": null
-    },
-    {
-      "_type": "tag",
-      "name": "__hash__",
-      "path": "./language_theory/toolchain/recognizer.py",
-      "language": "Python",
-<<<<<<< HEAD
-      "line": 49,
-=======
-      "line": 20,
->>>>>>> 0c541eb5
-      "kind": "function",
-      "docstring": null
-    },
-    {
-      "_type": "tag",
-      "name": "__repr__",
-      "path": "./language_theory/toolchain/recognizer.py",
-      "language": "Python",
-<<<<<<< HEAD
-      "line": 51,
-=======
-      "line": 57,
->>>>>>> 0c541eb5
-      "kind": "function",
-      "docstring": null
-    },
-    {
-      "_type": "tag",
-      "name": "main",
-      "path": "./language_theory/toolchain/quantify.py",
-      "language": "Python",
-<<<<<<< HEAD
-      "line": 5,
-=======
-      "line": 14,
->>>>>>> 0c541eb5
-      "kind": "function",
-      "docstring": "Main function to run the grammar quantifier.\nThis tool computes and reports various metrics for a given grammar."
-    },
-    {
-      "_type": "tag",
-      "name": "TestAuraInterpreter",
-      "path": "./tests/test_aura_interpreter.py",
-      "language": "Python",
-<<<<<<< HEAD
-      "line": 4,
-      "kind": "class",
-      "docstring": null
-=======
-      "line": 46,
-      "kind": "function",
-      "docstring": "Main function to run the APPL runner from the command line."
->>>>>>> 0c541eb5
-    },
-    {
-      "_type": "tag",
-      "name": "_eval",
-      "path": "./tests/test_aura_interpreter.py",
-      "language": "Python",
-      "line": 6,
-      "kind": "function",
-      "docstring": "Helper function to parse and evaluate Aura code."
-    },
-    {
-      "_type": "tag",
-      "name": "test_integer_literals",
-      "path": "./tests/test_aura_interpreter.py",
-      "language": "Python",
-      "line": 15,
-      "kind": "function",
-      "docstring": null
-    },
-    {
-      "_type": "tag",
-      "name": "test_string_literals",
-      "path": "./tests/test_aura_interpreter.py",
-      "language": "Python",
-      "line": 20,
-      "kind": "function",
-      "docstring": null
-    },
-    {
-      "_type": "tag",
-      "name": "test_let_statements",
-      "path": "./tests/test_aura_interpreter.py",
-      "language": "Python",
-      "line": 25,
-      "kind": "function",
-      "docstring": null
-    },
-    {
-      "_type": "tag",
-      "name": "test_infix_expressions",
-      "path": "./tests/test_aura_interpreter.py",
-      "language": "Python",
-      "line": 30,
-      "kind": "function",
-      "docstring": null
-    },
-    {
-      "_type": "tag",
-      "name": "test_if_statements",
-      "path": "./tests/test_aura_interpreter.py",
-      "language": "Python",
-      "line": 45,
-      "kind": "function",
-      "docstring": null
-    },
-    {
-      "_type": "tag",
-      "name": "test_function_definition_and_call",
-      "path": "./tests/test_aura_interpreter.py",
-      "language": "Python",
-<<<<<<< HEAD
-      "line": 53,
-=======
-      "line": 100,
-      "kind": "function",
-      "docstring": "Checks for the presence of a common environment variable."
-    },
-    {
-      "_type": "tag",
-      "name": "main",
-      "path": "./tooling/environmental_probe.py",
-      "language": "Python",
-      "line": 111,
-      "kind": "function",
-      "docstring": "Runs all environmental probes and prints a summary report."
-    },
-    {
-      "_type": "tag",
-      "name": "LBAValidator",
-      "path": "./tooling/lba_validator.py",
-      "language": "Python",
-      "line": 19,
-      "kind": "class",
-      "docstring": "A validator that uses LBA principles to enforce CSDC rules."
-    },
-    {
-      "_type": "tag",
-      "name": "validate",
-      "path": "./tooling/lba_validator.py",
-      "language": "Python",
-      "line": 24,
-      "kind": "function",
-      "docstring": "Validates a plan against a given CSDC model.\n\nArgs:\n    plan_content: The string content of the plan.\n    model: The CSDC model to validate against ('A' or 'B').\n\nReturns:\n    A tuple containing a boolean indicating validity and a string with an error message."
-    },
-    {
-      "_type": "tag",
-      "name": "TestGuardian",
-      "path": "./tooling/test_guardian.py",
-      "language": "Python",
-      "line": 6,
-      "kind": "class",
-      "docstring": null
-    },
-    {
-      "_type": "tag",
-      "name": "setUp",
-      "path": "./tooling/test_guardian.py",
-      "language": "Python",
-      "line": 7,
-      "kind": "function",
-      "docstring": null
-    },
-    {
-      "_type": "tag",
-      "name": "tearDown",
-      "path": "./tooling/test_guardian.py",
-      "language": "Python",
-      "line": 10,
-      "kind": "function",
-      "docstring": null
-    },
-    {
-      "_type": "tag",
-      "name": "test_valid_review_document",
-      "path": "./tooling/test_guardian.py",
-      "language": "Python",
-      "line": 14,
-      "kind": "function",
-      "docstring": null
-    },
-    {
-      "_type": "tag",
-      "name": "test_missing_section",
-      "path": "./tooling/test_guardian.py",
-      "language": "Python",
-      "line": 25,
-      "kind": "function",
-      "docstring": null
-    },
-    {
-      "_type": "tag",
-      "name": "test_wrong_file_type",
-      "path": "./tooling/test_guardian.py",
-      "language": "Python",
-      "line": 36,
-      "kind": "function",
-      "docstring": null
-    },
-    {
-      "_type": "tag",
-      "name": "AuraToLfiIllCompiler",
-      "path": "./tooling/aura_to_lfi_ill_logic.py",
-      "language": "Python",
-      "line": 35,
-      "kind": "class",
-      "docstring": null
-    },
-    {
-      "_type": "tag",
-      "name": "__init__",
-      "path": "./tooling/aura_to_lfi_ill_logic.py",
-      "language": "Python",
-      "line": 36,
-      "kind": "function",
-      "docstring": null
-    },
-    {
-      "_type": "tag",
-      "name": "compile",
-      "path": "./tooling/aura_to_lfi_ill_logic.py",
-      "language": "Python",
-      "line": 39,
-      "kind": "function",
-      "docstring": null
-    },
-    {
-      "_type": "tag",
-      "name": "generic_compiler",
-      "path": "./tooling/aura_to_lfi_ill_logic.py",
-      "language": "Python",
-      "line": 44,
-      "kind": "function",
-      "docstring": null
-    },
-    {
-      "_type": "tag",
-      "name": "compile_Program",
-      "path": "./tooling/aura_to_lfi_ill_logic.py",
-      "language": "Python",
-      "line": 47,
-      "kind": "function",
-      "docstring": null
-    },
-    {
-      "_type": "tag",
-      "name": "compile_LetStatement",
-      "path": "./tooling/aura_to_lfi_ill_logic.py",
-      "language": "Python",
-      "line": 54,
-      "kind": "function",
-      "docstring": null
-    },
-    {
-      "_type": "tag",
-      "name": "compile_ExpressionStatement",
-      "path": "./tooling/aura_to_lfi_ill_logic.py",
-      "language": "Python",
-      "line": 62,
-      "kind": "function",
-      "docstring": null
-    },
-    {
-      "_type": "tag",
-      "name": "compile_IntegerLiteral",
-      "path": "./tooling/aura_to_lfi_ill_logic.py",
-      "language": "Python",
-      "line": 65,
-      "kind": "function",
-      "docstring": null
-    },
-    {
-      "_type": "tag",
-      "name": "compile_StringLiteral",
-      "path": "./tooling/aura_to_lfi_ill_logic.py",
-      "language": "Python",
-      "line": 68,
->>>>>>> 0c541eb5
-      "kind": "function",
-      "docstring": null
-    },
-    {
-      "_type": "tag",
-<<<<<<< HEAD
-      "name": "test_len_builtin",
-      "path": "./tests/test_aura_interpreter.py",
-      "language": "Python",
-      "line": 81,
-=======
-      "name": "compile_Identifier",
-      "path": "./tooling/aura_to_lfi_ill_logic.py",
-      "language": "Python",
-      "line": 71,
->>>>>>> 0c541eb5
-      "kind": "function",
-      "docstring": null
-    },
-    {
-      "_type": "tag",
-<<<<<<< HEAD
-      "name": "TestAuraExecutor",
-      "path": "./tests/test_aura_executor.py",
-      "language": "Python",
-      "line": 6,
-      "kind": "class",
-=======
-      "name": "compile_InfixExpression",
-      "path": "./tooling/aura_to_lfi_ill_logic.py",
-      "language": "Python",
-      "line": 74,
-      "kind": "function",
->>>>>>> 0c541eb5
-      "docstring": null
-    },
-    {
-      "_type": "tag",
-<<<<<<< HEAD
-      "name": "test_integration_demo_end_to_end_subprocess",
-      "path": "./tests/test_aura_executor.py",
-      "language": "Python",
-      "line": 8,
-=======
-      "name": "compile_CallExpression",
-      "path": "./tooling/aura_to_lfi_ill_logic.py",
-      "language": "Python",
-      "line": 79,
->>>>>>> 0c541eb5
-      "kind": "function",
-      "docstring": null
-    },
-    {
-      "_type": "tag",
-<<<<<<< HEAD
-      "name": "TestDbpediaClient",
-      "path": "./tests/test_top_100_dbpedia.py",
-      "language": "Python",
-      "line": 15,
-      "kind": "class",
-=======
-      "name": "compile_PrintStatement",
-      "path": "./tooling/aura_to_lfi_ill_logic.py",
-      "language": "Python",
-      "line": 87,
-      "kind": "function",
->>>>>>> 0c541eb5
-      "docstring": null
-    },
-    {
-      "_type": "tag",
-<<<<<<< HEAD
-      "name": "setUp",
-      "path": "./tests/test_top_100_dbpedia.py",
-      "language": "Python",
-      "line": 16,
-=======
-      "name": "compile_IfStatement",
-      "path": "./tooling/aura_to_lfi_ill_logic.py",
-      "language": "Python",
-      "line": 91,
->>>>>>> 0c541eb5
-      "kind": "function",
-      "docstring": null
-    },
-    {
-      "_type": "tag",
-<<<<<<< HEAD
-      "name": "test_get_abstract",
-      "path": "./tests/test_top_100_dbpedia.py",
-      "language": "Python",
-      "line": 21,
-=======
-      "name": "compile_BlockStatement",
-      "path": "./tooling/aura_to_lfi_ill_logic.py",
-      "language": "Python",
-      "line": 97,
->>>>>>> 0c541eb5
-      "kind": "function",
-      "docstring": "Tests that the DBPedia client can fetch abstracts for various entries."
-    },
-    {
-      "_type": "tag",
-<<<<<<< HEAD
-      "name": "TestProtocolEnforcement",
-      "path": "./tests/test_protocol_enforcement.py",
-      "language": "Python",
-      "line": 14,
-      "kind": "class",
-      "docstring": "Tests the enforcement of critical, system-wide protocols."
-    },
-    {
-      "_type": "tag",
-      "name": "setUp",
-      "path": "./tests/test_protocol_enforcement.py",
-      "language": "Python",
-      "line": 19,
-=======
-      "name": "compile_ForStatement",
-      "path": "./tooling/aura_to_lfi_ill_logic.py",
-      "language": "Python",
-      "line": 104,
-      "kind": "function",
-      "docstring": null
-    },
-    {
-      "_type": "tag",
-      "name": "compile_ReturnStatement",
-      "path": "./tooling/aura_to_lfi_ill_logic.py",
-      "language": "Python",
-      "line": 109,
->>>>>>> 0c541eb5
-      "kind": "function",
-      "docstring": "Set up common objects for the tests."
-    },
-    {
-      "_type": "tag",
-<<<<<<< HEAD
-      "name": "test_reset_all_prohibition_protocol",
-      "path": "./tests/test_protocol_enforcement.py",
-      "language": "Python",
-      "line": 26,
-=======
-      "name": "compile_FunctionDefinition",
-      "path": "./tooling/aura_to_lfi_ill_logic.py",
-      "language": "Python",
-      "line": 112,
->>>>>>> 0c541eb5
-      "kind": "function",
-      "docstring": "Verify that the 'reset-all-prohibition-001' protocol is enforced.\n\nThis test checks that the MasterControl orchestrator's planning phase\nwill identify a call to the forbidden `reset_all` tool within a plan\nand will refuse to validate it. This is a direct test of a critical,\nhard-coded safety protocol."
-    },
-    {
-      "_type": "tag",
-      "name": "TestHdlProver",
-      "path": "./tests/test_hdl_prover.py",
-      "language": "Python",
-      "line": 11,
-      "kind": "class",
-      "docstring": null
-    },
-    {
-      "_type": "tag",
-      "name": "test_provable_axiom",
-      "path": "./tests/test_hdl_prover.py",
-      "language": "Python",
-      "line": 14,
-      "kind": "function",
-      "docstring": null
-    },
-    {
-      "_type": "tag",
-      "name": "test_provable_modus_ponens",
-      "path": "./tests/test_hdl_prover.py",
-      "language": "Python",
-      "line": 18,
-      "kind": "function",
-      "docstring": null
-    },
-    {
-      "_type": "tag",
-      "name": "test_unprovable",
-      "path": "./tests/test_hdl_prover.py",
-      "language": "Python",
-      "line": 22,
-      "kind": "function",
-      "docstring": null
-    },
-    {
-      "_type": "tag",
-      "name": "TestFilesystemLister",
-      "path": "./tests/test_filesystem_lister.py",
-      "language": "Python",
-      "line": 11,
-      "kind": "class",
-      "docstring": null
-    },
-    {
-      "_type": "tag",
-      "name": "setUp",
-      "path": "./tests/test_filesystem_lister.py",
-      "language": "Python",
-      "line": 13,
-      "kind": "function",
-      "docstring": "Set up a temporary directory structure for testing."
-    },
-    {
-      "_type": "tag",
-<<<<<<< HEAD
-      "name": "tearDown",
-      "path": "./tests/test_filesystem_lister.py",
-=======
-      "name": "dynamic_agent_call_tool",
-      "path": "./tooling/aura_logic.py",
-      "language": "Python",
-      "line": 7,
-      "kind": "function",
-      "docstring": "Dynamically imports and calls a tool from the 'tooling' directory and wraps the result.\n\nThis function provides the bridge between the Aura scripting environment and the\nPython-based agent tools. It takes the tool's module name and arguments,\nruns the tool in a subprocess, and wraps the captured output in an Aura `Object`.\n\nArgs:\n    tool_name_obj: An Aura Object containing the tool's module name (e.g., 'hdl_prover').\n    *args: A variable number of Aura Objects to be passed as string arguments to the tool.\n\nReturns:\n    An Aura `Object` containing the tool's stdout as a string, or an error message."
-    },
-    {
-      "_type": "tag",
-      "name": "find_agent_that_produces",
-      "path": "./tooling/plan_generator.py",
->>>>>>> 0c541eb5
-      "language": "Python",
-      "line": 23,
-      "kind": "function",
-      "docstring": "Clean up the temporary directory."
-    },
-    {
-      "_type": "tag",
-      "name": "test_lists_all_items",
-      "path": "./tests/test_filesystem_lister.py",
-      "language": "Python",
-      "line": 28,
-      "kind": "function",
-      "docstring": "Verify that all files and directories are listed correctly."
-    },
-    {
-      "_type": "tag",
-<<<<<<< HEAD
-      "name": "TestSelfImprovementProtocol",
-      "path": "./tests/protocols/test_self_improvement_protocol_001.py",
-      "language": "Python",
-      "line": 5,
-      "kind": "class",
-      "docstring": null
-    },
-    {
-      "_type": "tag",
-      "name": "setUp",
-      "path": "./tests/protocols/test_self_improvement_protocol_001.py",
-      "language": "Python",
-      "line": 7,
-      "kind": "function",
-      "docstring": "Load the self-improvement protocol from the JSON file."
-    },
-    {
-      "_type": "tag",
-      "name": "test_protocol_id",
-      "path": "./tests/protocols/test_self_improvement_protocol_001.py",
-      "language": "Python",
-      "line": 15,
-      "kind": "function",
-      "docstring": "Test that the protocol has the correct ID."
-    },
-    {
-      "_type": "tag",
-      "name": "test_rules_exist",
-      "path": "./tests/protocols/test_self_improvement_protocol_001.py",
-      "language": "Python",
-      "line": 21,
-=======
-      "name": "execute_build",
-      "path": "./tooling/builder.py",
-      "language": "Python",
-      "line": 42,
->>>>>>> 0c541eb5
-      "kind": "function",
-      "docstring": "Test that the protocol has the expected number of rules."
-    },
-    {
-      "_type": "tag",
-      "name": "test_associated_tool_exists",
-      "path": "./tests/protocols/test_self_improvement_protocol_001.py",
-      "language": "Python",
-<<<<<<< HEAD
-      "line": 27,
-=======
-      "line": 103,
->>>>>>> 0c541eb5
-      "kind": "function",
-      "docstring": "Test that the associated tool exists in the tooling directory."
-    },
-    {
-      "_type": "tag",
-      "name": "run_tests",
-      "path": "./tests/protocols/test_runner.py",
-      "language": "Python",
-      "line": 4,
-      "kind": "function",
-      "docstring": "Discovers and runs all protocol tests."
-    },
-    {
-      "_type": "tag",
-      "name": "p_formula_literal",
-      "path": "./lfi_ill/parser.py",
-      "language": "Python",
-      "line": 14,
-      "kind": "function",
-      "docstring": "formula : literal"
-    },
-    {
-      "_type": "tag",
-      "name": "p_literal_atom",
-      "path": "./lfi_ill/parser.py",
-      "language": "Python",
-      "line": 18,
-      "kind": "function",
-      "docstring": "literal : ID"
-    },
-    {
-      "_type": "tag",
-      "name": "p_literal_atom_neg",
-      "path": "./lfi_ill/parser.py",
-      "language": "Python",
-      "line": 22,
-      "kind": "function",
-      "docstring": "literal : ID BOT"
-    },
-    {
-      "_type": "tag",
-      "name": "p_formula_binary_op",
-      "path": "./lfi_ill/parser.py",
-      "language": "Python",
-      "line": 26,
-      "kind": "function",
-      "docstring": "formula : formula TENSOR formula\n| formula PAR formula\n| formula PLUS formula\n| formula WITH formula"
-    },
-    {
-      "_type": "tag",
-      "name": "p_formula_unary_op",
-      "path": "./lfi_ill/parser.py",
-      "language": "Python",
-      "line": 40,
-      "kind": "function",
-      "docstring": "formula : NEG formula\n| CIRC formula\n| COMP formula\n| MINUS formula\n| STAR formula\n| OFC formula\n| WHYNOT formula\n| SEC formula"
-    },
-    {
-      "_type": "tag",
-      "name": "p_formula_units",
-      "path": "./lfi_ill/parser.py",
-      "language": "Python",
-      "line": 66,
-      "kind": "function",
-      "docstring": "formula : ONE\n| BOT\n| ZERO\n| TOP"
-    },
-    {
-      "_type": "tag",
-      "name": "p_formula_group",
-      "path": "./lfi_ill/parser.py",
-      "language": "Python",
-      "line": 80,
-      "kind": "function",
-      "docstring": "formula : LPAREN formula RPAREN"
-    },
-    {
-      "_type": "tag",
-      "name": "p_error",
-      "path": "./lfi_ill/parser.py",
-      "language": "Python",
-      "line": 84,
-      "kind": "function",
-      "docstring": null
-    },
-    {
-      "_type": "tag",
-      "name": "parse",
-      "path": "./lfi_ill/parser.py",
-      "language": "Python",
-      "line": 92,
-      "kind": "function",
-      "docstring": null
-    },
-    {
-      "_type": "tag",
-      "name": "t_ID",
-      "path": "./lfi_ill/lexer.py",
-      "language": "Python",
-      "line": 45,
-      "kind": "function",
-      "docstring": "[a-zA-Z_][a-zA-Z_0-9]*"
-    },
-    {
-      "_type": "tag",
-      "name": "t_newline",
-      "path": "./lfi_ill/lexer.py",
-      "language": "Python",
-      "line": 52,
-      "kind": "function",
-      "docstring": "\\n+"
-    },
-    {
-      "_type": "tag",
-      "name": "t_error",
-      "path": "./lfi_ill/lexer.py",
-      "language": "Python",
-<<<<<<< HEAD
-      "line": 56,
-=======
-      "line": 35,
->>>>>>> 0c541eb5
-      "kind": "function",
-      "docstring": null
-    },
-    {
-      "_type": "tag",
-<<<<<<< HEAD
-      "name": "ParaconsistentTruth",
-      "path": "./lfi_ill/interpreter.py",
-      "language": "Python",
-      "line": 4,
-      "kind": "class",
-      "docstring": "Represents the four truth values in a first-degree entailment logic (FDE)."
-    },
-    {
-      "_type": "tag",
-      "name": "ParaconsistentState",
-      "path": "./lfi_ill/interpreter.py",
-      "language": "Python",
-      "line": 13,
-      "kind": "class",
-      "docstring": "A variable whose truth value is modeled paraconsistently."
-    },
-    {
-      "_type": "tag",
-      "name": "Interpreter",
-      "path": "./lfi_ill/interpreter.py",
-      "language": "Python",
-      "line": 30,
-      "kind": "class",
-      "docstring": null
-    },
-    {
-      "_type": "tag",
-      "name": "__init__",
-      "path": "./lfi_ill/interpreter.py",
-      "language": "Python",
-      "line": 17,
-      "kind": "function",
-      "docstring": null
-=======
-      "name": "generate_dependency_graph",
-      "path": "./tooling/dependency_graph_generator.py",
-      "language": "Python",
-      "line": 43,
-      "kind": "function",
-      "docstring": "Generates a dependency graph for all supported dependency files found."
-    },
-    {
-      "_type": "tag",
-      "name": "main",
-      "path": "./tooling/dependency_graph_generator.py",
-      "language": "Python",
-      "line": 69,
-      "kind": "function",
-      "docstring": "Main function to generate and save the dependency graph."
-    },
-    {
-      "_type": "tag",
-      "name": "generate_suggestion_plan_content",
-      "path": "./tooling/code_suggester_logic.py",
-      "language": "Python",
-      "line": 1,
-      "kind": "function",
-      "docstring": "Generates the content for a temporary, single-step plan file to apply a code change.\n\nArgs:\n    filepath: The path to the file that needs to be modified.\n    diff_content: The git-style merge diff block to be applied.\n\nReturns:\n    The content of the generated plan file."
->>>>>>> 0c541eb5
-    },
-    {
-      "_type": "tag",
-      "name": "is_true",
-      "path": "./lfi_ill/interpreter.py",
-      "language": "Python",
-      "line": 21,
-      "kind": "function",
-      "docstring": null
-    },
-    {
-      "_type": "tag",
-      "name": "is_false",
-      "path": "./lfi_ill/interpreter.py",
-      "language": "Python",
-      "line": 24,
-      "kind": "function",
-      "docstring": null
-    },
-    {
-      "_type": "tag",
-      "name": "__repr__",
-      "path": "./lfi_ill/interpreter.py",
-      "language": "Python",
-      "line": 27,
-      "kind": "function",
-      "docstring": null
-    },
-    {
-      "_type": "tag",
-      "name": "__init__",
-      "path": "./lfi_ill/interpreter.py",
-      "language": "Python",
-      "line": 31,
-      "kind": "function",
-      "docstring": null
-    },
-    {
-      "_type": "tag",
-      "name": "interpret",
-      "path": "./lfi_ill/interpreter.py",
-      "language": "Python",
-      "line": 35,
-      "kind": "function",
-      "docstring": null
-    },
-    {
-      "_type": "tag",
-      "name": "visit",
-      "path": "./lfi_ill/interpreter.py",
-      "language": "Python",
-      "line": 39,
-      "kind": "function",
-      "docstring": null
-    },
-    {
-      "_type": "tag",
-      "name": "generic_visit",
-      "path": "./lfi_ill/interpreter.py",
-      "language": "Python",
-      "line": 44,
-      "kind": "function",
-      "docstring": null
-    },
-    {
-      "_type": "tag",
-      "name": "visit_Int",
-      "path": "./lfi_ill/interpreter.py",
-      "language": "Python",
-      "line": 47,
-      "kind": "function",
-      "docstring": null
-    },
-    {
-      "_type": "tag",
-      "name": "visit_String",
-      "path": "./lfi_ill/interpreter.py",
-      "language": "Python",
-      "line": 50,
-      "kind": "function",
-      "docstring": null
-    },
-    {
-      "_type": "tag",
-      "name": "visit_Bool",
-      "path": "./lfi_ill/interpreter.py",
-      "language": "Python",
-      "line": 53,
-      "kind": "function",
-      "docstring": null
-    },
-    {
-      "_type": "tag",
-<<<<<<< HEAD
-      "name": "visit_WithPair",
-      "path": "./lfi_ill/interpreter.py",
-      "language": "Python",
-      "line": 63,
-      "kind": "function",
-      "docstring": null
-    },
-    {
-      "_type": "tag",
-      "name": "visit_Fst",
-      "path": "./lfi_ill/interpreter.py",
-      "language": "Python",
-      "line": 68,
-      "kind": "function",
-      "docstring": null
-=======
-      "name": "parse_package_json_content",
-      "path": "./tooling/dependency_graph_generator_logic.py",
-      "language": "Python",
-      "line": 6,
-      "kind": "function",
-      "docstring": "Parses the content of a package.json file to extract its name and dependencies."
-    },
-    {
-      "_type": "tag",
-      "name": "parse_requirements_txt_content",
-      "path": "./tooling/dependency_graph_generator_logic.py",
-      "language": "Python",
-      "line": 29,
-      "kind": "function",
-      "docstring": "Parses the content of a requirements.txt file to extract its dependencies."
-    },
-    {
-      "_type": "tag",
-      "name": "generate_dependency_graph_from_projects",
-      "path": "./tooling/dependency_graph_generator_logic.py",
-      "language": "Python",
-      "line": 60,
-      "kind": "function",
-      "docstring": "Generates a dependency graph from a list of projects."
->>>>>>> 0c541eb5
-    },
-    {
-      "_type": "tag",
-      "name": "visit_Snd",
-      "path": "./lfi_ill/interpreter.py",
-      "language": "Python",
-<<<<<<< HEAD
-      "line": 75,
-=======
-      "line": 36,
->>>>>>> 0c541eb5
-      "kind": "function",
-      "docstring": null
-    },
-    {
-      "_type": "tag",
-      "name": "visit_Promotion",
-      "path": "./lfi_ill/interpreter.py",
-      "language": "Python",
-<<<<<<< HEAD
-      "line": 82,
-=======
-      "line": 51,
->>>>>>> 0c541eb5
-      "kind": "function",
-      "docstring": null
-    },
-    {
-      "_type": "tag",
-      "name": "visit_Dereliction",
-      "path": "./lfi_ill/interpreter.py",
-      "language": "Python",
-      "line": 85,
-      "kind": "function",
-      "docstring": null
-    },
-    {
-      "_type": "tag",
-      "name": "visit_Negation",
-      "path": "./lfi_ill/interpreter.py",
-      "language": "Python",
-      "line": 93,
-      "kind": "function",
-      "docstring": null
-    },
-    {
-      "_type": "tag",
-      "name": "visit_Consistency",
-      "path": "./lfi_ill/interpreter.py",
-      "language": "Python",
-      "line": 109,
-      "kind": "function",
-      "docstring": null
-    },
-    {
-      "_type": "tag",
-      "name": "visit_Completeness",
-      "path": "./lfi_ill/interpreter.py",
-      "language": "Python",
-      "line": 115,
-      "kind": "function",
-      "docstring": null
-    },
-    {
-      "_type": "tag",
-      "name": "visit_CoNegation",
-      "path": "./lfi_ill/interpreter.py",
-      "language": "Python",
-      "line": 121,
-      "kind": "function",
-      "docstring": null
-    },
-    {
-      "_type": "tag",
-      "name": "visit_Undeterminedness",
-      "path": "./lfi_ill/interpreter.py",
-      "language": "Python",
-      "line": 137,
-      "kind": "function",
-      "docstring": null
-    },
-    {
-      "_type": "tag",
-      "name": "visit_WhyNot",
-      "path": "./lfi_ill/interpreter.py",
-      "language": "Python",
-      "line": 144,
-      "kind": "function",
-      "docstring": null
-    },
-    {
-      "_type": "tag",
-      "name": "visit_LetWhyNot",
-      "path": "./lfi_ill/interpreter.py",
-      "language": "Python",
-      "line": 147,
-      "kind": "function",
-      "docstring": null
-    },
-    {
-      "_type": "tag",
-      "name": "visit_Par",
-      "path": "./lfi_ill/interpreter.py",
-      "language": "Python",
-      "line": 155,
-      "kind": "function",
-      "docstring": null
-    },
-    {
-      "_type": "tag",
-      "name": "visit_LetPar",
-      "path": "./lfi_ill/interpreter.py",
-      "language": "Python",
-      "line": 158,
-      "kind": "function",
-      "docstring": null
-    },
-    {
-      "_type": "tag",
-      "name": "visit_Fun",
-      "path": "./lfi_ill/interpreter.py",
-      "language": "Python",
-      "line": 166,
-      "kind": "function",
-      "docstring": null
-    },
-    {
-      "_type": "tag",
-      "name": "visit_App",
-      "path": "./lfi_ill/interpreter.py",
-      "language": "Python",
-      "line": 169,
-      "kind": "function",
-      "docstring": null
-    },
-    {
-      "_type": "tag",
-      "name": "visit_Atom",
-      "path": "./lfi_ill/interpreter.py",
-      "language": "Python",
-      "line": 179,
-      "kind": "function",
-      "docstring": null
-    },
-    {
-      "_type": "tag",
-      "name": "visit_Inl",
-      "path": "./lfi_ill/interpreter.py",
-      "language": "Python",
-      "line": 186,
-      "kind": "function",
-      "docstring": null
-    },
-    {
-      "_type": "tag",
-      "name": "visit_Inr",
-      "path": "./lfi_ill/interpreter.py",
-      "language": "Python",
-      "line": 189,
-      "kind": "function",
-      "docstring": null
-    },
-    {
-      "_type": "tag",
-      "name": "visit_Case",
-      "path": "./lfi_ill/interpreter.py",
-      "language": "Python",
-<<<<<<< HEAD
-      "line": 192,
-      "kind": "function",
-=======
-      "line": 5,
-      "kind": "class",
->>>>>>> 0c541eb5
-      "docstring": null
-    },
-    {
-      "_type": "tag",
-<<<<<<< HEAD
-      "name": "visit_TensorPair",
-      "path": "./lfi_ill/interpreter.py",
-      "language": "Python",
-      "line": 234,
-      "kind": "function",
-      "docstring": null
-    },
-    {
-      "_type": "tag",
-      "name": "visit_LetTensor",
-      "path": "./lfi_ill/interpreter.py",
-      "language": "Python",
-      "line": 239,
-=======
+      "kind": "class",
+      "docstring": null
+    },
+    {
+      "_type": "tag",
       "name": "test_analyze_python_file",
       "path": "./tooling/test_context_awareness_scanner.py",
       "language": "Python",
       "line": 6,
->>>>>>> 0c541eb5
-      "kind": "function",
-      "docstring": null
-    },
-    {
-      "_type": "tag",
-<<<<<<< HEAD
-      "name": "TestGrammar",
-      "path": "./lfi_ill/test_grammar.py",
-      "language": "Python",
-      "line": 16,
-      "kind": "class",
-      "docstring": null
-    },
-    {
-      "_type": "tag",
-      "name": "TestInterpreter",
-      "path": "./lfi_ill/test_grammar.py",
-      "language": "Python",
-      "line": 54,
-      "kind": "class",
-      "docstring": null
-    },
-    {
-      "_type": "tag",
-      "name": "test_tensor_parsing",
-      "path": "./lfi_ill/test_grammar.py",
-      "language": "Python",
-      "line": 17,
-      "kind": "function",
-      "docstring": null
-    },
-    {
-      "_type": "tag",
-      "name": "test_par_parsing",
-      "path": "./lfi_ill/test_grammar.py",
-      "language": "Python",
-      "line": 23,
-      "kind": "function",
-      "docstring": null
-    },
-    {
-      "_type": "tag",
-      "name": "test_negation_parsing",
-      "path": "./lfi_ill/test_grammar.py",
-=======
-      "name": "TestDocumentScanner",
-      "path": "./tooling/test_document_scanner.py",
->>>>>>> 0c541eb5
-      "language": "Python",
-      "line": 29,
-      "kind": "function",
-      "docstring": null
-    },
-    {
-      "_type": "tag",
-      "name": "test_consistency_parsing",
-      "path": "./lfi_ill/test_grammar.py",
-      "language": "Python",
-      "line": 35,
-      "kind": "function",
-      "docstring": null
-    },
-    {
-      "_type": "tag",
-      "name": "test_completeness_parsing",
-      "path": "./lfi_ill/test_grammar.py",
-      "language": "Python",
-      "line": 41,
-      "kind": "function",
-      "docstring": null
-    },
-    {
-      "_type": "tag",
-      "name": "test_of_course_parsing",
-      "path": "./lfi_ill/test_grammar.py",
-      "language": "Python",
-      "line": 47,
-      "kind": "function",
-      "docstring": null
-    },
-    {
-      "_type": "tag",
-      "name": "setUp",
-      "path": "./lfi_ill/test_grammar.py",
-      "language": "Python",
-      "line": 55,
-      "kind": "function",
-      "docstring": null
-    },
-    {
-      "_type": "tag",
-      "name": "_run_interp",
-      "path": "./lfi_ill/test_grammar.py",
-      "language": "Python",
-      "line": 58,
-      "kind": "function",
-      "docstring": null
-    },
-    {
-      "_type": "tag",
-      "name": "test_completeness_operator",
-      "path": "./lfi_ill/test_grammar.py",
-      "language": "Python",
-      "line": 67,
-      "kind": "function",
-      "docstring": null
-    },
-    {
-      "_type": "tag",
-      "name": "test_consistency_operator",
-      "path": "./lfi_ill/test_grammar.py",
-      "language": "Python",
-      "line": 86,
-      "kind": "function",
-      "docstring": null
-    },
-    {
-      "_type": "tag",
-      "name": "test_negation_operator",
-      "path": "./lfi_ill/test_grammar.py",
-      "language": "Python",
-      "line": 105,
-      "kind": "function",
-      "docstring": null
-    },
-    {
-      "_type": "tag",
-<<<<<<< HEAD
-      "name": "Token",
-      "path": "./lfi_ill/token.py",
-=======
-      "name": "generate_lesson_content",
-      "path": "./tooling/capability_verifier_logic.py",
-      "language": "Python",
-      "line": 4,
-      "kind": "function",
-      "docstring": "Generates the lesson content for the capability verifier."
-    },
-    {
-      "_type": "tag",
-      "name": "generate_postmortem_content",
-      "path": "./tooling/capability_verifier_logic.py",
-      "language": "Python",
-      "line": 26,
-      "kind": "function",
-      "docstring": "Generates the post-mortem content for the capability verifier."
-    },
-    {
-      "_type": "tag",
-      "name": "parse_formula",
-      "path": "./tooling/hdl_parser.py",
-      "language": "Python",
-      "line": 6,
-      "kind": "function",
-      "docstring": "A very basic parser for formulas."
-    },
-    {
-      "_type": "tag",
-      "name": "parse_sequent",
-      "path": "./tooling/hdl_parser.py",
-      "language": "Python",
-      "line": 18,
-      "kind": "function",
-      "docstring": "A very basic parser for sequents."
-    },
-    {
-      "_type": "tag",
-      "name": "TestResearchExecutor",
-      "path": "./tooling/test_research.py",
->>>>>>> 0c541eb5
-      "language": "Python",
-      "line": 1,
-      "kind": "class",
-      "docstring": null
-    },
-    {
-      "_type": "tag",
-      "name": "__init__",
-      "path": "./lfi_ill/token.py",
-      "language": "Python",
-      "line": 2,
-      "kind": "function",
-      "docstring": null
-    },
-    {
-      "_type": "tag",
-      "name": "__repr__",
-      "path": "./lfi_ill/token.py",
-      "language": "Python",
-      "line": 6,
-      "kind": "function",
-      "docstring": null
-    },
-    {
-      "_type": "tag",
-      "name": "Formula",
-      "path": "./lfi_ill/ast.py",
-      "language": "Python",
-      "line": 2,
-      "kind": "class",
-      "docstring": null
-    },
-    {
-      "_type": "tag",
-      "name": "Atom",
-      "path": "./lfi_ill/ast.py",
-      "language": "Python",
-      "line": 5,
-      "kind": "class",
-      "docstring": null
-    },
-    {
-      "_type": "tag",
-      "name": "Tensor",
-      "path": "./lfi_ill/ast.py",
-      "language": "Python",
-      "line": 12,
-      "kind": "class",
-      "docstring": null
-    },
-    {
-      "_type": "tag",
-      "name": "Par",
-      "path": "./lfi_ill/ast.py",
-      "language": "Python",
-      "line": 19,
-      "kind": "class",
-      "docstring": null
-    },
-    {
-      "_type": "tag",
-      "name": "Plus",
-      "path": "./lfi_ill/ast.py",
-      "language": "Python",
-      "line": 26,
-      "kind": "class",
-      "docstring": null
-    },
-    {
-      "_type": "tag",
-      "name": "With",
-      "path": "./lfi_ill/ast.py",
-      "language": "Python",
-      "line": 33,
-      "kind": "class",
-      "docstring": null
-    },
-    {
-      "_type": "tag",
-      "name": "OfCourse",
-      "path": "./lfi_ill/ast.py",
-      "language": "Python",
-      "line": 40,
-      "kind": "class",
-      "docstring": null
-    },
-    {
-      "_type": "tag",
-      "name": "WhyNot",
-      "path": "./lfi_ill/ast.py",
-      "language": "Python",
-      "line": 46,
-      "kind": "class",
-      "docstring": null
-    },
-    {
-      "_type": "tag",
-      "name": "Section",
-      "path": "./lfi_ill/ast.py",
-      "language": "Python",
-      "line": 52,
-      "kind": "class",
-      "docstring": null
-    },
-    {
-      "_type": "tag",
-      "name": "Negation",
-      "path": "./lfi_ill/ast.py",
-      "language": "Python",
-      "line": 58,
-      "kind": "class",
-      "docstring": null
-    },
-    {
-      "_type": "tag",
-      "name": "Consistency",
-      "path": "./lfi_ill/ast.py",
-      "language": "Python",
-      "line": 64,
-      "kind": "class",
-      "docstring": null
-    },
-    {
-      "_type": "tag",
-      "name": "Completeness",
-      "path": "./lfi_ill/ast.py",
-      "language": "Python",
-      "line": 70,
-      "kind": "class",
-      "docstring": null
-    },
-    {
-      "_type": "tag",
-      "name": "CoNegation",
-      "path": "./lfi_ill/ast.py",
-      "language": "Python",
-      "line": 76,
-      "kind": "class",
-      "docstring": null
-    },
-    {
-      "_type": "tag",
-      "name": "Undeterminedness",
-      "path": "./lfi_ill/ast.py",
-      "language": "Python",
-      "line": 82,
-      "kind": "class",
-      "docstring": null
-    },
-    {
-      "_type": "tag",
-      "name": "One",
-      "path": "./lfi_ill/ast.py",
-      "language": "Python",
-      "line": 88,
-      "kind": "class",
-      "docstring": null
-    },
-    {
-      "_type": "tag",
-      "name": "Bottom",
-      "path": "./lfi_ill/ast.py",
-      "language": "Python",
-      "line": 92,
-      "kind": "class",
-      "docstring": null
-    },
-    {
-      "_type": "tag",
-      "name": "Zero",
-      "path": "./lfi_ill/ast.py",
-      "language": "Python",
-      "line": 96,
-      "kind": "class",
-      "docstring": null
-    },
-    {
-      "_type": "tag",
-      "name": "Top",
-      "path": "./lfi_ill/ast.py",
-      "language": "Python",
-      "line": 100,
-      "kind": "class",
-      "docstring": null
-    },
-    {
-      "_type": "tag",
-      "name": "__init__",
-      "path": "./lfi_ill/ast.py",
-      "language": "Python",
-      "line": 6,
-      "kind": "function",
-      "docstring": null
-    },
-    {
-      "_type": "tag",
-      "name": "__repr__",
-      "path": "./lfi_ill/ast.py",
-      "language": "Python",
-      "line": 9,
-      "kind": "function",
-      "docstring": null
-    },
-    {
-      "_type": "tag",
-      "name": "__init__",
-      "path": "./lfi_ill/ast.py",
-      "language": "Python",
-      "line": 13,
-      "kind": "function",
-      "docstring": null
-    },
-    {
-      "_type": "tag",
-      "name": "__repr__",
-      "path": "./lfi_ill/ast.py",
-      "language": "Python",
-      "line": 16,
-      "kind": "function",
-      "docstring": null
-    },
-    {
-      "_type": "tag",
-      "name": "__init__",
-      "path": "./lfi_ill/ast.py",
-      "language": "Python",
-      "line": 20,
-      "kind": "function",
-      "docstring": null
-    },
-    {
-      "_type": "tag",
-      "name": "__repr__",
-      "path": "./lfi_ill/ast.py",
-      "language": "Python",
-      "line": 23,
-      "kind": "function",
-      "docstring": null
-    },
-    {
-      "_type": "tag",
-      "name": "__init__",
-      "path": "./lfi_ill/ast.py",
-      "language": "Python",
-      "line": 27,
-      "kind": "function",
-      "docstring": null
-    },
-    {
-      "_type": "tag",
-      "name": "__repr__",
-      "path": "./lfi_ill/ast.py",
-      "language": "Python",
-      "line": 30,
-      "kind": "function",
-      "docstring": null
-    },
-    {
-      "_type": "tag",
-      "name": "__init__",
-      "path": "./lfi_ill/ast.py",
-      "language": "Python",
-      "line": 34,
-      "kind": "function",
-      "docstring": null
-    },
-    {
-      "_type": "tag",
-      "name": "__repr__",
-      "path": "./lfi_ill/ast.py",
-      "language": "Python",
-      "line": 37,
-      "kind": "function",
-      "docstring": null
-    },
-    {
-      "_type": "tag",
-      "name": "__init__",
-      "path": "./lfi_ill/ast.py",
-      "language": "Python",
-      "line": 41,
-      "kind": "function",
-      "docstring": null
-    },
-    {
-      "_type": "tag",
-      "name": "__repr__",
-      "path": "./lfi_ill/ast.py",
-      "language": "Python",
-      "line": 43,
-      "kind": "function",
-      "docstring": null
-    },
-    {
-      "_type": "tag",
-      "name": "__init__",
-      "path": "./lfi_ill/ast.py",
-      "language": "Python",
-      "line": 47,
-      "kind": "function",
-      "docstring": null
-    },
-    {
-      "_type": "tag",
-      "name": "__repr__",
-      "path": "./lfi_ill/ast.py",
-      "language": "Python",
-      "line": 49,
-      "kind": "function",
-      "docstring": null
-    },
-    {
-      "_type": "tag",
-      "name": "__init__",
-      "path": "./lfi_ill/ast.py",
-      "language": "Python",
-      "line": 53,
-      "kind": "function",
-      "docstring": null
-    },
-    {
-      "_type": "tag",
-      "name": "__repr__",
-      "path": "./lfi_ill/ast.py",
-      "language": "Python",
-      "line": 55,
-      "kind": "function",
-      "docstring": null
-    },
-    {
-      "_type": "tag",
-      "name": "__init__",
-      "path": "./lfi_ill/ast.py",
-      "language": "Python",
-      "line": 59,
-      "kind": "function",
-      "docstring": null
-    },
-    {
-      "_type": "tag",
-      "name": "__repr__",
-      "path": "./lfi_ill/ast.py",
-      "language": "Python",
-      "line": 61,
-      "kind": "function",
-      "docstring": null
-    },
-    {
-      "_type": "tag",
-      "name": "__init__",
-      "path": "./lfi_ill/ast.py",
-      "language": "Python",
-      "line": 65,
-      "kind": "function",
-      "docstring": null
-    },
-    {
-      "_type": "tag",
-      "name": "__repr__",
-      "path": "./lfi_ill/ast.py",
-      "language": "Python",
-      "line": 67,
-      "kind": "function",
-      "docstring": null
-    },
-    {
-      "_type": "tag",
-      "name": "__init__",
-      "path": "./lfi_ill/ast.py",
-      "language": "Python",
-      "line": 71,
-      "kind": "function",
-      "docstring": null
-    },
-    {
-      "_type": "tag",
-      "name": "__repr__",
-      "path": "./lfi_ill/ast.py",
-      "language": "Python",
-      "line": 73,
-      "kind": "function",
-      "docstring": null
-    },
-    {
-      "_type": "tag",
-      "name": "__init__",
-      "path": "./lfi_ill/ast.py",
-      "language": "Python",
-      "line": 77,
-      "kind": "function",
-      "docstring": null
-    },
-    {
-      "_type": "tag",
-      "name": "__repr__",
-      "path": "./lfi_ill/ast.py",
-      "language": "Python",
-      "line": 79,
-      "kind": "function",
-      "docstring": null
-    },
-    {
-      "_type": "tag",
-      "name": "__init__",
-      "path": "./lfi_ill/ast.py",
-      "language": "Python",
-      "line": 83,
-      "kind": "function",
-      "docstring": null
-    },
-    {
-      "_type": "tag",
-      "name": "__repr__",
-      "path": "./lfi_ill/ast.py",
-      "language": "Python",
-      "line": 85,
-      "kind": "function",
-      "docstring": null
-    },
-    {
-      "_type": "tag",
-      "name": "__repr__",
-      "path": "./lfi_ill/ast.py",
-      "language": "Python",
-      "line": 89,
-      "kind": "function",
-      "docstring": null
-    },
-    {
-      "_type": "tag",
-      "name": "__repr__",
-      "path": "./lfi_ill/ast.py",
-      "language": "Python",
-      "line": 93,
-      "kind": "function",
-      "docstring": null
-    },
-    {
-      "_type": "tag",
-      "name": "__repr__",
-      "path": "./lfi_ill/ast.py",
-      "language": "Python",
-      "line": 97,
-      "kind": "function",
-      "docstring": null
-    },
-    {
-      "_type": "tag",
-      "name": "__repr__",
-      "path": "./lfi_ill/ast.py",
-      "language": "Python",
-      "line": 101,
-      "kind": "function",
-      "docstring": null
-    },
-    {
-      "_type": "tag",
-      "name": "TestParadefiniteGrammar",
-      "path": "./lfi_ill/test_paradefinite.py",
-      "language": "Python",
-      "line": 7,
-      "kind": "class",
-      "docstring": null
-    },
-    {
-      "_type": "tag",
-      "name": "TestParadefiniteInterpreter",
-      "path": "./lfi_ill/test_paradefinite.py",
-      "language": "Python",
-      "line": 20,
-      "kind": "class",
-      "docstring": null
-    },
-    {
-      "_type": "tag",
-      "name": "test_co_negation_parsing",
-      "path": "./lfi_ill/test_paradefinite.py",
-      "language": "Python",
-      "line": 8,
-      "kind": "function",
-      "docstring": null
-    },
-    {
-      "_type": "tag",
-      "name": "test_undeterminedness_parsing",
-      "path": "./lfi_ill/test_paradefinite.py",
-      "language": "Python",
-      "line": 14,
-      "kind": "function",
-      "docstring": null
-    },
-    {
-      "_type": "tag",
-      "name": "setUp",
-      "path": "./lfi_ill/test_paradefinite.py",
-      "language": "Python",
-      "line": 21,
-      "kind": "function",
-      "docstring": null
-    },
-    {
-      "_type": "tag",
-      "name": "_run_interp",
-      "path": "./lfi_ill/test_paradefinite.py",
-      "language": "Python",
-      "line": 24,
-      "kind": "function",
-      "docstring": null
-    },
-    {
-      "_type": "tag",
-      "name": "test_co_negation_operator",
-      "path": "./lfi_ill/test_paradefinite.py",
-      "language": "Python",
-      "line": 29,
-      "kind": "function",
-      "docstring": null
-    },
-    {
-      "_type": "tag",
-      "name": "test_undeterminedness_operator",
-      "path": "./lfi_ill/test_paradefinite.py",
-      "language": "Python",
-      "line": 48,
-      "kind": "function",
-      "docstring": null
-    },
-    {
-      "_type": "tag",
-      "name": "TestLogFailure",
-      "path": "./tooling/test_log_failure.py",
-      "language": "Python",
-      "line": 9,
-      "kind": "class",
-      "docstring": null
-    },
-    {
-      "_type": "tag",
-      "name": "setUp",
-      "path": "./tooling/test_log_failure.py",
-      "language": "Python",
-      "line": 11,
-      "kind": "function",
-      "docstring": null
-    },
-    {
-      "_type": "tag",
-      "name": "tearDown",
-      "path": "./tooling/test_log_failure.py",
-      "language": "Python",
-      "line": 26,
-      "kind": "function",
-      "docstring": null
-    },
-    {
-      "_type": "tag",
-      "name": "test_log_catastrophic_failure",
-      "path": "./tooling/test_log_failure.py",
-      "language": "Python",
-      "line": 30,
-      "kind": "function",
-      "docstring": "Tests that the catastrophic failure is logged correctly."
-    },
-    {
-      "_type": "tag",
-      "name": "mock_init",
-      "path": "./tooling/test_log_failure.py",
-      "language": "Python",
-      "line": 17,
-      "kind": "function",
-      "docstring": null
-    },
-    {
-      "_type": "tag",
-      "name": "save_session",
-      "path": "./tooling/session_manager.py",
-      "language": "Python",
-      "line": 11,
-      "kind": "function",
-      "docstring": "Saves the agent's session to a file."
-    },
-    {
-      "_type": "tag",
-      "name": "load_session",
-      "path": "./tooling/session_manager.py",
-      "language": "Python",
-      "line": 18,
-      "kind": "function",
-      "docstring": "Loads the agent's session from a file."
-    },
-    {
-      "_type": "tag",
-      "name": "plan_deep_research",
-      "path": "./tooling/research_planner.py",
-      "language": "Python",
-      "line": 10,
-      "kind": "function",
-      "docstring": "Generates a multi-step, FSM-compliant plan for conducting deep research\nusing the official project templates.\n\nArgs:\n    topic (str): The research topic.\n    research_id (str): A unique ID for this research task.\n\nReturns:\n    str: A string containing the executable plan."
-    },
-    {
-      "_type": "tag",
-      "name": "t_ATOM",
-      "path": "./tooling/plllu_lexer.py",
-      "language": "Python",
-      "line": 30,
-      "kind": "function",
-      "docstring": "[A-Z][A-Z0-9]*"
-    },
-    {
-      "_type": "tag",
-      "name": "t_newline",
-      "path": "./tooling/plllu_lexer.py",
-      "language": "Python",
-      "line": 39,
-      "kind": "function",
-      "docstring": "\\n+"
-    },
-    {
-      "_type": "tag",
-<<<<<<< HEAD
-      "name": "t_error",
-      "path": "./tooling/plllu_lexer.py",
-      "language": "Python",
-      "line": 44,
-      "kind": "function",
-      "docstring": null
-    },
-    {
-      "_type": "tag",
-      "name": "generate_lesson_content",
-      "path": "./tooling/capability_verifier_logic.py",
-      "language": "Python",
-      "line": 4,
-      "kind": "function",
-      "docstring": "Generates the lesson content for the capability verifier."
-    },
-    {
-      "_type": "tag",
-      "name": "generate_postmortem_content",
-      "path": "./tooling/capability_verifier_logic.py",
-      "language": "Python",
-      "line": 26,
-=======
-      "name": "prove_sequent",
-      "path": "./tooling/hdl_prover.py",
-      "language": "Python",
-      "line": 37,
->>>>>>> 0c541eb5
-      "kind": "function",
-      "docstring": "Generates the post-mortem content for the capability verifier."
-    },
-    {
-      "_type": "tag",
-      "name": "Instruction",
-      "path": "./tooling/halting_heuristic_analyzer.py",
-      "language": "Python",
-<<<<<<< HEAD
-      "line": 28,
-      "kind": "class",
-=======
-      "line": 60,
-      "kind": "function",
->>>>>>> 0c541eb5
-      "docstring": null
-    },
-    {
-      "_type": "tag",
-      "name": "Loop",
-      "path": "./tooling/halting_heuristic_analyzer.py",
-      "language": "Python",
-      "line": 37,
-      "kind": "class",
-      "docstring": null
-    },
-    {
-      "_type": "tag",
-      "name": "HaltingHeuristicAnalyzer",
-      "path": "./tooling/halting_heuristic_analyzer.py",
-      "language": "Python",
-      "line": 45,
-      "kind": "class",
-      "docstring": "Performs static analysis on a UDC plan to provide a heuristic-based\nestimate of its likelihood to terminate."
-    },
-    {
-      "_type": "tag",
-      "name": "main",
-      "path": "./tooling/halting_heuristic_analyzer.py",
-      "language": "Python",
-      "line": 255,
-      "kind": "function",
-      "docstring": "Main entry point for the command-line tool."
-    },
-    {
-      "_type": "tag",
-      "name": "__init__",
-      "path": "./tooling/halting_heuristic_analyzer.py",
-      "language": "Python",
-      "line": 51,
-      "kind": "function",
-      "docstring": null
-    },
-    {
-      "_type": "tag",
-      "name": "analyze",
-      "path": "./tooling/halting_heuristic_analyzer.py",
-      "language": "Python",
-      "line": 56,
-      "kind": "function",
-      "docstring": "Runs the full analysis pipeline and returns a report."
-    },
-    {
-      "_type": "tag",
-      "name": "_parse_plan",
-      "path": "./tooling/halting_heuristic_analyzer.py",
-      "language": "Python",
-      "line": 94,
-      "kind": "function",
-      "docstring": "Parses the .udc file into instructions and builds a label map.\nLabels point to the index of the *next* instruction in the list."
-    },
-    {
-      "_type": "tag",
-      "name": "_detect_loops",
-      "path": "./tooling/halting_heuristic_analyzer.py",
-      "language": "Python",
-      "line": 124,
-      "kind": "function",
-      "docstring": "Detects loops by finding backward jumps."
-    },
-    {
-      "_type": "tag",
-      "name": "_analyze_loop",
-      "path": "./tooling/halting_heuristic_analyzer.py",
-      "language": "Python",
-      "line": 152,
-      "kind": "function",
-      "docstring": "Analyzes a single loop to determine its termination risk.\nThis is the heuristic core of the analyzer."
-    },
-    {
-      "_type": "tag",
-      "name": "_generate_report",
-      "path": "./tooling/halting_heuristic_analyzer.py",
-      "language": "Python",
-      "line": 236,
-      "kind": "function",
-      "docstring": "Formats the analysis results into a JSON-compatible dictionary."
-    },
-    {
-      "_type": "tag",
-      "name": "_get_gitignore_patterns",
-      "path": "./tooling/filesystem_lister.py",
-      "language": "Python",
-      "line": 9,
-      "kind": "function",
-      "docstring": "Reads and parses the .gitignore file."
-    },
-    {
-      "_type": "tag",
-      "name": "list_all_files_and_dirs",
-      "path": "./tooling/filesystem_lister.py",
-      "language": "Python",
-<<<<<<< HEAD
-      "line": 19,
-      "kind": "function",
-      "docstring": "Walks through a directory and its subdirectories and returns a sorted list of all\nfiles and directories.\n\nArgs:\n    root_dir (str): The root directory to start the walk from.\n    use_gitignore (bool): If True, respects the patterns in the .gitignore file."
-    },
-    {
-      "_type": "tag",
-      "name": "TestBuilder",
-      "path": "./tooling/test_builder.py",
-      "language": "Python",
-      "line": 9,
-      "kind": "class",
-=======
-      "line": 62,
-      "kind": "function",
-      "docstring": "Analyzes the log file to calculate action success/failure rates.\n\nArgs:\n    log_file (str): Path to the activity log file.\n\nReturns:\n    dict: A dictionary containing total counts, success/failure counts,\n          and a breakdown of failures by action type."
-    },
-    {
-      "_type": "tag",
-      "name": "analyze_protocol_violations",
-      "path": "./tooling/self_improvement_cli.py",
-      "language": "Python",
-      "line": 102,
-      "kind": "function",
-      "docstring": "Scans the log file for critical protocol violations, such as the\nunauthorized use of `reset_all`.\n\nThis function checks for two conditions:\n1. A `SYSTEM_FAILURE` log explicitly blaming `reset_all`.\n2. A `TOOL_EXEC` log where the command contains \"reset_all\".\n\nArgs:\n    log_file (str): Path to the activity log file.\n\nReturns:\n    list: A list of unique task IDs where `reset_all` was used."
-    },
-    {
-      "_type": "tag",
-      "name": "main",
-      "path": "./tooling/self_improvement_cli.py",
-      "language": "Python",
-      "line": 155,
-      "kind": "function",
-      "docstring": "Main function to run the self-improvement analysis CLI."
-    },
-    {
-      "_type": "tag",
-      "name": "TestRefactorCsToCf",
-      "path": "./tooling/test_refactor_cs_to_cf.py",
-      "language": "Python",
-      "line": 6,
-      "kind": "class",
-      "docstring": null
-    },
-    {
-      "_type": "tag",
-      "name": "setUp",
-      "path": "./tooling/test_refactor_cs_to_cf.py",
-      "language": "Python",
-      "line": 8,
-      "kind": "function",
-      "docstring": null
-    },
-    {
-      "_type": "tag",
-      "name": "tearDown",
-      "path": "./tooling/test_refactor_cs_to_cf.py",
-      "language": "Python",
-      "line": 24,
-      "kind": "function",
->>>>>>> 0c541eb5
-      "docstring": null
-    },
-    {
-      "_type": "tag",
-<<<<<<< HEAD
-      "name": "setUp",
-      "path": "./tooling/test_builder.py",
-      "language": "Python",
-      "line": 11,
-=======
-      "name": "test_refactor",
-      "path": "./tooling/test_refactor_cs_to_cf.py",
-      "language": "Python",
-      "line": 31,
->>>>>>> 0c541eb5
-      "kind": "function",
-      "docstring": null
-    },
-    {
-      "_type": "tag",
-      "name": "tearDown",
-      "path": "./tooling/test_builder.py",
-      "language": "Python",
-      "line": 43,
-      "kind": "function",
-      "docstring": null
-    },
-    {
-      "_type": "tag",
-      "name": "test_execute_compiler_target",
-      "path": "./tooling/test_builder.py",
-      "language": "Python",
-      "line": 47,
-      "kind": "function",
-      "docstring": "Tests execution of a compiler target."
-    },
-    {
-      "_type": "tag",
-      "name": "test_execute_command_target",
-      "path": "./tooling/test_builder.py",
-      "language": "Python",
-      "line": 63,
-      "kind": "function",
-      "docstring": "Tests execution of a command target."
-    },
-    {
-      "_type": "tag",
-      "name": "test_build_group_execution",
-      "path": "./tooling/test_builder.py",
-      "language": "Python",
-      "line": 76,
-      "kind": "function",
-      "docstring": "Tests that a build group executes its targets in order."
-    },
-    {
-      "_type": "tag",
-      "name": "test_invalid_target",
-      "path": "./tooling/test_builder.py",
-      "language": "Python",
-      "line": 84,
-      "kind": "function",
-      "docstring": "Tests that the builder exits on an invalid target name."
-    },
-    {
-      "_type": "tag",
-      "name": "find_protocol_file",
-      "path": "./tooling/protocol_updater.py",
-      "language": "Python",
-      "line": 22,
-      "kind": "function",
-      "docstring": "Recursively finds the protocol file path corresponding to a given protocol_id."
-    },
-    {
-      "_type": "tag",
-      "name": "add_tool_to_protocol",
-      "path": "./tooling/protocol_updater.py",
-      "language": "Python",
-      "line": 39,
-      "kind": "function",
-      "docstring": "Adds a tool to the 'associated_tools' list of a specified protocol."
-    },
-    {
-      "_type": "tag",
-      "name": "update_rule_in_protocol",
-      "path": "./tooling/protocol_updater.py",
-      "language": "Python",
-      "line": 78,
-      "kind": "function",
-      "docstring": "Updates the description of a specific rule within a protocol."
-    },
-    {
-      "_type": "tag",
-      "name": "main",
-      "path": "./tooling/protocol_updater.py",
-      "language": "Python",
-<<<<<<< HEAD
-      "line": 126,
-=======
-      "line": 45,
->>>>>>> 0c541eb5
-      "kind": "function",
-      "docstring": "Main function to parse arguments and call the appropriate handler."
-    },
-    {
-      "_type": "tag",
-<<<<<<< HEAD
-      "name": "TestSelfCorrectionOrchestrator",
-      "path": "./tooling/test_self_correction_orchestrator.py",
-      "language": "Python",
-      "line": 14,
-      "kind": "class",
-      "docstring": null
-    },
-    {
-      "_type": "tag",
-      "name": "setUp",
-      "path": "./tooling/test_self_correction_orchestrator.py",
-      "language": "Python",
-      "line": 16,
-=======
-      "name": "close_task",
-      "path": "./tooling/fdc_cli.py",
-      "language": "Python",
-      "line": 59,
->>>>>>> 0c541eb5
-      "kind": "function",
-      "docstring": null
-    },
-    {
-      "_type": "tag",
-      "name": "tearDown",
-      "path": "./tooling/test_self_correction_orchestrator.py",
-      "language": "Python",
-<<<<<<< HEAD
-      "line": 34,
-=======
-      "line": 93,
->>>>>>> 0c541eb5
-      "kind": "function",
-      "docstring": null
-    },
-    {
-      "_type": "tag",
-      "name": "test_load_and_save_lessons",
-      "path": "./tooling/test_self_correction_orchestrator.py",
-      "language": "Python",
-<<<<<<< HEAD
-      "line": 37,
-=======
-      "line": 150,
->>>>>>> 0c541eb5
-      "kind": "function",
-      "docstring": "Tests that lessons can be loaded from and saved to the JSONL file."
-    },
-    {
-      "_type": "tag",
-      "name": "test_process_update_protocol_lesson",
-      "path": "./tooling/test_self_correction_orchestrator.py",
-      "language": "Python",
-<<<<<<< HEAD
-      "line": 58,
-=======
-      "line": 211,
->>>>>>> 0c541eb5
-      "kind": "function",
-      "docstring": "Tests processing a lesson that updates a protocol."
-    },
-    {
-      "_type": "tag",
-      "name": "test_process_code_change_lesson",
-      "path": "./tooling/test_self_correction_orchestrator.py",
-      "language": "Python",
-<<<<<<< HEAD
-      "line": 93,
-=======
-      "line": 239,
->>>>>>> 0c541eb5
-      "kind": "function",
-      "docstring": "Tests processing a lesson that proposes a code change."
-    },
-    {
-      "_type": "tag",
-      "name": "test_failed_command",
-      "path": "./tooling/test_self_correction_orchestrator.py",
-      "language": "Python",
-<<<<<<< HEAD
-      "line": 123,
-=======
-      "line": 258,
->>>>>>> 0c541eb5
-      "kind": "function",
-      "docstring": "Tests that lesson status is set to 'failed' when a command fails."
-    },
-    {
-      "_type": "tag",
-      "name": "test_main_flow_rebuilds_agents_md",
-      "path": "./tooling/test_self_correction_orchestrator.py",
-      "language": "Python",
-<<<<<<< HEAD
-      "line": 143,
-=======
-      "line": 325,
->>>>>>> 0c541eb5
-      "kind": "function",
-      "docstring": "Tests that the main function calls to rebuild AGENTS.md after changes."
-    },
-    {
-      "_type": "tag",
-      "name": "test_no_pending_lessons",
-      "path": "./tooling/test_self_correction_orchestrator.py",
-      "language": "Python",
-      "line": 156,
-      "kind": "function",
-      "docstring": "Tests that the orchestrator does nothing if there are no pending lessons."
-    },
-    {
-      "_type": "tag",
-      "name": "test_malformed_lesson",
-      "path": "./tooling/test_self_correction_orchestrator.py",
-      "language": "Python",
-      "line": 169,
-      "kind": "function",
-      "docstring": "Tests that malformed lessons are skipped and status is not changed."
-    },
-    {
-      "_type": "tag",
-      "name": "test_process_modify_tooling_lesson",
-      "path": "./tooling/test_self_correction_orchestrator.py",
-      "language": "Python",
-      "line": 179,
-      "kind": "function",
-      "docstring": "Tests processing a lesson that modifies a tool."
-    },
-    {
-      "_type": "tag",
-      "name": "test_unknown_action_type",
-      "path": "./tooling/test_self_correction_orchestrator.py",
-      "language": "Python",
-      "line": 210,
-      "kind": "function",
-      "docstring": "Tests that lessons with unknown action types are skipped."
-    },
-    {
-      "_type": "tag",
-      "name": "prove_sequent",
-      "path": "./tooling/hdl_prover.py",
-      "language": "Python",
-      "line": 37,
-      "kind": "function",
-      "docstring": "A very simple proof search algorithm.\nThis is a placeholder for a more sophisticated prover."
-    },
-    {
-      "_type": "tag",
-      "name": "main",
-      "path": "./tooling/hdl_prover.py",
-      "language": "Python",
-      "line": 60,
-      "kind": "function",
-      "docstring": null
-    },
-    {
-      "_type": "tag",
-      "name": "analyze_protocol_completeness",
-      "path": "./tooling/auditor_logic.py",
-      "language": "Python",
-      "line": 8,
-      "kind": "function",
-      "docstring": "Analyzes the completeness of the protocols by comparing used tools to protocol tools."
-    },
-    {
-      "_type": "tag",
-      "name": "analyze_tool_centrality",
-      "path": "./tooling/auditor_logic.py",
-      "language": "Python",
-<<<<<<< HEAD
-      "line": 17,
-=======
-      "line": 32,
->>>>>>> 0c541eb5
-      "kind": "function",
-      "docstring": "Analyzes the centrality of tools by counting their usage."
-    },
-    {
-      "_type": "tag",
-<<<<<<< HEAD
-      "name": "analyze_plan_registry",
-      "path": "./tooling/auditor_logic.py",
-      "language": "Python",
-      "line": 26,
-      "kind": "function",
-      "docstring": "Analyzes the plan registry for dead links."
-    },
-    {
-      "_type": "tag",
-      "name": "analyze_documentation",
-      "path": "./tooling/auditor_logic.py",
-      "language": "Python",
-      "line": 37,
-=======
-      "name": "run_agent_loop",
-      "path": "./tooling/agent_shell.py",
-      "language": "Python",
-      "line": 71,
->>>>>>> 0c541eb5
-      "kind": "function",
-      "docstring": "Analyzes the system documentation for missing docstrings."
-    },
-    {
-      "_type": "tag",
-      "name": "analyze_system_health",
-      "path": "./tooling/auditor_logic.py",
-      "language": "Python",
-<<<<<<< HEAD
-      "line": 45,
-=======
-      "line": 235,
->>>>>>> 0c541eb5
-      "kind": "function",
-      "docstring": "Analyzes the system health for \"absence of evidence\" anomalies."
-    },
-    {
-      "_type": "tag",
-      "name": "TestSelfImprovementCli",
-      "path": "./tooling/test_self_improvement_cli.py",
-      "language": "Python",
-      "line": 10,
-      "kind": "class",
-      "docstring": null
-    },
-    {
-      "_type": "tag",
-      "name": "setUp",
-      "path": "./tooling/test_self_improvement_cli.py",
-      "language": "Python",
-      "line": 12,
-      "kind": "function",
-      "docstring": null
-    },
-    {
-      "_type": "tag",
-      "name": "tearDown",
-      "path": "./tooling/test_self_improvement_cli.py",
-      "language": "Python",
-      "line": 21,
-      "kind": "function",
-      "docstring": null
-    },
-    {
-      "_type": "tag",
-      "name": "test_analyze_planning_efficiency",
-      "path": "./tooling/test_self_improvement_cli.py",
-      "language": "Python",
-      "line": 24,
-      "kind": "function",
-      "docstring": null
-    },
-    {
-      "_type": "tag",
-      "name": "test_analyze_error_rates",
-      "path": "./tooling/test_self_improvement_cli.py",
-      "language": "Python",
-      "line": 28,
-      "kind": "function",
-      "docstring": null
-    },
-    {
-      "_type": "tag",
-<<<<<<< HEAD
-      "name": "test_analyze_protocol_violations",
-      "path": "./tooling/test_self_improvement_cli.py",
-=======
-      "name": "find_fsm_transition",
-      "path": "./tooling/agent_logic.py",
-      "language": "Python",
-      "line": 1,
-      "kind": "function",
-      "docstring": "Finds the destination state for a given source and trigger."
-    },
-    {
-      "_type": "tag",
-      "name": "main",
-      "path": "./tooling/plllu_runner.py",
->>>>>>> 0c541eb5
-      "language": "Python",
-      "line": 34,
-      "kind": "function",
-      "docstring": null
-    },
-    {
-      "_type": "tag",
-      "name": "TestCapabilityVerifier",
-      "path": "./tooling/test_capability_verifier.py",
-      "language": "Python",
-      "line": 8,
-      "kind": "class",
-      "docstring": null
-    },
-    {
-      "_type": "tag",
-      "name": "setUp",
-      "path": "./tooling/test_capability_verifier.py",
-      "language": "Python",
-      "line": 10,
-      "kind": "function",
-      "docstring": null
-    },
-    {
-      "_type": "tag",
-      "name": "tearDown",
-      "path": "./tooling/test_capability_verifier.py",
-      "language": "Python",
-      "line": 28,
-      "kind": "function",
-      "docstring": null
-    },
-    {
-      "_type": "tag",
-      "name": "test_successful_verification",
-      "path": "./tooling/test_capability_verifier.py",
-      "language": "Python",
-      "line": 32,
-      "kind": "function",
-      "docstring": "Tests the full successful workflow of the capability verifier."
-    },
-    {
-      "_type": "tag",
-      "name": "test_unexpected_initial_pass",
-      "path": "./tooling/test_capability_verifier.py",
-      "language": "Python",
-      "line": 46,
-      "kind": "function",
-      "docstring": "Tests that the verifier exits if the initial test passes."
-    },
-    {
-      "_type": "tag",
-      "name": "test_orchestrator_failure",
-      "path": "./tooling/test_capability_verifier.py",
-      "language": "Python",
-      "line": 54,
-      "kind": "function",
-      "docstring": "Tests that the verifier exits if the orchestrator fails."
-    },
-    {
-      "_type": "tag",
-      "name": "test_final_test_failure",
-      "path": "./tooling/test_capability_verifier.py",
-      "language": "Python",
-      "line": 64,
-      "kind": "function",
-      "docstring": "Tests that the verifier exits if the final test still fails."
-    },
-    {
-      "_type": "tag",
-      "name": "test_regression_failure",
-      "path": "./tooling/test_capability_verifier.py",
-      "language": "Python",
-      "line": 75,
-      "kind": "function",
-      "docstring": "Tests that the verifier exits if regression tests fail."
-    },
-    {
-      "_type": "tag",
-      "name": "LogicValue",
-      "path": "./tooling/plllu_interpreter.py",
-      "language": "Python",
-      "line": 26,
-      "kind": "class",
-      "docstring": null
-    },
-    {
-      "_type": "tag",
-      "name": "InterpretationError",
-      "path": "./tooling/plllu_interpreter.py",
-      "language": "Python",
-<<<<<<< HEAD
-      "line": 33,
-      "kind": "class",
-      "docstring": "Custom exception for errors during interpretation."
-    },
-    {
-      "_type": "tag",
-      "name": "FourValuedInterpreter",
-      "path": "./tooling/plllu_interpreter.py",
-      "language": "Python",
-      "line": 39,
-      "kind": "class",
-      "docstring": "Interprets a pLLLU AST using a four-valued logic and a resource-passing model."
-    },
-    {
-      "_type": "tag",
-      "name": "create_context_from_string",
-      "path": "./tooling/plllu_interpreter.py",
-      "language": "Python",
-      "line": 206,
-      "kind": "function",
-      "docstring": "Helper to create a context from a string like 'A:T, B:B'.\nThe interpreter now expects the context to be a dictionary mapping\nthe unique atom tuple (name, id) to its LogicValue."
-    },
-    {
-      "_type": "tag",
-      "name": "patch_atom_values",
-      "path": "./tooling/plllu_interpreter.py",
-      "language": "Python",
-      "line": 237,
-      "kind": "function",
-      "docstring": "Recursively patches the AST to replace atom names with (value, id) tuples.\nThis is a hack for testing, as the parser doesn't know about logic values."
-    },
-    {
-      "_type": "tag",
-      "name": "interpret",
-      "path": "./tooling/plllu_interpreter.py",
-      "language": "Python",
-      "line": 44,
-      "kind": "function",
-      "docstring": "Main entry point for interpreting an AST.\nThe initial context is a Counter of atoms available."
-    },
-    {
-      "_type": "tag",
-      "name": "_evaluate",
-      "path": "./tooling/plllu_interpreter.py",
-      "language": "Python",
-      "line": 59,
-      "kind": "function",
-      "docstring": "Dispatcher that evaluates a node against a given context.\nReturns a tuple: (LogicValue, remaining_context_as_Counter)."
-    },
-    {
-      "_type": "tag",
-      "name": "_eval_atom",
-      "path": "./tooling/plllu_interpreter.py",
-      "language": "Python",
-      "line": 74,
-      "kind": "function",
-      "docstring": "Evaluates an atom by consuming it from the context."
-    },
-    {
-      "_type": "tag",
-      "name": "_eval_unary_op",
-      "path": "./tooling/plllu_interpreter.py",
-      "language": "Python",
-      "line": 93,
-      "kind": "function",
-      "docstring": "Evaluates a unary op by evaluating its child and transforming the value.\nThe context is passed through the operation."
-    },
-    {
-      "_type": "tag",
-      "name": "_eval_binary_op",
-      "path": "./tooling/plllu_interpreter.py",
-      "language": "Python",
-      "line": 135,
-      "kind": "function",
-      "docstring": "Evaluates a binary op. Additives use a shared context, multiplicatives split it."
-    },
-    {
-      "_type": "tag",
-      "name": "compile_module",
-      "path": "./tooling/compile_protocols.py",
-      "language": "Python",
-      "line": 15,
-      "kind": "function",
-      "docstring": "Compiles the protocol files in a directory into a single AGENTS.md."
-    },
-    {
-      "_type": "tag",
-      "name": "main",
-      "path": "./tooling/compile_protocols.py",
-      "language": "Python",
-      "line": 54,
-      "kind": "function",
-      "docstring": "Main function to find and compile all protocol modules."
-    },
-    {
-      "_type": "tag",
-      "name": "TestDocumentScanner",
-      "path": "./tooling/test_document_scanner.py",
-      "language": "Python",
-      "line": 8,
-      "kind": "class",
-=======
-      "line": 13,
-      "kind": "function",
-      "docstring": "Simulates a research task and writes the result to a file."
-    },
-    {
-      "_type": "tag",
-      "name": "TestState",
-      "path": "./tooling/test_state.py",
-      "language": "Python",
-      "line": 6,
-      "kind": "class",
-      "docstring": null
-    },
-    {
-      "_type": "tag",
-      "name": "test_agent_state_initialization",
-      "path": "./tooling/test_state.py",
-      "language": "Python",
-      "line": 8,
-      "kind": "function",
-      "docstring": "Tests the initialization of an AgentState object."
-    },
-    {
-      "_type": "tag",
-      "name": "test_plan_context_initialization",
-      "path": "./tooling/test_state.py",
-      "language": "Python",
-      "line": 15,
-      "kind": "function",
-      "docstring": "Tests the initialization of a PlanContext object."
-    },
-    {
-      "_type": "tag",
-      "name": "test_agent_state_to_json",
-      "path": "./tooling/test_state.py",
-      "language": "Python",
-      "line": 23,
-      "kind": "function",
-      "docstring": "Tests the to_json method of AgentState."
-    },
-    {
-      "_type": "tag",
-      "name": "TestPreSubmitCheck",
-      "path": "./tooling/test_pre_submit_check.py",
-      "language": "Python",
-      "line": 7,
-      "kind": "class",
-      "docstring": null
-    },
-    {
-      "_type": "tag",
-      "name": "test_run_command_failure",
-      "path": "./tooling/test_pre_submit_check.py",
-      "language": "Python",
-      "line": 21,
-      "kind": "function",
-      "docstring": "Tests that run_command exits on a failed command."
-    },
-    {
-      "_type": "tag",
-      "name": "TestDependencyGraphGenerator",
-      "path": "./tooling/test_dependency_graph_generator.py",
-      "language": "Python",
-      "line": 9,
-      "kind": "class",
-      "docstring": null
-    },
-    {
-      "_type": "tag",
-      "name": "test_parse_package_json_content",
-      "path": "./tooling/test_dependency_graph_generator.py",
-      "language": "Python",
-      "line": 10,
-      "kind": "function",
-      "docstring": null
-    },
-    {
-      "_type": "tag",
-      "name": "test_parse_requirements_txt_content",
-      "path": "./tooling/test_dependency_graph_generator.py",
-      "language": "Python",
-      "line": 23,
-      "kind": "function",
-      "docstring": null
-    },
-    {
-      "_type": "tag",
-      "name": "test_generate_dependency_graph_from_projects",
-      "path": "./tooling/test_dependency_graph_generator.py",
-      "language": "Python",
-      "line": 32,
-      "kind": "function",
->>>>>>> 0c541eb5
-      "docstring": null
-    },
-    {
-      "_type": "tag",
-<<<<<<< HEAD
-      "name": "setUp",
-      "path": "./tooling/test_document_scanner.py",
-      "language": "Python",
-      "line": 10,
-      "kind": "function",
-=======
+      "kind": "function",
+      "docstring": null
+    },
+    {
+      "_type": "tag",
       "name": "TestKnowledgeCompiler",
       "path": "./tooling/test_knowledge_compiler.py",
       "language": "Python",
       "line": 18,
       "kind": "class",
->>>>>>> 0c541eb5
-      "docstring": null
-    },
-    {
-      "_type": "tag",
-<<<<<<< HEAD
-      "name": "tearDown",
-      "path": "./tooling/test_document_scanner.py",
-      "language": "Python",
-      "line": 25,
-      "kind": "function",
-=======
+      "docstring": null
+    },
+    {
+      "_type": "tag",
       "name": "TestKnowledgeCompilerAdvanced",
       "path": "./tooling/test_knowledge_compiler.py",
       "language": "Python",
       "line": 110,
       "kind": "class",
->>>>>>> 0c541eb5
-      "docstring": null
-    },
-    {
-      "_type": "tag",
-<<<<<<< HEAD
-      "name": "test_scan_md_and_txt_files",
-      "path": "./tooling/test_document_scanner.py",
-      "language": "Python",
-      "line": 29,
-      "kind": "function",
-      "docstring": "Tests that the scanner correctly reads .md and .txt files."
-    },
-    {
-      "_type": "tag",
-      "name": "test_scan_pdf_file",
-      "path": "./tooling/test_document_scanner.py",
-      "language": "Python",
-      "line": 38,
-      "kind": "function",
-      "docstring": "Tests that the scanner correctly reads .pdf files."
-    },
-    {
-      "_type": "tag",
-      "name": "test_read_error_handling",
-      "path": "./tooling/test_document_scanner.py",
-      "language": "Python",
-      "line": 52,
-      "kind": "function",
-      "docstring": "Tests that the scanner handles file read errors gracefully."
-    },
-    {
-      "_type": "tag",
-      "name": "AuraToLfiIllCompiler",
-      "path": "./tooling/aura_to_lfi_ill_logic.py",
-      "language": "Python",
-      "line": 35,
-      "kind": "class",
-      "docstring": null
-    },
-    {
-      "_type": "tag",
-      "name": "__init__",
-      "path": "./tooling/aura_to_lfi_ill_logic.py",
-      "language": "Python",
-      "line": 36,
-      "kind": "function",
-      "docstring": null
-    },
-    {
-      "_type": "tag",
-      "name": "compile",
-      "path": "./tooling/aura_to_lfi_ill_logic.py",
-      "language": "Python",
-      "line": 39,
-      "kind": "function",
-      "docstring": null
-    },
-    {
-      "_type": "tag",
-      "name": "generic_compiler",
-      "path": "./tooling/aura_to_lfi_ill_logic.py",
-      "language": "Python",
-      "line": 44,
-      "kind": "function",
-      "docstring": null
-    },
-    {
-      "_type": "tag",
-      "name": "compile_Program",
-      "path": "./tooling/aura_to_lfi_ill_logic.py",
-      "language": "Python",
-      "line": 47,
-      "kind": "function",
-      "docstring": null
-    },
-    {
-      "_type": "tag",
-      "name": "compile_LetStatement",
-      "path": "./tooling/aura_to_lfi_ill_logic.py",
-      "language": "Python",
-      "line": 54,
-      "kind": "function",
-      "docstring": null
-    },
-    {
-      "_type": "tag",
-      "name": "compile_ExpressionStatement",
-      "path": "./tooling/aura_to_lfi_ill_logic.py",
-      "language": "Python",
-      "line": 62,
-      "kind": "function",
-      "docstring": null
-    },
-    {
-      "_type": "tag",
-      "name": "compile_IntegerLiteral",
-      "path": "./tooling/aura_to_lfi_ill_logic.py",
-      "language": "Python",
-      "line": 65,
-      "kind": "function",
-=======
+      "docstring": null
+    },
+    {
+      "_type": "tag",
       "name": "setUp",
       "path": "./tooling/test_knowledge_compiler.py",
       "language": "Python",
@@ -9040,4411 +11004,6 @@
       "path": "./tooling/test_knowledge_compiler.py",
       "language": "Python",
       "line": 112,
-      "kind": "function",
-      "docstring": "Set up a temporary directory for advanced parsing tests."
-    },
-    {
-      "_type": "tag",
-      "name": "tearDown",
-      "path": "./tooling/test_knowledge_compiler.py",
-      "language": "Python",
-      "line": 149,
-      "kind": "function",
-      "docstring": "Clean up the temporary directory and restore original state."
-    },
-    {
-      "_type": "tag",
-      "name": "test_advanced_parsing_and_deprecate_command",
-      "path": "./tooling/test_knowledge_compiler.py",
-      "language": "Python",
-      "line": 159,
-      "kind": "function",
-      "docstring": "Verify the compiler can handle different section headers and parse\nthe 'deprecate-tool' command."
-    },
-    {
-      "_type": "tag",
-      "name": "main",
-      "path": "./tooling/aura_executor.py",
-      "language": "Python",
-      "line": 39,
-      "kind": "function",
-      "docstring": "Main entry point for the Aura script executor."
-    },
-    {
-      "_type": "tag",
-      "name": "builtin_print",
-      "path": "./tooling/aura_executor.py",
-      "language": "Python",
-      "line": 65,
-      "kind": "function",
-      "docstring": "A wrapper for the built-in print function that handles Aura objects."
-    },
-    {
-      "_type": "tag",
-      "name": "read_file",
-      "path": "./tooling/file_reader.py",
-      "language": "Python",
-      "line": 1,
-      "kind": "function",
-      "docstring": "Reads the content of the specified file."
-    },
-    {
-      "_type": "tag",
-      "name": "create_log_entry",
-      "path": "./tooling/fdc_cli_logic.py",
-      "language": "Python",
-      "line": 25,
-      "kind": "function",
-      "docstring": "Creates a structured log entry dictionary."
-    },
-    {
-      "_type": "tag",
-      "name": "analyze_plan_content",
-      "path": "./tooling/fdc_cli_logic.py",
-      "language": "Python",
-      "line": 41,
-      "kind": "function",
-      "docstring": "Analyzes the content of a plan file to determine its complexity class and modality."
-    },
-    {
-      "_type": "tag",
-      "name": "TestHDLParser",
-      "path": "./tooling/test_hdl_parser.py",
-      "language": "Python",
-      "line": 7,
-      "kind": "class",
->>>>>>> 0c541eb5
-      "docstring": null
-    },
-    {
-      "_type": "tag",
-<<<<<<< HEAD
-      "name": "compile_StringLiteral",
-      "path": "./tooling/aura_to_lfi_ill_logic.py",
-      "language": "Python",
-      "line": 68,
-=======
-      "name": "test_parse_sequent_simple",
-      "path": "./tooling/test_hdl_parser.py",
-      "language": "Python",
-      "line": 8,
->>>>>>> 0c541eb5
-      "kind": "function",
-      "docstring": null
-    },
-    {
-      "_type": "tag",
-<<<<<<< HEAD
-      "name": "compile_Identifier",
-      "path": "./tooling/aura_to_lfi_ill_logic.py",
-      "language": "Python",
-      "line": 71,
-=======
-      "name": "test_parse_sequent_with_implication",
-      "path": "./tooling/test_hdl_parser.py",
-      "language": "Python",
-      "line": 14,
->>>>>>> 0c541eb5
-      "kind": "function",
-      "docstring": null
-    },
-    {
-      "_type": "tag",
-<<<<<<< HEAD
-      "name": "compile_InfixExpression",
-      "path": "./tooling/aura_to_lfi_ill_logic.py",
-=======
-      "name": "test_parse_sequent_with_tensor",
-      "path": "./tooling/test_hdl_parser.py",
->>>>>>> 0c541eb5
-      "language": "Python",
-      "line": 74,
-      "kind": "function",
-      "docstring": null
-    },
-    {
-      "_type": "tag",
-<<<<<<< HEAD
-      "name": "compile_CallExpression",
-      "path": "./tooling/aura_to_lfi_ill_logic.py",
-      "language": "Python",
-      "line": 79,
-=======
-      "name": "AtomNode",
-      "path": "./tooling/plllu_parser.py",
-      "language": "Python",
-      "line": 23,
->>>>>>> 0c541eb5
-      "kind": "function",
-      "docstring": null
-    },
-    {
-      "_type": "tag",
-<<<<<<< HEAD
-      "name": "compile_PrintStatement",
-      "path": "./tooling/aura_to_lfi_ill_logic.py",
-      "language": "Python",
-      "line": 87,
-=======
-      "name": "UnaryOpNode",
-      "path": "./tooling/plllu_parser.py",
-      "language": "Python",
-      "line": 27,
->>>>>>> 0c541eb5
-      "kind": "function",
-      "docstring": null
-    },
-    {
-      "_type": "tag",
-<<<<<<< HEAD
-      "name": "compile_IfStatement",
-      "path": "./tooling/aura_to_lfi_ill_logic.py",
-      "language": "Python",
-      "line": 91,
-=======
-      "name": "BinaryOpNode",
-      "path": "./tooling/plllu_parser.py",
-      "language": "Python",
-      "line": 31,
->>>>>>> 0c541eb5
-      "kind": "function",
-      "docstring": null
-    },
-    {
-      "_type": "tag",
-<<<<<<< HEAD
-      "name": "compile_BlockStatement",
-      "path": "./tooling/aura_to_lfi_ill_logic.py",
-      "language": "Python",
-      "line": 97,
-      "kind": "function",
-      "docstring": null
-    },
-    {
-      "_type": "tag",
-      "name": "compile_ForStatement",
-      "path": "./tooling/aura_to_lfi_ill_logic.py",
-      "language": "Python",
-      "line": 104,
-      "kind": "function",
-      "docstring": null
-    },
-    {
-      "_type": "tag",
-      "name": "compile_ReturnStatement",
-      "path": "./tooling/aura_to_lfi_ill_logic.py",
-      "language": "Python",
-      "line": 109,
-      "kind": "function",
-      "docstring": null
-    },
-    {
-      "_type": "tag",
-      "name": "compile_FunctionDefinition",
-      "path": "./tooling/aura_to_lfi_ill_logic.py",
-      "language": "Python",
-      "line": 112,
-      "kind": "function",
-      "docstring": null
-    },
-    {
-      "_type": "tag",
-      "name": "create_protocol",
-      "path": "./tooling/protocol_manager.py",
-      "language": "Python",
-      "line": 14,
-      "kind": "function",
-      "docstring": "Creates a new protocol from a template."
-    },
-    {
-      "_type": "tag",
-      "name": "run_tests",
-      "path": "./tooling/protocol_manager.py",
-      "language": "Python",
-      "line": 40,
-      "kind": "function",
-      "docstring": "Runs the protocol tests."
-=======
-      "name": "p_formula_binary",
-      "path": "./tooling/plllu_parser.py",
-      "language": "Python",
-      "line": 46,
-      "kind": "function",
-      "docstring": "formula : formula IMPLIES formula\n        | formula WITH formula\n        | formula PLUS formula"
-    },
-    {
-      "_type": "tag",
-      "name": "p_formula_unary",
-      "path": "./tooling/plllu_parser.py",
-      "language": "Python",
-      "line": 55,
-      "kind": "function",
-      "docstring": "formula : NOT formula\n        | BANG formula\n        | CONSISTENCY formula\n        | SECTION formula\n        | WHYNOT formula"
-    },
-    {
-      "_type": "tag",
-      "name": "p_formula_group",
-      "path": "./tooling/plllu_parser.py",
-      "language": "Python",
-      "line": 66,
-      "kind": "function",
-      "docstring": "formula : LPAREN formula RPAREN"
-    },
-    {
-      "_type": "tag",
-      "name": "p_formula_atom",
-      "path": "./tooling/plllu_parser.py",
-      "language": "Python",
-      "line": 73,
-      "kind": "function",
-      "docstring": "formula : ATOM"
-    },
-    {
-      "_type": "tag",
-      "name": "p_error",
-      "path": "./tooling/plllu_parser.py",
-      "language": "Python",
-      "line": 80,
-      "kind": "function",
-      "docstring": null
-    },
-    {
-      "_type": "tag",
-      "name": "parse_formula",
-      "path": "./tooling/plllu_parser.py",
-      "language": "Python",
-      "line": 93,
-      "kind": "function",
-      "docstring": "Parses a pLLLU formula string into an AST."
->>>>>>> 0c541eb5
-    },
-    {
-      "_type": "tag",
-      "name": "main",
-      "path": "./tooling/protocol_manager.py",
-      "language": "Python",
-      "line": 47,
-      "kind": "function",
-      "docstring": "Main function for the protocol manager."
-    },
-    {
-      "_type": "tag",
-      "name": "update_version",
-      "path": "./tooling/protocol_manager.py",
-      "language": "Python",
-      "line": 81,
-      "kind": "function",
-      "docstring": "Updates the version of a protocol."
-    },
-    {
-      "_type": "tag",
-      "name": "find_fsm_transition",
-      "path": "./tooling/agent_logic.py",
-      "language": "Python",
-      "line": 1,
-      "kind": "function",
-      "docstring": "Finds the destination state for a given source and trigger."
-    },
-    {
-      "_type": "tag",
-      "name": "execute_research_protocol",
-      "path": "./tooling/research.py",
-      "language": "Python",
-      "line": 18,
-      "kind": "function",
-      "docstring": "Executes a research task based on a provided constraints dictionary.\n\nArgs:\n    constraints (dict): A dictionary specifying the research target,\n                        scope, and other parameters.\n\nReturns:\n    str: The result of the research action, or an error message."
-    },
-    {
-      "_type": "tag",
-      "name": "TestRefactorCsToCf",
-      "path": "./tooling/test_refactor_cs_to_cf.py",
-      "language": "Python",
-      "line": 6,
-      "kind": "class",
-      "docstring": null
-    },
-    {
-      "_type": "tag",
-      "name": "setUp",
-      "path": "./tooling/test_refactor_cs_to_cf.py",
-      "language": "Python",
-      "line": 8,
-      "kind": "function",
-      "docstring": null
-    },
-    {
-      "_type": "tag",
-      "name": "tearDown",
-      "path": "./tooling/test_refactor_cs_to_cf.py",
-      "language": "Python",
-      "line": 24,
-      "kind": "function",
-      "docstring": null
-    },
-    {
-      "_type": "tag",
-      "name": "test_refactor",
-      "path": "./tooling/test_refactor_cs_to_cf.py",
-      "language": "Python",
-      "line": 31,
-      "kind": "function",
-      "docstring": null
-    },
-    {
-      "_type": "tag",
-      "name": "find_symbol_definition",
-      "path": "./tooling/refactor.py",
-      "language": "Python",
-      "line": 17,
-      "kind": "function",
-      "docstring": "Finds the definition of a symbol in a Python file."
-    },
-    {
-      "_type": "tag",
-      "name": "find_references",
-      "path": "./tooling/refactor.py",
-      "language": "Python",
-      "line": 31,
-      "kind": "function",
-      "docstring": "Finds all files in a directory that reference a given symbol."
-    },
-    {
-      "_type": "tag",
-      "name": "main",
-      "path": "./tooling/refactor.py",
-      "language": "Python",
-      "line": 49,
-      "kind": "function",
-      "docstring": null
-    },
-    {
-      "_type": "tag",
-      "name": "probe_filesystem",
-      "path": "./tooling/environmental_probe.py",
-      "language": "Python",
-      "line": 29,
-      "kind": "function",
-      "docstring": "Tests file system write/read/delete capabilities and measures latency."
-    },
-    {
-      "_type": "tag",
-      "name": "probe_network",
-      "path": "./tooling/environmental_probe.py",
-      "language": "Python",
-      "line": 65,
-      "kind": "function",
-      "docstring": "Tests network connectivity and measures latency to a reliable external endpoint."
-    },
-    {
-      "_type": "tag",
-      "name": "probe_environment_variables",
-      "path": "./tooling/environmental_probe.py",
-      "language": "Python",
-      "line": 100,
-      "kind": "function",
-      "docstring": "Checks for the presence of a common environment variable."
-    },
-    {
-      "_type": "tag",
-      "name": "main",
-      "path": "./tooling/environmental_probe.py",
-      "language": "Python",
-      "line": 111,
-      "kind": "function",
-      "docstring": "Runs all environmental probes and prints a summary report."
-    },
-    {
-      "_type": "tag",
-      "name": "AtomNode",
-      "path": "./tooling/plllu_parser.py",
-      "language": "Python",
-      "line": 23,
-      "kind": "function",
-      "docstring": null
-    },
-    {
-      "_type": "tag",
-      "name": "UnaryOpNode",
-      "path": "./tooling/plllu_parser.py",
-      "language": "Python",
-      "line": 27,
-      "kind": "function",
-      "docstring": null
-    },
-    {
-      "_type": "tag",
-      "name": "BinaryOpNode",
-      "path": "./tooling/plllu_parser.py",
-      "language": "Python",
-      "line": 31,
-      "kind": "function",
-      "docstring": null
-    },
-    {
-      "_type": "tag",
-      "name": "p_formula_binary",
-      "path": "./tooling/plllu_parser.py",
-      "language": "Python",
-      "line": 46,
-      "kind": "function",
-      "docstring": "formula : formula IMPLIES formula\n        | formula WITH formula\n        | formula PLUS formula"
-    },
-    {
-      "_type": "tag",
-      "name": "p_formula_unary",
-      "path": "./tooling/plllu_parser.py",
-      "language": "Python",
-      "line": 55,
-      "kind": "function",
-      "docstring": "formula : NOT formula\n        | BANG formula\n        | CONSISTENCY formula\n        | SECTION formula\n        | WHYNOT formula"
-    },
-    {
-      "_type": "tag",
-      "name": "p_formula_group",
-      "path": "./tooling/plllu_parser.py",
-      "language": "Python",
-      "line": 66,
-      "kind": "function",
-      "docstring": "formula : LPAREN formula RPAREN"
-    },
-    {
-      "_type": "tag",
-      "name": "p_formula_atom",
-      "path": "./tooling/plllu_parser.py",
-      "language": "Python",
-      "line": 73,
-      "kind": "function",
-      "docstring": "formula : ATOM"
-    },
-    {
-      "_type": "tag",
-      "name": "p_error",
-      "path": "./tooling/plllu_parser.py",
-      "language": "Python",
-      "line": 80,
-      "kind": "function",
-      "docstring": null
-    },
-    {
-      "_type": "tag",
-      "name": "parse_formula",
-      "path": "./tooling/plllu_parser.py",
-      "language": "Python",
-      "line": 93,
-      "kind": "function",
-      "docstring": "Parses a pLLLU formula string into an AST."
-    },
-    {
-      "_type": "tag",
-      "name": "TestCsdcCli",
-      "path": "./tooling/test_csdc_cli.py",
-      "language": "Python",
-      "line": 8,
-      "kind": "class",
-      "docstring": null
-    },
-    {
-      "_type": "tag",
-      "name": "setUp",
-      "path": "./tooling/test_csdc_cli.py",
-      "language": "Python",
-      "line": 10,
-      "kind": "function",
-      "docstring": null
-    },
-    {
-      "_type": "tag",
-      "name": "tearDown",
-      "path": "./tooling/test_csdc_cli.py",
-      "language": "Python",
-      "line": 17,
-      "kind": "function",
-      "docstring": null
-    },
-    {
-      "_type": "tag",
-      "name": "test_successful_validation",
-      "path": "./tooling/test_csdc_cli.py",
-      "language": "Python",
-      "line": 22,
-      "kind": "function",
-      "docstring": "Tests successful validation for a compliant plan."
-    },
-    {
-      "_type": "tag",
-      "name": "test_complexity_mismatch",
-      "path": "./tooling/test_csdc_cli.py",
-      "language": "Python",
-      "line": 44,
-      "kind": "function",
-      "docstring": "Tests that the CLI exits on a complexity mismatch."
-    },
-    {
-      "_type": "tag",
-      "name": "test_model_validation_failure",
-      "path": "./tooling/test_csdc_cli.py",
-      "language": "Python",
-      "line": 65,
-      "kind": "function",
-      "docstring": "Tests that the CLI exits on a model validation failure."
-    },
-    {
-      "_type": "tag",
-      "name": "test_file_not_found",
-      "path": "./tooling/test_csdc_cli.py",
-      "language": "Python",
-      "line": 81,
-      "kind": "function",
-      "docstring": "Tests that the CLI exits if the plan file is not found."
-    },
-    {
-      "_type": "tag",
-      "name": "_load_plan_registry",
-      "path": "./tooling/master_control.py",
-      "language": "Python",
-      "line": 52,
-      "kind": "function",
-      "docstring": "Loads the plan registry, returning an empty dict if it doesn't exist or is invalid."
-    },
-    {
-      "_type": "tag",
-      "name": "_get_log_context",
-      "path": "./tooling/master_control.py",
-      "language": "Python",
-      "line": 63,
-      "kind": "function",
-      "docstring": "Creates a context dictionary for logging from the agent's state."
-    },
-    {
-      "_type": "tag",
-      "name": "MasterControlGraph",
-      "path": "./tooling/master_control.py",
-      "language": "Python",
-      "line": 77,
-      "kind": "class",
-      "docstring": "A Finite State Machine (FSM) that enforces the agent's protocol.\nThis graph reads a state definition and orchestrates the agent's workflow,\nensuring that all protocol steps are followed in the correct order."
-    },
-    {
-      "_type": "tag",
-      "name": "__init__",
-      "path": "./tooling/master_control.py",
-      "language": "Python",
-      "line": 84,
-      "kind": "function",
-      "docstring": null
-    },
-    {
-      "_type": "tag",
-<<<<<<< HEAD
-      "name": "get_trigger",
-      "path": "./tooling/master_control.py",
-      "language": "Python",
-      "line": 89,
-      "kind": "function",
-      "docstring": "Finds a trigger in the FSM definition for a transition from a source\nto a destination state. This is a helper to avoid hardcoding trigger\nstrings in the state handlers."
-    },
-    {
-      "_type": "tag",
-      "name": "do_orientation",
-      "path": "./tooling/master_control.py",
-      "language": "Python",
-      "line": 105,
-      "kind": "function",
-      "docstring": "Executes orientation, including analyzing the last post-mortem and scanning the filesystem."
-    },
-    {
-      "_type": "tag",
-      "name": "do_planning",
-      "path": "./tooling/master_control.py",
-      "language": "Python",
-      "line": 258,
-=======
-      "name": "main",
-      "path": "./tooling/appl_to_lfi_ill.py",
-      "language": "Python",
-      "line": 18,
->>>>>>> 0c541eb5
-      "kind": "function",
-      "docstring": "Validates a given plan, parses it, and initializes the plan stack."
-    },
-    {
-      "_type": "tag",
-<<<<<<< HEAD
-      "name": "_validate_plan_with_cli",
-      "path": "./tooling/master_control.py",
-      "language": "Python",
-      "line": 327,
-      "kind": "function",
-      "docstring": "Validates a plan by writing it to a temporary file and using the fdc_cli.py script."
-    },
-    {
-      "_type": "tag",
-      "name": "validate_plan_for_model",
-      "path": "./tooling/master_control.py",
-      "language": "Python",
-      "line": 408,
-      "kind": "function",
-      "docstring": "Validates a plan against a specific CSDC model using the LBAValidator."
-    },
-    {
-      "_type": "tag",
-      "name": "do_researching",
-      "path": "./tooling/master_control.py",
-=======
-      "name": "reliable_ls",
-      "path": "./tooling/reliable_ls.py",
->>>>>>> 0c541eb5
-      "language": "Python",
-      "line": 425,
-      "kind": "function",
-      "docstring": "Launches the background research process."
-    },
-    {
-      "_type": "tag",
-      "name": "do_awaiting_result",
-      "path": "./tooling/master_control.py",
-      "language": "Python",
-      "line": 479,
-      "kind": "function",
-      "docstring": "Checks for the result of the background research process."
-    },
-    {
-      "_type": "tag",
-      "name": "get_current_step",
-      "path": "./tooling/master_control.py",
-      "language": "Python",
-      "line": 546,
-      "kind": "function",
-      "docstring": "Returns the current command to be executed by the agent, or None if execution is complete."
-    },
-    {
-      "_type": "tag",
-      "name": "do_execution",
-      "path": "./tooling/master_control.py",
-      "language": "Python",
-      "line": 557,
-      "kind": "function",
-      "docstring": "Processes the result of a step and advances the execution state."
-    },
-    {
-      "_type": "tag",
-      "name": "do_generating_code",
-      "path": "./tooling/master_control.py",
-      "language": "Python",
-      "line": 611,
-      "kind": "function",
-      "docstring": "Handles the code generation state."
-    },
-    {
-      "_type": "tag",
-      "name": "do_running_tests",
-      "path": "./tooling/master_control.py",
-      "language": "Python",
-      "line": 626,
-      "kind": "function",
-      "docstring": "Handles the test execution state."
-    },
-    {
-      "_type": "tag",
-      "name": "do_debugging",
-      "path": "./tooling/master_control.py",
-      "language": "Python",
-      "line": 642,
-      "kind": "function",
-      "docstring": "Handles the debugging state."
-    },
-    {
-      "_type": "tag",
-      "name": "do_finalizing",
-      "path": "./tooling/master_control.py",
-      "language": "Python",
-      "line": 657,
-      "kind": "function",
-      "docstring": "Handles the finalization of the task, guiding the agent through\nthe structured post-mortem process."
-    },
-    {
-      "_type": "tag",
-      "name": "ParaconsistentTruth",
-      "path": "./tooling/lfi_udc_model.py",
-      "language": "Python",
-      "line": 28,
-      "kind": "class",
-      "docstring": "Represents the four truth values in a first-degree entailment logic (FDE),\nwhich is a common foundation for Logics of Formal Inconsistency."
-    },
-    {
-      "_type": "tag",
-<<<<<<< HEAD
-      "name": "ParaconsistentState",
-      "path": "./tooling/lfi_udc_model.py",
-=======
-      "name": "validate_plan",
-      "path": "./tooling/csdc_logic.py",
-      "language": "Python",
-      "line": 4,
-      "kind": "function",
-      "docstring": "Validates a plan against a given CSDC model and complexity."
-    },
-    {
-      "_type": "tag",
-      "name": "TestFdcCli",
-      "path": "./tooling/test_fdc_cli.py",
->>>>>>> 0c541eb5
-      "language": "Python",
-      "line": 43,
-      "kind": "class",
-      "docstring": "A variable whose truth value is modeled paraconsistently.\nIt can be true, false, both, or neither."
-    },
-    {
-      "_type": "tag",
-      "name": "LFIInstruction",
-      "path": "./tooling/lfi_udc_model.py",
-      "language": "Python",
-      "line": 68,
-      "kind": "class",
-      "docstring": "A wrapper for UDC instructions to be used in the LFI Executor."
-    },
-    {
-      "_type": "tag",
-      "name": "LFIExecutor",
-      "path": "./tooling/lfi_udc_model.py",
-      "language": "Python",
-      "line": 169,
-      "kind": "class",
-      "docstring": "A paraconsistent interpreter for UDC plans.\n\nIt models the state of the UDC machine not with concrete values, but with\nParaconsistentState objects. This allows it to explore the consequences\nof contradictory assumptions."
-    },
-    {
-      "_type": "tag",
-      "name": "ParaconsistentHaltingDecider",
-      "path": "./tooling/lfi_udc_model.py",
-      "language": "Python",
-      "line": 215,
-      "kind": "class",
-      "docstring": "Analyzes a UDC plan using the LFI Executor to determine its\nparaconsistent halting status."
-    },
-    {
-      "_type": "tag",
-      "name": "__str__",
-      "path": "./tooling/lfi_udc_model.py",
-      "language": "Python",
-      "line": 39,
-      "kind": "function",
-      "docstring": null
-    },
-    {
-      "_type": "tag",
-      "name": "__init__",
-      "path": "./tooling/lfi_udc_model.py",
-      "language": "Python",
-      "line": 49,
-      "kind": "function",
-      "docstring": null
-    },
-    {
-      "_type": "tag",
-      "name": "is_true",
-      "path": "./tooling/lfi_udc_model.py",
-      "language": "Python",
-      "line": 52,
-      "kind": "function",
-      "docstring": "Classical check: Is True in the value set?"
-    },
-    {
-      "_type": "tag",
-      "name": "is_false",
-      "path": "./tooling/lfi_udc_model.py",
-      "language": "Python",
-      "line": 56,
-      "kind": "function",
-      "docstring": "Classical check: Is False in the value set?"
-    },
-    {
-      "_type": "tag",
-      "name": "is_consistent",
-      "path": "./tooling/lfi_udc_model.py",
-      "language": "Python",
-      "line": 60,
-      "kind": "function",
-      "docstring": "A state is consistent if it's not BOTH."
-    },
-    {
-      "_type": "tag",
-<<<<<<< HEAD
-      "name": "__repr__",
-      "path": "./tooling/lfi_udc_model.py",
-=======
-      "name": "generate_command_from_plan_step",
-      "path": "./tooling/autonomous_agent_logic.py",
-      "language": "Python",
-      "line": 1,
-      "kind": "function",
-      "docstring": "Generates a command to be executed from a plan step."
-    },
-    {
-      "_type": "tag",
-      "name": "plan_deep_research",
-      "path": "./tooling/research_planner.py",
->>>>>>> 0c541eb5
-      "language": "Python",
-      "line": 64,
-      "kind": "function",
-      "docstring": null
-    },
-    {
-      "_type": "tag",
-      "name": "__init__",
-      "path": "./tooling/lfi_udc_model.py",
-      "language": "Python",
-      "line": 71,
-      "kind": "function",
-      "docstring": null
-    },
-    {
-      "_type": "tag",
-      "name": "execute",
-      "path": "./tooling/lfi_udc_model.py",
-      "language": "Python",
-      "line": 75,
-      "kind": "function",
-      "docstring": "Executes the instruction on the given LFI executor state."
-    },
-    {
-      "_type": "tag",
-      "name": "_exec_unknown",
-      "path": "./tooling/lfi_udc_model.py",
-      "language": "Python",
-      "line": 82,
-      "kind": "function",
-      "docstring": null
-    },
-    {
-      "_type": "tag",
-      "name": "_exec_halt",
-      "path": "./tooling/lfi_udc_model.py",
-      "language": "Python",
-      "line": 86,
-      "kind": "function",
-      "docstring": "The HALT instruction sets the halted state to TRUE."
-    },
-    {
-      "_type": "tag",
-      "name": "__repr__",
-      "path": "./tooling/lfi_udc_model.py",
-      "language": "Python",
-      "line": 96,
-      "kind": "function",
-      "docstring": null
-    },
-    {
-      "_type": "tag",
-      "name": "_exec_left",
-      "path": "./tooling/lfi_udc_model.py",
-      "language": "Python",
-      "line": 102,
-      "kind": "function",
-      "docstring": null
-    },
-    {
-      "_type": "tag",
-      "name": "_exec_right",
-      "path": "./tooling/lfi_udc_model.py",
-      "language": "Python",
-      "line": 105,
-      "kind": "function",
-      "docstring": null
-    },
-    {
-      "_type": "tag",
-      "name": "_exec_read",
-      "path": "./tooling/lfi_udc_model.py",
-      "language": "Python",
-      "line": 108,
-      "kind": "function",
-      "docstring": null
-    },
-    {
-      "_type": "tag",
-      "name": "_exec_write",
-      "path": "./tooling/lfi_udc_model.py",
-      "language": "Python",
-      "line": 111,
-      "kind": "function",
-      "docstring": null
-    },
-    {
-      "_type": "tag",
-      "name": "_exec_mov",
-      "path": "./tooling/lfi_udc_model.py",
-      "language": "Python",
-      "line": 114,
-      "kind": "function",
-      "docstring": null
-    },
-    {
-      "_type": "tag",
-      "name": "_exec_add",
-      "path": "./tooling/lfi_udc_model.py",
-      "language": "Python",
-      "line": 117,
-      "kind": "function",
-      "docstring": null
-    },
-    {
-      "_type": "tag",
-      "name": "_exec_sub",
-      "path": "./tooling/lfi_udc_model.py",
-      "language": "Python",
-      "line": 120,
-      "kind": "function",
-      "docstring": null
-    },
-    {
-      "_type": "tag",
-      "name": "_exec_inc",
-      "path": "./tooling/lfi_udc_model.py",
-      "language": "Python",
-      "line": 123,
-      "kind": "function",
-      "docstring": null
-    },
-    {
-      "_type": "tag",
-      "name": "_exec_dec",
-      "path": "./tooling/lfi_udc_model.py",
-      "language": "Python",
-      "line": 126,
-      "kind": "function",
-      "docstring": null
-    },
-    {
-      "_type": "tag",
-      "name": "_exec_jmp",
-      "path": "./tooling/lfi_udc_model.py",
-      "language": "Python",
-      "line": 129,
-      "kind": "function",
-      "docstring": null
-    },
-    {
-      "_type": "tag",
-      "name": "_exec_cmp",
-      "path": "./tooling/lfi_udc_model.py",
-      "language": "Python",
-      "line": 134,
-      "kind": "function",
-      "docstring": null
-    },
-    {
-      "_type": "tag",
-      "name": "_exec_je",
-      "path": "./tooling/lfi_udc_model.py",
-      "language": "Python",
-      "line": 142,
-      "kind": "function",
-      "docstring": null
-    },
-    {
-      "_type": "tag",
-      "name": "_exec_jne",
-      "path": "./tooling/lfi_udc_model.py",
-      "language": "Python",
-      "line": 156,
-      "kind": "function",
-      "docstring": null
-    },
-    {
-      "_type": "tag",
-      "name": "_exec_jg",
-      "path": "./tooling/lfi_udc_model.py",
-      "language": "Python",
-      "line": 159,
-      "kind": "function",
-      "docstring": null
-    },
-    {
-      "_type": "tag",
-      "name": "_exec_jl",
-      "path": "./tooling/lfi_udc_model.py",
-      "language": "Python",
-      "line": 162,
-      "kind": "function",
-      "docstring": null
-    },
-    {
-      "_type": "tag",
-      "name": "_exec_call",
-      "path": "./tooling/lfi_udc_model.py",
-      "language": "Python",
-      "line": 165,
-      "kind": "function",
-      "docstring": null
-    },
-    {
-      "_type": "tag",
-      "name": "__init__",
-      "path": "./tooling/lfi_udc_model.py",
-      "language": "Python",
-      "line": 178,
-      "kind": "function",
-      "docstring": null
-    },
-    {
-      "_type": "tag",
-      "name": "get_register",
-      "path": "./tooling/lfi_udc_model.py",
-      "language": "Python",
-      "line": 191,
-      "kind": "function",
-      "docstring": "Gets a register's state, initializing if not present."
-    },
-    {
-      "_type": "tag",
-      "name": "run_step",
-      "path": "./tooling/lfi_udc_model.py",
-      "language": "Python",
-      "line": 197,
-      "kind": "function",
-      "docstring": "Executes a single instruction step."
-    },
-    {
-      "_type": "tag",
-      "name": "__init__",
-      "path": "./tooling/lfi_udc_model.py",
-      "language": "Python",
-      "line": 221,
-      "kind": "function",
-      "docstring": null
-    },
-    {
-      "_type": "tag",
-      "name": "_parse_plan",
-      "path": "./tooling/lfi_udc_model.py",
-      "language": "Python",
-      "line": 228,
-      "kind": "function",
-      "docstring": "Parses the .udc file into instructions and labels, reusing the logic\nfrom the heuristic analyzer."
-    },
-    {
-      "_type": "tag",
-      "name": "analyze",
-      "path": "./tooling/lfi_udc_model.py",
-      "language": "Python",
-      "line": 257,
-      "kind": "function",
-      "docstring": "Runs the analysis and returns the final paraconsistent halting state."
-    },
-    {
-      "_type": "tag",
-      "name": "find_dependency_files",
-      "path": "./tooling/dependency_graph_generator.py",
-      "language": "Python",
-      "line": 35,
-      "kind": "function",
-      "docstring": "Finds all package.json and requirements.txt files, excluding node_modules."
-    },
-    {
-      "_type": "tag",
-      "name": "generate_dependency_graph",
-      "path": "./tooling/dependency_graph_generator.py",
-      "language": "Python",
-      "line": 43,
-      "kind": "function",
-      "docstring": "Generates a dependency graph for all supported dependency files found."
-    },
-    {
-      "_type": "tag",
-      "name": "main",
-      "path": "./tooling/dependency_graph_generator.py",
-      "language": "Python",
-      "line": 69,
-      "kind": "function",
-      "docstring": "Main function to generate and save the dependency graph."
-    },
-    {
-      "_type": "tag",
-      "name": "load_config",
-      "path": "./tooling/build_logic.py",
-      "language": "Python",
-      "line": 5,
-      "kind": "function",
-      "docstring": "Loads the build configuration file."
-    },
-    {
-      "_type": "tag",
-      "name": "generate_compiler_command",
-      "path": "./tooling/build_logic.py",
-      "language": "Python",
-      "line": 13,
-      "kind": "function",
-      "docstring": "Generates the command for a 'compiler' type build target."
-    },
-    {
-      "_type": "tag",
-      "name": "generate_command",
-      "path": "./tooling/build_logic.py",
-      "language": "Python",
-      "line": 50,
-      "kind": "function",
-      "docstring": "Generates the command for a 'command' type build target."
-    },
-    {
-      "_type": "tag",
-      "name": "Command",
-      "path": "./tooling/plan_parser.py",
-      "language": "Python",
-      "line": 15,
-      "kind": "class",
-      "docstring": "Represents a single, parsed command from a plan.\nThis structure correctly handles multi-line arguments for tools."
-    },
-    {
-      "_type": "tag",
-      "name": "parse_plan",
-      "path": "./tooling/plan_parser.py",
-      "language": "Python",
-      "line": 25,
-      "kind": "function",
-      "docstring": "Parses the raw text of a plan into a list of Command objects.\nThis parser correctly handles multi-line arguments, comments, and the '---' separator."
-    },
-    {
-      "_type": "tag",
-      "name": "find_references",
-      "path": "./tooling/context_awareness_scanner.py",
-      "language": "Python",
-      "line": 36,
-      "kind": "function",
-      "docstring": "Finds all files in a directory that reference a given symbol."
-    },
-    {
-      "_type": "tag",
-      "name": "main",
-      "path": "./tooling/context_awareness_scanner.py",
-      "language": "Python",
-      "line": 51,
-      "kind": "function",
-      "docstring": null
-    },
-    {
-      "_type": "tag",
-      "name": "find_agent_that_produces",
-      "path": "./tooling/plan_generator.py",
-      "language": "Python",
-      "line": 8,
-      "kind": "function",
-      "docstring": "Finds an agent in the repository that produces the given resource."
-    },
-    {
-      "_type": "tag",
-      "name": "generate_plan",
-      "path": "./tooling/plan_generator.py",
-      "language": "Python",
-      "line": 20,
-      "kind": "function",
-      "docstring": "Generates a plan to accomplish the given goal using backward-chaining."
-    },
-    {
-      "_type": "tag",
-      "name": "perform_research",
-      "path": "./tooling/background_researcher.py",
-      "language": "Python",
-      "line": 13,
-      "kind": "function",
-      "docstring": "Simulates a research task and writes the result to a file."
-    },
-    {
-      "_type": "tag",
-      "name": "TestKnowledgeIntegrator",
-      "path": "./tooling/test_knowledge_integrator.py",
-      "language": "Python",
-      "line": 10,
-      "kind": "class",
-      "docstring": null
-    },
-    {
-      "_type": "tag",
-      "name": "setUp",
-      "path": "./tooling/test_knowledge_integrator.py",
-      "language": "Python",
-      "line": 12,
-      "kind": "function",
-      "docstring": "Set up a temporary directory and files for testing."
-    },
-    {
-      "_type": "tag",
-      "name": "tearDown",
-      "path": "./tooling/test_knowledge_integrator.py",
-      "language": "Python",
-      "line": 29,
-      "kind": "function",
-      "docstring": "Clean up the temporary directory."
-    },
-    {
-      "_type": "tag",
-      "name": "TestProtocolUpdater",
-      "path": "./tooling/test_protocol_updater.py",
-      "language": "Python",
-      "line": 18,
-      "kind": "class",
-      "docstring": null
-    },
-    {
-      "_type": "tag",
-      "name": "setUp",
-      "path": "./tooling/test_protocol_updater.py",
-      "language": "Python",
-      "line": 20,
-      "kind": "function",
-      "docstring": "Set up a temporary directory with a mock protocols structure."
-    },
-    {
-      "_type": "tag",
-      "name": "tearDown",
-      "path": "./tooling/test_protocol_updater.py",
-      "language": "Python",
-      "line": 47,
-      "kind": "function",
-      "docstring": "Clean up the temporary directory and restore original config."
-    },
-    {
-      "_type": "tag",
-      "name": "test_find_protocol_file_success",
-      "path": "./tooling/test_protocol_updater.py",
-      "language": "Python",
-      "line": 54,
-      "kind": "function",
-      "docstring": "Verify that a protocol file can be found by its ID."
-    },
-    {
-      "_type": "tag",
-      "name": "test_find_protocol_file_not_found",
-      "path": "./tooling/test_protocol_updater.py",
-      "language": "Python",
-      "line": 59,
-      "kind": "function",
-      "docstring": "Verify that None is returned for a non-existent protocol ID."
-    },
-    {
-      "_type": "tag",
-      "name": "test_add_tool_to_protocol_success",
-      "path": "./tooling/test_protocol_updater.py",
-      "language": "Python",
-      "line": 64,
-      "kind": "function",
-      "docstring": "Verify that a new tool can be successfully added to a protocol."
-    },
-    {
-      "_type": "tag",
-      "name": "test_add_duplicate_tool",
-      "path": "./tooling/test_protocol_updater.py",
-      "language": "Python",
-      "line": 77,
-      "kind": "function",
-      "docstring": "Verify that adding an existing tool does not create a duplicate."
-    },
-    {
-      "_type": "tag",
-      "name": "parse_formula",
-      "path": "./tooling/hdl_parser.py",
-      "language": "Python",
-      "line": 6,
-      "kind": "function",
-      "docstring": "A very basic parser for formulas."
-    },
-    {
-      "_type": "tag",
-      "name": "parse_sequent",
-      "path": "./tooling/hdl_parser.py",
-      "language": "Python",
-      "line": 18,
-      "kind": "function",
-      "docstring": "A very basic parser for sequents."
-    },
-    {
-      "_type": "tag",
-      "name": "generate_suggestion_plan_content",
-      "path": "./tooling/code_suggester_logic.py",
-      "language": "Python",
-      "line": 1,
-      "kind": "function",
-      "docstring": "Generates the content for a temporary, single-step plan file to apply a code change.\n\nArgs:\n    filepath: The path to the file that needs to be modified.\n    diff_content: The git-style merge diff block to be applied.\n\nReturns:\n    The content of the generated plan file."
-    },
-    {
-      "_type": "tag",
-      "name": "TestRefactorCfToR",
-      "path": "./tooling/test_refactor_cf_to_r.py",
-      "language": "Python",
-      "line": 6,
-      "kind": "class",
-      "docstring": null
-    },
-    {
-      "_type": "tag",
-      "name": "setUp",
-      "path": "./tooling/test_refactor_cf_to_r.py",
-      "language": "Python",
-      "line": 8,
-      "kind": "function",
-      "docstring": null
-    },
-    {
-      "_type": "tag",
-      "name": "tearDown",
-      "path": "./tooling/test_refactor_cf_to_r.py",
-      "language": "Python",
-      "line": 35,
-      "kind": "function",
-      "docstring": null
-    },
-    {
-      "_type": "tag",
-      "name": "test_refactor",
-      "path": "./tooling/test_refactor_cf_to_r.py",
-      "language": "Python",
-      "line": 42,
-      "kind": "function",
-      "docstring": null
-    },
-    {
-      "_type": "tag",
-      "name": "main",
-      "path": "./tooling/message_user.py",
-      "language": "Python",
-      "line": 17,
-      "kind": "function",
-      "docstring": "Prints the first command-line argument to simulate a user message."
-    },
-    {
-      "_type": "tag",
-      "name": "TestSessionManager",
-      "path": "./tooling/test_session_manager.py",
-      "language": "Python",
-      "line": 11,
-      "kind": "class",
-      "docstring": null
-    },
-    {
-      "_type": "tag",
-      "name": "setUp",
-      "path": "./tooling/test_session_manager.py",
-      "language": "Python",
-      "line": 12,
-      "kind": "function",
-      "docstring": null
-    },
-    {
-      "_type": "tag",
-      "name": "tearDown",
-      "path": "./tooling/test_session_manager.py",
-      "language": "Python",
-      "line": 17,
-      "kind": "function",
-      "docstring": null
-    },
-    {
-      "_type": "tag",
-      "name": "test_save_and_load_session",
-      "path": "./tooling/test_session_manager.py",
-      "language": "Python",
-      "line": 21,
-      "kind": "function",
-      "docstring": null
-    },
-    {
-      "_type": "tag",
-      "name": "test_load_session_no_file",
-      "path": "./tooling/test_session_manager.py",
-      "language": "Python",
-      "line": 39,
-      "kind": "function",
-      "docstring": null
-    },
-    {
-      "_type": "tag",
-      "name": "find_all_agents_md_files",
-      "path": "./tooling/auditor.py",
-      "language": "Python",
-      "line": 57,
-      "kind": "function",
-      "docstring": null
-    },
-    {
-      "_type": "tag",
-      "name": "get_used_tools_from_log",
-      "path": "./tooling/auditor.py",
-      "language": "Python",
-      "line": 61,
-      "kind": "function",
-      "docstring": null
-    },
-    {
-      "_type": "tag",
-      "name": "get_protocol_tools_from_agents_md",
-      "path": "./tooling/auditor.py",
-      "language": "Python",
-      "line": 91,
-      "kind": "function",
-      "docstring": null
-    },
-    {
-      "_type": "tag",
-      "name": "run_protocol_audit",
-      "path": "./tooling/auditor.py",
-      "language": "Python",
-      "line": 111,
-      "kind": "function",
-      "docstring": null
-    },
-    {
-      "_type": "tag",
-      "name": "run_plan_registry_audit",
-      "path": "./tooling/auditor.py",
-      "language": "Python",
-      "line": 186,
-      "kind": "function",
-      "docstring": null
-    },
-    {
-      "_type": "tag",
-      "name": "run_doc_audit",
-      "path": "./tooling/auditor.py",
-      "language": "Python",
-      "line": 217,
-      "kind": "function",
-      "docstring": null
-    },
-    {
-      "_type": "tag",
-      "name": "run_health_audit",
-      "path": "./tooling/auditor.py",
-      "language": "Python",
-      "line": 248,
-      "kind": "function",
-      "docstring": "Performs a system health audit, checking for \"absence of evidence\" anomalies."
-    },
-    {
-      "_type": "tag",
-      "name": "main",
-      "path": "./tooling/auditor.py",
-      "language": "Python",
-      "line": 266,
-      "kind": "function",
-      "docstring": null
-    },
-    {
-      "_type": "tag",
-      "name": "find_best_plan",
-      "path": "./tooling/goal_generator.py",
-      "language": "Python",
-      "line": 5,
-      "kind": "function",
-      "docstring": "Returns the path to the best plan for the given task description."
-    },
-    {
-      "_type": "tag",
-      "name": "main",
-      "path": "./tooling/context_manager.py",
-      "language": "Python",
-      "line": 10,
-      "kind": "function",
-      "docstring": null
-    },
-    {
-      "_type": "tag",
-      "name": "denormalize_x",
-      "path": "./tooling/gemini_computer_use.py",
-      "language": "Python",
-      "line": 22,
-      "kind": "function",
-      "docstring": "Convert normalized x coordinate (0-1000) to actual pixel coordinate."
-    },
-    {
-      "_type": "tag",
-      "name": "denormalize_y",
-      "path": "./tooling/gemini_computer_use.py",
-      "language": "Python",
-      "line": 27,
-      "kind": "function",
-      "docstring": "Convert normalized y coordinate (0-1000) to actual pixel coordinate."
-    },
-    {
-      "_type": "tag",
-      "name": "execute_function_calls",
-      "path": "./tooling/gemini_computer_use.py",
-      "language": "Python",
-      "line": 32,
-      "kind": "function",
-      "docstring": null
-    },
-    {
-      "_type": "tag",
-      "name": "get_function_responses",
-      "path": "./tooling/gemini_computer_use.py",
-      "language": "Python",
-      "line": 81,
-      "kind": "function",
-      "docstring": null
-    },
-    {
-      "_type": "tag",
-      "name": "main",
-      "path": "./tooling/gemini_computer_use.py",
-      "language": "Python",
-      "line": 104,
-      "kind": "function",
-      "docstring": "The main entry point for the GeminiComputerUse tool."
-    },
-    {
-      "_type": "tag",
-      "name": "TestAuraExecutor",
-      "path": "./tooling/test_aura_executor.py",
-      "language": "Python",
-      "line": 8,
-      "kind": "class",
-      "docstring": null
-    },
-    {
-      "_type": "tag",
-      "name": "setUp",
-      "path": "./tooling/test_aura_executor.py",
-      "language": "Python",
-      "line": 10,
-      "kind": "function",
-      "docstring": null
-    },
-    {
-      "_type": "tag",
-      "name": "tearDown",
-      "path": "./tooling/test_aura_executor.py",
-      "language": "Python",
-      "line": 20,
-      "kind": "function",
-      "docstring": null
-    },
-    {
-      "_type": "tag",
-      "name": "test_successful_execution",
-      "path": "./tooling/test_aura_executor.py",
-      "language": "Python",
-      "line": 33,
-      "kind": "function",
-      "docstring": "Tests that a valid Aura script executes successfully."
-    },
-    {
-      "_type": "tag",
-      "name": "test_file_not_found",
-      "path": "./tooling/test_aura_executor.py",
-      "language": "Python",
-      "line": 53,
-      "kind": "function",
-      "docstring": "Tests that the executor exits gracefully if the file is not found."
-    },
-    {
-      "_type": "tag",
-      "name": "test_parser_error",
-      "path": "./tooling/test_aura_executor.py",
-      "language": "Python",
-      "line": 61,
-      "kind": "function",
-      "docstring": "Tests that the executor exits on a parser error."
-    },
-    {
-      "_type": "tag",
-      "name": "get_applicable_protocols",
-      "path": "./tooling/protocol_oracle.py",
-      "language": "Python",
-      "line": 18,
-      "kind": "function",
-      "docstring": "Queries the graph to find protocols that are applicable to the given context.\nThis function dynamically loads and executes the `is_applicable` function\nfrom the Python protocol files."
-    },
-    {
-      "_type": "tag",
-      "name": "get_rules_for_protocols",
-      "path": "./tooling/protocol_oracle.py",
-      "language": "Python",
-      "line": 82,
-      "kind": "function",
-      "docstring": "Retrieves all rules associated with the given list of protocol URIs."
-    },
-    {
-      "_type": "tag",
-      "name": "main",
-      "path": "./tooling/protocol_oracle.py",
-      "language": "Python",
-      "line": 119,
-      "kind": "function",
-      "docstring": null
-    },
-    {
-      "_type": "tag",
-      "name": "TestGeminiComputerUse",
-      "path": "./tooling/test_gemini_computer_use.py",
-      "language": "Python",
-      "line": 6,
-      "kind": "class",
-      "docstring": null
-    },
-    {
-      "_type": "tag",
-      "name": "test_main",
-      "path": "./tooling/test_gemini_computer_use.py",
-      "language": "Python",
-      "line": 11,
-      "kind": "function",
-      "docstring": "Tests the main function of the gemini_computer_use tool."
-    },
-    {
-      "_type": "tag",
-      "name": "LBAValidator",
-      "path": "./tooling/lba_validator.py",
-      "language": "Python",
-      "line": 19,
-      "kind": "class",
-      "docstring": "A validator that uses LBA principles to enforce CSDC rules."
-    },
-    {
-      "_type": "tag",
-      "name": "validate",
-      "path": "./tooling/lba_validator.py",
-      "language": "Python",
-      "line": 24,
-      "kind": "function",
-      "docstring": "Validates a plan against a given CSDC model.\n\nArgs:\n    plan_content: The string content of the plan.\n    model: The CSDC model to validate against ('A' or 'B').\n\nReturns:\n    A tuple containing a boolean indicating validity and a string with an error message."
-    },
-    {
-      "_type": "tag",
-      "name": "generate_agents_md_content",
-      "path": "./tooling/compile_protocols_logic.py",
-      "language": "Python",
-      "line": 17,
-      "kind": "function",
-      "docstring": "Generates the content for an AGENTS.md file."
-    },
-    {
-      "_type": "tag",
-      "name": "extract_lessons_from_postmortem",
-      "path": "./tooling/knowledge_compiler.py",
-      "language": "Python",
-      "line": 30,
-      "kind": "function",
-      "docstring": "Parses a post-mortem report to extract lessons learned.\nHandles multiple possible section headers and formats."
-    },
-    {
-      "_type": "tag",
-      "name": "extract_metadata_from_postmortem",
-      "path": "./tooling/knowledge_compiler.py",
-      "language": "Python",
-      "line": 108,
-      "kind": "function",
-      "docstring": "Parses a post-mortem report to extract metadata like Task ID and Date."
-    },
-    {
-      "_type": "tag",
-      "name": "parse_action_to_command",
-      "path": "./tooling/knowledge_compiler.py",
-      "language": "Python",
-      "line": 120,
-      "kind": "function",
-      "docstring": "Parses a natural language action string into a machine-executable command.\n\nThis is the core of translating insights into automated actions. It uses\npattern matching to identify specific, supported commands."
-    },
-    {
-      "_type": "tag",
-      "name": "format_lesson_entry",
-      "path": "./tooling/knowledge_compiler.py",
-      "language": "Python",
-      "line": 185,
-      "kind": "function",
-      "docstring": "Formats an extracted lesson into a structured JSON object."
-    },
-    {
-      "_type": "tag",
-      "name": "process_postmortem_file",
-      "path": "./tooling/knowledge_compiler.py",
-      "language": "Python",
-      "line": 201,
-      "kind": "function",
-      "docstring": "Reads a single post-mortem file and returns its lessons."
-    },
-    {
-      "_type": "tag",
-      "name": "main",
-      "path": "./tooling/knowledge_compiler.py",
-      "language": "Python",
-      "line": 222,
-      "kind": "function",
-      "docstring": null
-    },
-    {
-      "_type": "tag",
-      "name": "generate_suggestion_plan",
-      "path": "./tooling/code_suggester.py",
-      "language": "Python",
-      "line": 27,
-      "kind": "function",
-      "docstring": "Generates a temporary, single-step plan file to apply a code change.\n\nArgs:\n    filepath: The path to the file that needs to be modified.\n    diff_content: The git-style merge diff block to be applied.\n\nReturns:\n    The path to the generated temporary plan file."
-    },
-    {
-      "_type": "tag",
-      "name": "main",
-      "path": "./tooling/code_suggester.py",
-      "language": "Python",
-      "line": 47,
-      "kind": "function",
-      "docstring": "Main entry point for the code suggester tool.\nParses arguments, generates a plan, and prints the plan's path to stdout."
-    },
-    {
-      "_type": "tag",
-      "name": "AutonomousAgent",
-      "path": "./tooling/autonomous_agent.py",
-      "language": "Python",
-      "line": 11,
-      "kind": "class",
-      "docstring": null
-    },
-    {
-      "_type": "tag",
-      "name": "main",
-      "path": "./tooling/autonomous_agent.py",
-      "language": "Python",
-      "line": 64,
-      "kind": "function",
-      "docstring": null
-    },
-    {
-      "_type": "tag",
-      "name": "__init__",
-      "path": "./tooling/autonomous_agent.py",
-      "language": "Python",
-      "line": 12,
-      "kind": "function",
-      "docstring": null
-    },
-    {
-      "_type": "tag",
-      "name": "generate_plan",
-      "path": "./tooling/autonomous_agent.py",
-      "language": "Python",
-      "line": 16,
-      "kind": "function",
-      "docstring": "Generates a plan to accomplish the task."
-    },
-    {
-      "_type": "tag",
-      "name": "execute_plan",
-      "path": "./tooling/autonomous_agent.py",
-      "language": "Python",
-      "line": 20,
-      "kind": "function",
-      "docstring": "Executes the generated plan."
-    },
-    {
-      "_type": "tag",
-      "name": "run",
-      "path": "./tooling/autonomous_agent.py",
-      "language": "Python",
-      "line": 57,
-      "kind": "function",
-      "docstring": "Runs the agent's main loop."
-    },
-    {
-      "_type": "tag",
-      "name": "TestFdcCli",
-      "path": "./tooling/test_fdc_cli.py",
-      "language": "Python",
-      "line": 9,
-      "kind": "class",
-      "docstring": null
-    },
-    {
-      "_type": "tag",
-      "name": "setUp",
-      "path": "./tooling/test_fdc_cli.py",
-      "language": "Python",
-      "line": 11,
-      "kind": "function",
-      "docstring": null
-    },
-    {
-      "_type": "tag",
-      "name": "tearDown",
-      "path": "./tooling/test_fdc_cli.py",
-      "language": "Python",
-      "line": 31,
-      "kind": "function",
-      "docstring": null
-    },
-    {
-      "_type": "tag",
-      "name": "test_start_command",
-      "path": "./tooling/test_fdc_cli.py",
-      "language": "Python",
-      "line": 35,
-      "kind": "function",
-      "docstring": "Tests the 'start' command."
-    },
-    {
-      "_type": "tag",
-      "name": "test_close_command",
-      "path": "./tooling/test_fdc_cli.py",
-      "language": "Python",
-      "line": 44,
-      "kind": "function",
-      "docstring": "Tests the 'close' command."
-    },
-    {
-      "_type": "tag",
-      "name": "test_validate_command",
-      "path": "./tooling/test_fdc_cli.py",
-      "language": "Python",
-      "line": 53,
-      "kind": "function",
-      "docstring": "Tests the 'validate' command."
-    },
-    {
-      "_type": "tag",
-      "name": "test_analyze_command",
-      "path": "./tooling/test_fdc_cli.py",
-      "language": "Python",
-      "line": 60,
-      "kind": "function",
-      "docstring": "Tests the 'analyze' command."
-    },
-    {
-      "_type": "tag",
-      "name": "test_missing_args",
-      "path": "./tooling/test_fdc_cli.py",
-      "language": "Python",
-      "line": 66,
-      "kind": "function",
-      "docstring": "Tests that the CLI exits when required args are missing."
-    },
-    {
-      "_type": "tag",
-      "name": "main",
-      "path": "./tooling/aura_executor.py",
-      "language": "Python",
-      "line": 39,
-      "kind": "function",
-      "docstring": "Main entry point for the Aura script executor."
-    },
-    {
-      "_type": "tag",
-      "name": "builtin_print",
-      "path": "./tooling/aura_executor.py",
-      "language": "Python",
-      "line": 65,
-      "kind": "function",
-      "docstring": "A wrapper for the built-in print function that handles Aura objects."
-    },
-    {
-      "_type": "tag",
-      "name": "execute_plan",
-      "path": "./tooling/plan_executor.py",
-      "language": "Python",
-      "line": 15,
-      "kind": "function",
-      "docstring": "Executes a plan file, simulating the agent's execution loop.\n\nArgs:\n    filepath: The path to the plan file."
-    },
-    {
-      "_type": "tag",
-      "name": "main",
-      "path": "./tooling/plan_executor.py",
-      "language": "Python",
-      "line": 61,
-      "kind": "function",
-      "docstring": "Main function to run the plan executor from the command line."
-    },
-    {
-      "_type": "tag",
-      "name": "find_files",
-      "path": "./tooling/build_utils.py",
-      "language": "Python",
-      "line": 8,
-      "kind": "function",
-      "docstring": "Finds files matching a pattern in a directory."
-    },
-    {
-      "_type": "tag",
-      "name": "load_schema",
-      "path": "./tooling/build_utils.py",
-      "language": "Python",
-      "line": 25,
-      "kind": "function",
-      "docstring": "Loads the JSON schema from a file."
-    },
-    {
-      "_type": "tag",
-      "name": "sanitize_markdown",
-      "path": "./tooling/build_utils.py",
-      "language": "Python",
-      "line": 41,
-      "kind": "function",
-      "docstring": "Removes potentially unsafe constructs from Markdown."
-    },
-    {
-      "_type": "tag",
-      "name": "execute_code",
-      "path": "./tooling/build_utils.py",
-      "language": "Python",
-      "line": 56,
-      "kind": "function",
-      "docstring": "Executes a block of Python code in a controlled environment."
-    },
-    {
-      "_type": "tag",
-      "name": "generate_research_result",
-      "path": "./tooling/background_researcher_logic.py",
-      "language": "Python",
-      "line": 1,
-      "kind": "function",
-      "docstring": "Generates the research result for a given task ID."
-    },
-    {
-      "_type": "tag",
-      "name": "load_tools_from_manifest",
-      "path": "./tooling/agent_shell.py",
-      "language": "Python",
-      "line": 32,
-      "kind": "function",
-      "docstring": "Loads tools from the tool manifest."
-    },
-    {
-      "_type": "tag",
-      "name": "run_agent_loop",
-      "path": "./tooling/agent_shell.py",
-      "language": "Python",
-      "line": 71,
-      "kind": "function",
-      "docstring": "The main loop that drives the agent's lifecycle via the FSM."
-    },
-    {
-      "_type": "tag",
-      "name": "main",
-      "path": "./tooling/agent_shell.py",
-      "language": "Python",
-      "line": 235,
-      "kind": "function",
-      "docstring": "Main entry point for the agent shell."
-    },
-    {
-      "_type": "tag",
-      "name": "validate_plan",
-      "path": "./tooling/csdc_logic.py",
-      "language": "Python",
-      "line": 4,
-      "kind": "function",
-      "docstring": "Validates a plan against a given CSDC model and complexity."
-    },
-    {
-      "_type": "tag",
-      "name": "TestAgentShell",
-      "path": "./tooling/test_agent_shell.py",
-      "language": "Python",
-      "line": 12,
-      "kind": "class",
-      "docstring": null
-    },
-    {
-      "_type": "tag",
-      "name": "test_main_with_model_a",
-      "path": "./tooling/test_agent_shell.py",
-      "language": "Python",
-      "line": 15,
-      "kind": "function",
-      "docstring": null
-    },
-    {
-      "_type": "tag",
-      "name": "test_main_with_model_b",
-      "path": "./tooling/test_agent_shell.py",
-      "language": "Python",
-      "line": 23,
-      "kind": "function",
-      "docstring": null
-    },
-    {
-      "_type": "tag",
-      "name": "test_main_with_no_model",
-      "path": "./tooling/test_agent_shell.py",
-      "language": "Python",
-      "line": 31,
-      "kind": "function",
-      "docstring": null
-    },
-    {
-      "_type": "tag",
-      "name": "read_file",
-      "path": "./tooling/file_reader.py",
-      "language": "Python",
-      "line": 1,
-      "kind": "function",
-      "docstring": "Reads the content of the specified file."
-    },
-    {
-      "_type": "tag",
-      "name": "get_registry",
-      "path": "./tooling/plan_manager.py",
-      "language": "Python",
-      "line": 35,
-      "kind": "function",
-      "docstring": "Loads the plan registry from its JSON file."
-    },
-    {
-      "_type": "tag",
-      "name": "save_registry",
-      "path": "./tooling/plan_manager.py",
-      "language": "Python",
-      "line": 50,
-      "kind": "function",
-      "docstring": "Saves the given data to the plan registry JSON file."
-    },
-    {
-      "_type": "tag",
-      "name": "register_plan",
-      "path": "./tooling/plan_manager.py",
-      "language": "Python",
-      "line": 61,
-      "kind": "function",
-      "docstring": "Registers a new plan by mapping a logical name to a file path."
-    },
-    {
-      "_type": "tag",
-      "name": "deregister_plan",
-      "path": "./tooling/plan_manager.py",
-      "language": "Python",
-      "line": 85,
-      "kind": "function",
-      "docstring": "Removes a plan from the registry by its logical name."
-    },
-    {
-      "_type": "tag",
-      "name": "list_plans",
-      "path": "./tooling/plan_manager.py",
-      "language": "Python",
-      "line": 99,
-      "kind": "function",
-      "docstring": "Lists all currently registered plans."
-    },
-    {
-      "_type": "tag",
-      "name": "main",
-      "path": "./tooling/plan_manager.py",
-      "language": "Python",
-      "line": 113,
-      "kind": "function",
-      "docstring": "Main function to run the plan management CLI."
-    },
-    {
-      "_type": "tag",
-      "name": "main",
-      "path": "./tooling/plllu_runner.py",
-      "language": "Python",
-      "line": 21,
-      "kind": "function",
-      "docstring": "This tool provides a command-line interface for running .plllu files.\nIt integrates the pLLLU lexer, parser, and interpreter to execute\nthe logic defined in a given pLLLU source file."
-    },
-    {
-      "_type": "tag",
-      "name": "Instruction",
-      "path": "./tooling/udc_orchestrator.py",
-      "language": "Python",
-      "line": 22,
-      "kind": "class",
-      "docstring": null
-    },
-    {
-      "_type": "tag",
-      "name": "UDCOrchestrator",
-      "path": "./tooling/udc_orchestrator.py",
-      "language": "Python",
-      "line": 31,
-      "kind": "class",
-      "docstring": "Executes an Unrestricted Development Cycle (UDC) plan within a sandboxed\nTuring Machine-like environment with strict resource limits."
-    },
-    {
-      "_type": "tag",
-      "name": "main",
-      "path": "./tooling/udc_orchestrator.py",
-      "language": "Python",
-      "line": 213,
-      "kind": "function",
-      "docstring": null
-    },
-    {
-      "_type": "tag",
-      "name": "__init__",
-      "path": "./tooling/udc_orchestrator.py",
-      "language": "Python",
-      "line": 23,
-      "kind": "function",
-      "docstring": null
-    },
-    {
-      "_type": "tag",
-      "name": "__repr__",
-      "path": "./tooling/udc_orchestrator.py",
-      "language": "Python",
-      "line": 27,
-      "kind": "function",
-      "docstring": null
-    },
-    {
-      "_type": "tag",
-      "name": "__init__",
-      "path": "./tooling/udc_orchestrator.py",
-      "language": "Python",
-      "line": 37,
-      "kind": "function",
-      "docstring": null
-    },
-    {
-      "_type": "tag",
-      "name": "run",
-      "path": "./tooling/udc_orchestrator.py",
-      "language": "Python",
-      "line": 66,
-      "kind": "function",
-      "docstring": "Parses and runs the UDC plan until it halts or a limit is exceeded."
-    },
-    {
-      "_type": "tag",
-      "name": "_parse_plan",
-      "path": "./tooling/udc_orchestrator.py",
-      "language": "Python",
-      "line": 125,
-      "kind": "function",
-      "docstring": null
-    },
-    {
-      "_type": "tag",
-      "name": "_get_value",
-      "path": "./tooling/udc_orchestrator.py",
-      "language": "Python",
-      "line": 144,
-      "kind": "function",
-      "docstring": "Resolves an argument to an integer value, either from a register or a literal."
-    },
-    {
-      "_type": "tag",
-      "name": "_execute_instruction",
-      "path": "./tooling/udc_orchestrator.py",
-      "language": "Python",
-      "line": 153,
-      "kind": "function",
-      "docstring": null
-    },
-    {
-      "_type": "tag",
-      "name": "migrate_protocols",
-      "path": "./tooling/migrate_protocols.py",
-      "language": "Python",
-      "line": 6,
-      "kind": "function",
-      "docstring": "Parses an old AGENTS.md file and migrates its content to .protocol.json\nand .protocol.md files."
-    },
-    {
-      "_type": "tag",
-      "name": "ExternalApiClient",
-      "path": "./tooling/external_api_client.py",
-      "language": "Python",
-      "line": 11,
-      "kind": "class",
-      "docstring": null
-    },
-    {
-      "_type": "tag",
-      "name": "__init__",
-      "path": "./tooling/external_api_client.py",
-      "language": "Python",
-      "line": 12,
-      "kind": "function",
-      "docstring": null
-    },
-    {
-      "_type": "tag",
-      "name": "_load_registry",
-      "path": "./tooling/external_api_client.py",
-      "language": "Python",
-      "line": 27,
-      "kind": "function",
-      "docstring": "Loads the external API registry and gets the config for this API."
-    },
-    {
-      "_type": "tag",
-      "name": "post",
-      "path": "./tooling/external_api_client.py",
-      "language": "Python",
-      "line": 41,
-      "kind": "function",
-      "docstring": "Sends a POST request to the specified endpoint."
-    },
-    {
-      "_type": "tag",
-      "name": "get",
-      "path": "./tooling/external_api_client.py",
-      "language": "Python",
-      "line": 59,
-      "kind": "function",
-      "docstring": "Sends a GET request to the specified endpoint."
-    },
-    {
-      "_type": "tag",
-      "name": "execute",
-      "path": "./tooling/external_api_client.py",
-      "language": "Python",
-      "line": 77,
-      "kind": "function",
-      "docstring": "Executes a command-line tool with the given arguments."
-    },
-    {
-      "_type": "tag",
-      "name": "integrate_lessons",
-      "path": "./tooling/knowledge_integrator.py",
-      "language": "Python",
-      "line": 14,
-      "kind": "function",
-      "docstring": "Integrates lessons from a JSONL file into the knowledge graph."
-    },
-    {
-      "_type": "tag",
-      "name": "integrate_protocols",
-      "path": "./tooling/knowledge_integrator.py",
-      "language": "Python",
-      "line": 28,
-      "kind": "function",
-      "docstring": "Integrates protocol definitions into the knowledge graph."
-    },
-    {
-      "_type": "tag",
-      "name": "integrate_research",
-      "path": "./tooling/knowledge_integrator.py",
-      "language": "Python",
-      "line": 44,
-      "kind": "function",
-      "docstring": "Integrates research findings into the knowledge graph."
-    },
-    {
-      "_type": "tag",
-      "name": "main",
-      "path": "./tooling/knowledge_integrator.py",
-      "language": "Python",
-      "line": 57,
-      "kind": "function",
-      "docstring": null
-    },
-    {
-      "_type": "tag",
-      "name": "TestPlllUInterpreter",
-      "path": "./tooling/test_plllu_interpreter.py",
-      "language": "Python",
-      "line": 16,
-      "kind": "class",
-      "docstring": null
-    },
-    {
-      "_type": "tag",
-      "name": "setUp",
-      "path": "./tooling/test_plllu_interpreter.py",
-      "language": "Python",
-      "line": 18,
-      "kind": "function",
-      "docstring": null
-    },
-    {
-      "_type": "tag",
-      "name": "test_atom_consumption",
-      "path": "./tooling/test_plllu_interpreter.py",
-      "language": "Python",
-      "line": 21,
-      "kind": "function",
-      "docstring": null
-    },
-    {
-      "_type": "tag",
-      "name": "test_unary_operators",
-      "path": "./tooling/test_plllu_interpreter.py",
-      "language": "Python",
-      "line": 28,
-      "kind": "function",
-      "docstring": null
-    },
-    {
-      "_type": "tag",
-      "name": "test_additive_conjunction_shared_resource",
-      "path": "./tooling/test_plllu_interpreter.py",
-      "language": "Python",
-      "line": 39,
-      "kind": "function",
-      "docstring": null
-    },
-    {
-      "_type": "tag",
-      "name": "test_additive_conjunction_different_resources",
-      "path": "./tooling/test_plllu_interpreter.py",
-      "language": "Python",
-      "line": 51,
-      "kind": "function",
-      "docstring": null
-    },
-    {
-      "_type": "tag",
-      "name": "test_paraconsistency_with_shared_resource",
-      "path": "./tooling/test_plllu_interpreter.py",
-      "language": "Python",
-      "line": 65,
-      "kind": "function",
-      "docstring": null
-    },
-    {
-      "_type": "tag",
-      "name": "test_implication_precondition",
-      "path": "./tooling/test_plllu_interpreter.py",
-      "language": "Python",
-      "line": 77,
-      "kind": "function",
-      "docstring": null
-    },
-    {
-      "_type": "tag",
-      "name": "test_modalities_are_transparent_and_linear",
-      "path": "./tooling/test_plllu_interpreter.py",
-      "language": "Python",
-      "line": 100,
-      "kind": "function",
-      "docstring": null
-    },
-    {
-      "_type": "tag",
-      "name": "_log_event",
-      "path": "./tooling/fdc_cli.py",
-      "language": "Python",
-      "line": 45,
-      "kind": "function",
-      "docstring": "Appends a new log entry to the activity log, ensuring it's on a new line."
-    },
-    {
-      "_type": "tag",
-      "name": "close_task",
-      "path": "./tooling/fdc_cli.py",
-      "language": "Python",
-      "line": 59,
-      "kind": "function",
-      "docstring": "Automates the closing of a Finite Development Cycle."
-    },
-    {
-      "_type": "tag",
-      "name": "_validate_action",
-      "path": "./tooling/fdc_cli.py",
-      "language": "Python",
-      "line": 93,
-      "kind": "function",
-      "docstring": "Validates a single, non-loop action."
-    },
-    {
-      "_type": "tag",
-      "name": "_validate_plan_recursive",
-      "path": "./tooling/fdc_cli.py",
-      "language": "Python",
-      "line": 150,
-      "kind": "function",
-      "docstring": "Recursively validates a block of a plan."
-    },
-    {
-      "_type": "tag",
-      "name": "validate_plan",
-      "path": "./tooling/fdc_cli.py",
-      "language": "Python",
-      "line": 211,
-      "kind": "function",
-      "docstring": null
-    },
-    {
-      "_type": "tag",
-      "name": "analyze_plan",
-      "path": "./tooling/fdc_cli.py",
-      "language": "Python",
-      "line": 239,
-      "kind": "function",
-      "docstring": "Analyzes a plan file to determine its complexity class and modality."
-    },
-    {
-      "_type": "tag",
-      "name": "start_task",
-      "path": "./tooling/fdc_cli.py",
-      "language": "Python",
-      "line": 258,
-      "kind": "function",
-      "docstring": "Initiates the AORP cascade for a new task."
-    },
-    {
-      "_type": "tag",
-      "name": "main",
-      "path": "./tooling/fdc_cli.py",
-      "language": "Python",
-      "line": 325,
-      "kind": "function",
-      "docstring": null
-    },
-    {
-      "_type": "tag",
-      "name": "main",
-      "path": "./tooling/csdc_cli.py",
-      "language": "Python",
-      "line": 33,
-      "kind": "function",
-      "docstring": null
-    },
-    {
-      "_type": "tag",
-      "name": "TestResearchExecutor",
-      "path": "./tooling/test_research.py",
-      "language": "Python",
-      "line": 6,
-      "kind": "class",
-      "docstring": "Tests for the research executor tool, mocking the native tools that are\nglobally injected by the execution environment."
-    },
-    {
-      "_type": "tag",
-      "name": "test_local_filesystem_file_scope",
-      "path": "./tooling/test_research.py",
-      "language": "Python",
-      "line": 13,
-      "kind": "function",
-      "docstring": "Verify it calls read_file for local file scope."
-    },
-    {
-      "_type": "tag",
-      "name": "test_local_filesystem_directory_scope",
-      "path": "./tooling/test_research.py",
-      "language": "Python",
-      "line": 25,
-      "kind": "function",
-      "docstring": "Verify it calls list_files for local directory scope."
-    },
-    {
-      "_type": "tag",
-      "name": "test_external_web_narrow_scope",
-      "path": "./tooling/test_research.py",
-      "language": "Python",
-      "line": 37,
-      "kind": "function",
-      "docstring": "Verify it calls google_search for external narrow scope."
-    },
-    {
-      "_type": "tag",
-      "name": "test_external_web_broad_scope",
-      "path": "./tooling/test_research.py",
-      "language": "Python",
-      "line": 49,
-      "kind": "function",
-      "docstring": "Verify it calls view_text_website for external broad scope."
-    },
-    {
-      "_type": "tag",
-      "name": "test_external_repository_scope",
-      "path": "./tooling/test_research.py",
-      "language": "Python",
-      "line": 61,
-      "kind": "function",
-      "docstring": "Verify it calls view_text_website for external repository scope."
-    },
-    {
-      "_type": "tag",
-      "name": "test_invalid_target",
-      "path": "./tooling/test_research.py",
-      "language": "Python",
-      "line": 71,
-      "kind": "function",
-      "docstring": "Verify it returns an error for an invalid target."
-    },
-    {
-      "_type": "tag",
-      "name": "test_missing_parameters",
-      "path": "./tooling/test_research.py",
-      "language": "Python",
-      "line": 80,
-      "kind": "function",
-      "docstring": "Verify it returns an error if required parameters are missing."
-    },
-    {
-      "_type": "tag",
-      "name": "TestUnifiedAuditor",
-      "path": "./tooling/test_auditor.py",
-      "language": "Python",
-      "line": 14,
-      "kind": "class",
-      "docstring": null
-    },
-    {
-      "_type": "tag",
-      "name": "TestHealthAuditor",
-      "path": "./tooling/test_auditor.py",
-      "language": "Python",
-      "line": 102,
-      "kind": "class",
-      "docstring": null
-    },
-    {
-      "_type": "tag",
-      "name": "setUp",
-      "path": "./tooling/test_auditor.py",
-      "language": "Python",
-      "line": 16,
-      "kind": "function",
-      "docstring": null
-    },
-    {
-      "_type": "tag",
-      "name": "tearDown",
-      "path": "./tooling/test_auditor.py",
-      "language": "Python",
-      "line": 34,
-      "kind": "function",
-      "docstring": null
-    },
-    {
-      "_type": "tag",
-      "name": "test_protocol_audit",
-      "path": "./tooling/test_auditor.py",
-      "language": "Python",
-      "line": 46,
-      "kind": "function",
-      "docstring": null
-    },
-    {
-      "_type": "tag",
-      "name": "test_plan_registry_audit",
-      "path": "./tooling/test_auditor.py",
-      "language": "Python",
-      "line": 69,
-      "kind": "function",
-      "docstring": null
-    },
-    {
-      "_type": "tag",
-      "name": "test_doc_audit",
-      "path": "./tooling/test_auditor.py",
-      "language": "Python",
-      "line": 86,
-      "kind": "function",
-      "docstring": null
-    },
-    {
-      "_type": "tag",
-      "name": "setUp",
-      "path": "./tooling/test_auditor.py",
-      "language": "Python",
-      "line": 103,
-      "kind": "function",
-      "docstring": null
-    },
-    {
-      "_type": "tag",
-      "name": "tearDown",
-      "path": "./tooling/test_auditor.py",
-      "language": "Python",
-      "line": 116,
-      "kind": "function",
-      "docstring": null
-    },
-    {
-      "_type": "tag",
-      "name": "test_log_staleness",
-      "path": "./tooling/test_auditor.py",
-      "language": "Python",
-      "line": 130,
-      "kind": "function",
-      "docstring": null
-    },
-    {
-      "_type": "tag",
-      "name": "test_success_only_tasks",
-      "path": "./tooling/test_auditor.py",
-      "language": "Python",
-      "line": 155,
-      "kind": "function",
-      "docstring": null
-    },
-    {
-      "_type": "tag",
-      "name": "test_incomplete_post_mortems",
-      "path": "./tooling/test_auditor.py",
-      "language": "Python",
-      "line": 183,
-      "kind": "function",
-      "docstring": null
-    },
-    {
-      "_type": "tag",
-      "name": "test_no_issues",
-      "path": "./tooling/test_auditor.py",
-      "language": "Python",
-      "line": 213,
-      "kind": "function",
-      "docstring": null
-    },
-    {
-      "_type": "tag",
-      "name": "parse_concepts_from_agents_md",
-      "path": "./tooling/reorientation_manager.py",
-      "language": "Python",
-      "line": 41,
-      "kind": "function",
-      "docstring": "Parses an AGENTS.md file to extract a set of key concepts.\nThis version uses a simple regex to find protocol IDs and tool names."
-    },
-    {
-      "_type": "tag",
-      "name": "run_temporal_orientation",
-      "path": "./tooling/reorientation_manager.py",
-      "language": "Python",
-      "line": 53,
-      "kind": "function",
-      "docstring": "Runs the temporal_orienter.py tool for a given concept."
-    },
-    {
-      "_type": "tag",
-      "name": "update_temporal_orientations",
-      "path": "./tooling/reorientation_manager.py",
-      "language": "Python",
-      "line": 79,
-      "kind": "function",
-      "docstring": "Updates the temporal orientations knowledge base."
-    },
-    {
-      "_type": "tag",
-      "name": "check_for_deep_research_trigger",
-      "path": "./tooling/reorientation_manager.py",
-      "language": "Python",
-      "line": 109,
-      "kind": "function",
-      "docstring": "Checks if any of the new concepts should trigger a deep research cycle."
-    },
-    {
-      "_type": "tag",
-      "name": "main",
-      "path": "./tooling/reorientation_manager.py",
-      "language": "Python",
-      "line": 123,
-      "kind": "function",
-      "docstring": null
-    },
-    {
-      "_type": "tag",
-      "name": "TestPreSubmitCheck",
-      "path": "./tooling/test_pre_submit_check.py",
-      "language": "Python",
-      "line": 7,
-      "kind": "class",
-      "docstring": null
-    },
-    {
-      "_type": "tag",
-      "name": "test_run_command_failure",
-      "path": "./tooling/test_pre_submit_check.py",
-      "language": "Python",
-      "line": 21,
-      "kind": "function",
-      "docstring": "Tests that run_command exits on a failed command."
-    },
-    {
-      "_type": "tag",
-      "name": "run_command",
-      "path": "./tooling/pre_submit_check.py",
-      "language": "Python",
-      "line": 20,
-      "kind": "function",
-      "docstring": "Runs a command and exits if it fails."
-    },
-    {
-      "_type": "tag",
-      "name": "check_docstrings",
-      "path": "./tooling/pre_submit_check.py",
-      "language": "Python",
-      "line": 33,
-      "kind": "function",
-      "docstring": "Checks that all Python files in tooling/ and utils/ have a module-level docstring."
-    },
-    {
-      "_type": "tag",
-      "name": "main",
-      "path": "./tooling/pre_submit_check.py",
-      "language": "Python",
-      "line": 61,
-      "kind": "function",
-      "docstring": "Main function to run pre-submission checks."
-    },
-    {
-      "_type": "tag",
-      "name": "main",
-      "path": "./tooling/appl_to_lfi_ill.py",
-      "language": "Python",
-      "line": 18,
-      "kind": "function",
-      "docstring": null
-    },
-    {
-      "_type": "tag",
-      "name": "TestMasterControlCli",
-      "path": "./tooling/test_master_control_cli.py",
-      "language": "Python",
-      "line": 7,
-      "kind": "class",
-      "docstring": null
-    },
-    {
-      "_type": "tag",
-      "name": "test_main_calls_run_agent_loop",
-      "path": "./tooling/test_master_control_cli.py",
-      "language": "Python",
-      "line": 11,
-      "kind": "function",
-      "docstring": "Tests that the main function calls the agent shell's run_agent_loop."
-    },
-    {
-      "_type": "tag",
-      "name": "generate_appl_command",
-      "path": "./tooling/appl_logic.py",
-      "language": "Python",
-      "line": 4,
-      "kind": "function",
-      "docstring": "Generates the command to execute an APPL file.\n\nArgs:\n    filepath: The path to the .appl file to execute.\n\nReturns:\n    A list of strings representing the command to be executed."
-    },
-    {
-      "_type": "tag",
-      "name": "TestEnvironmentalProbe",
-      "path": "./tooling/test_environmental_probe.py",
-      "language": "Python",
-      "line": 12,
-      "kind": "class",
-      "docstring": null
-    },
-    {
-      "_type": "tag",
-      "name": "setUp",
-      "path": "./tooling/test_environmental_probe.py",
-      "language": "Python",
-      "line": 14,
-      "kind": "function",
-      "docstring": null
-    },
-    {
-      "_type": "tag",
-      "name": "tearDown",
-      "path": "./tooling/test_environmental_probe.py",
-      "language": "Python",
-      "line": 19,
-      "kind": "function",
-      "docstring": null
-    },
-    {
-      "_type": "tag",
-      "name": "test_probe_filesystem",
-      "path": "./tooling/test_environmental_probe.py",
-      "language": "Python",
-      "line": 23,
-      "kind": "function",
-      "docstring": "Tests the filesystem probe."
-    },
-    {
-      "_type": "tag",
-      "name": "test_probe_network_success",
-      "path": "./tooling/test_environmental_probe.py",
-      "language": "Python",
-      "line": 30,
-      "kind": "function",
-      "docstring": "Tests the network probe with a successful connection."
-    },
-    {
-      "_type": "tag",
-      "name": "test_probe_network_timeout",
-      "path": "./tooling/test_environmental_probe.py",
-      "language": "Python",
-      "line": 41,
-      "kind": "function",
-      "docstring": "Tests the network probe with a timeout."
-    },
-    {
-      "_type": "tag",
-      "name": "test_probe_environment_variables",
-      "path": "./tooling/test_environmental_probe.py",
-      "language": "Python",
-      "line": 47,
-      "kind": "function",
-      "docstring": "Tests the environment variable probe."
-    },
-    {
-      "_type": "tag",
-      "name": "test_probe_environment_variables_missing",
-      "path": "./tooling/test_environmental_probe.py",
-      "language": "Python",
-      "line": 55,
-      "kind": "function",
-      "docstring": "Tests the environment variable probe when PATH is missing."
-    },
-    {
-      "_type": "tag",
-      "name": "reliable_ls",
-      "path": "./tooling/reliable_ls.py",
-      "language": "Python",
-      "line": 13,
-      "kind": "function",
-      "docstring": "Recursively lists all directories and files under the start_path.\n\nArgs:\n    start_path: The directory to start the traversal from."
-    },
-    {
-      "_type": "tag",
-      "name": "main",
-      "path": "./tooling/reliable_ls.py",
-      "language": "Python",
-      "line": 51,
-      "kind": "function",
-      "docstring": "Main function to run the reliable_ls tool from the command line."
-    },
-    {
-      "_type": "tag",
-      "name": "LfiIllHaltingDecider",
-      "path": "./tooling/lfi_ill_halting_decider.py",
-      "language": "Python",
-      "line": 19,
-      "kind": "class",
-      "docstring": null
-    },
-    {
-      "_type": "tag",
-      "name": "main",
-      "path": "./tooling/lfi_ill_halting_decider.py",
-      "language": "Python",
-      "line": 61,
-      "kind": "function",
-      "docstring": null
-    },
-    {
-      "_type": "tag",
-      "name": "__init__",
-      "path": "./tooling/lfi_ill_halting_decider.py",
-      "language": "Python",
-      "line": 20,
-      "kind": "function",
-      "docstring": null
-    },
-    {
-      "_type": "tag",
-      "name": "analyze",
-      "path": "./tooling/lfi_ill_halting_decider.py",
-      "language": "Python",
-      "line": 23,
-      "kind": "function",
-      "docstring": "Analyzes the LFI ILL program for termination."
-    },
-    {
-      "_type": "tag",
-      "name": "log_catastrophic_failure",
-      "path": "./tooling/log_failure.py",
-      "language": "Python",
-      "line": 29,
-      "kind": "function",
-      "docstring": "Logs the catastrophic failure event."
-    },
-    {
-      "_type": "tag",
-      "name": "TestRefactor",
-      "path": "./tooling/test_refactor.py",
-      "language": "Python",
-      "line": 8,
-      "kind": "class",
-      "docstring": null
-    },
-    {
-      "_type": "tag",
-      "name": "setUp",
-      "path": "./tooling/test_refactor.py",
-      "language": "Python",
-      "line": 9,
-      "kind": "function",
-      "docstring": "Set up a temporary directory and files for testing."
-    },
-    {
-      "_type": "tag",
-      "name": "tearDown",
-      "path": "./tooling/test_refactor.py",
-      "language": "Python",
-      "line": 21,
-      "kind": "function",
-      "docstring": "Clean up the temporary directory and files."
-    },
-    {
-      "_type": "tag",
-      "name": "test_refactor_e2e",
-      "path": "./tooling/test_refactor.py",
-      "language": "Python",
-      "line": 30,
-      "kind": "function",
-      "docstring": "An end-to-end test to ensure the refactor tool works as expected."
-    },
-    {
-      "_type": "tag",
-      "name": "test_symbol_not_found",
-      "path": "./tooling/test_refactor.py",
-      "language": "Python",
-      "line": 53,
-      "kind": "function",
-      "docstring": "Tests that the tool prints an error if the symbol is not found."
-    },
-    {
-      "_type": "tag",
-      "name": "FunctionDoc",
-      "path": "./tooling/doc_builder_logic.py",
-      "language": "Python",
-      "line": 9,
-      "kind": "class",
-      "docstring": null
-    },
-    {
-      "_type": "tag",
-      "name": "ClassDoc",
-      "path": "./tooling/doc_builder_logic.py",
-      "language": "Python",
-      "line": 16,
-      "kind": "class",
-      "docstring": null
-    },
-    {
-      "_type": "tag",
-      "name": "ModuleDoc",
-      "path": "./tooling/doc_builder_logic.py",
-      "language": "Python",
-      "line": 23,
-      "kind": "class",
-      "docstring": null
-    },
-    {
-      "_type": "tag",
-      "name": "_format_default_value",
-      "path": "./tooling/doc_builder_logic.py",
-      "language": "Python",
-      "line": 37,
-      "kind": "function",
-      "docstring": null
-    },
-    {
-      "_type": "tag",
-      "name": "format_args",
-      "path": "./tooling/doc_builder_logic.py",
-      "language": "Python",
-      "line": 45,
-      "kind": "function",
-      "docstring": null
-    },
-    {
-      "_type": "tag",
-      "name": "DocVisitor",
-      "path": "./tooling/doc_builder_logic.py",
-      "language": "Python",
-      "line": 78,
-      "kind": "class",
-      "docstring": null
-    },
-    {
-      "_type": "tag",
-      "name": "parse_file_for_docs",
-      "path": "./tooling/doc_builder_logic.py",
-      "language": "Python",
-      "line": 110,
-      "kind": "function",
-      "docstring": null
-    },
-    {
-      "_type": "tag",
-      "name": "generate_documentation_for_module",
-      "path": "./tooling/doc_builder_logic.py",
-      "language": "Python",
-      "line": 127,
-      "kind": "function",
-      "docstring": null
-    },
-    {
-      "_type": "tag",
-      "name": "generate_system_docs_content",
-      "path": "./tooling/doc_builder_logic.py",
-      "language": "Python",
-      "line": 157,
-      "kind": "function",
-      "docstring": null
-    },
-    {
-      "_type": "tag",
-      "name": "generate_readme_content",
-      "path": "./tooling/doc_builder_logic.py",
-      "language": "Python",
-      "line": 172,
-      "kind": "function",
-      "docstring": null
-    },
-    {
-      "_type": "tag",
-      "name": "generate_pages_content",
-      "path": "./tooling/doc_builder_logic.py",
-      "language": "Python",
-      "line": 194,
-      "kind": "function",
-      "docstring": null
-    },
-    {
-      "_type": "tag",
-      "name": "generate_tool_readme_content",
-      "path": "./tooling/doc_builder_logic.py",
-      "language": "Python",
-      "line": 213,
-      "kind": "function",
-      "docstring": null
-    },
-    {
-      "_type": "tag",
-      "name": "generate_tooling_readme_content",
-      "path": "./tooling/doc_builder_logic.py",
-      "language": "Python",
-      "line": 217,
-      "kind": "function",
-      "docstring": null
-    },
-    {
-      "_type": "tag",
-      "name": "__init__",
-      "path": "./tooling/doc_builder_logic.py",
-      "language": "Python",
-      "line": 10,
-      "kind": "function",
-      "docstring": null
-    },
-    {
-      "_type": "tag",
-      "name": "__init__",
-      "path": "./tooling/doc_builder_logic.py",
-      "language": "Python",
-      "line": 17,
-      "kind": "function",
-      "docstring": null
-    },
-    {
-      "_type": "tag",
-      "name": "__init__",
-      "path": "./tooling/doc_builder_logic.py",
-      "language": "Python",
-      "line": 24,
-      "kind": "function",
-      "docstring": null
-    },
-    {
-      "_type": "tag",
-      "name": "__init__",
-      "path": "./tooling/doc_builder_logic.py",
-      "language": "Python",
-      "line": 79,
-      "kind": "function",
-      "docstring": null
-    },
-    {
-      "_type": "tag",
-      "name": "visit_FunctionDef",
-      "path": "./tooling/doc_builder_logic.py",
-      "language": "Python",
-      "line": 84,
-      "kind": "function",
-      "docstring": null
-    },
-    {
-      "_type": "tag",
-      "name": "visit_ClassDef",
-      "path": "./tooling/doc_builder_logic.py",
-      "language": "Python",
-      "line": 96,
-      "kind": "function",
-      "docstring": null
-    },
-    {
-      "_type": "tag",
-      "name": "TestMessageUser",
-      "path": "./tooling/test_message_user.py",
-      "language": "Python",
-      "line": 6,
-      "kind": "class",
-      "docstring": null
-    },
-    {
-      "_type": "tag",
-      "name": "test_main_prints_message",
-      "path": "./tooling/test_message_user.py",
-      "language": "Python",
-      "line": 10,
-      "kind": "function",
-      "docstring": "Tests that the main function prints the message."
-    },
-    {
-      "_type": "tag",
-      "name": "TestPlanParser",
-      "path": "./tooling/test_plan_parser.py",
-      "language": "Python",
-      "line": 5,
-      "kind": "class",
-      "docstring": null
-    },
-    {
-      "_type": "tag",
-      "name": "test_parse_single_command",
-      "path": "./tooling/test_plan_parser.py",
-      "language": "Python",
-      "line": 7,
-      "kind": "function",
-      "docstring": "Tests parsing a single command."
-    },
-    {
-      "_type": "tag",
-      "name": "test_parse_multiple_commands",
-      "path": "./tooling/test_plan_parser.py",
-      "language": "Python",
-      "line": 14,
-      "kind": "function",
-      "docstring": "Tests parsing multiple commands separated by '---'."
-    },
-    {
-      "_type": "tag",
-      "name": "test_parse_multiline_args",
-      "path": "./tooling/test_plan_parser.py",
-      "language": "Python",
-      "line": 22,
-      "kind": "function",
-      "docstring": "Tests parsing a command with multi-line arguments."
-    },
-    {
-      "_type": "tag",
-      "name": "test_ignore_comments_and_empty_lines",
-      "path": "./tooling/test_plan_parser.py",
-      "language": "Python",
-      "line": 31,
-      "kind": "function",
-      "docstring": "Tests that the parser ignores comments and empty lines."
-    },
-    {
-      "_type": "tag",
-      "name": "run_in_bash_session",
-      "path": "./tooling/bash_runner.py",
-      "language": "Python",
-      "line": 4,
-      "kind": "function",
-      "docstring": "Runs the given bash command in the sandbox."
-    },
-    {
-      "_type": "tag",
-      "name": "TestSymbolMapGenerator",
-      "path": "./tooling/test_symbol_map_generator.py",
-      "language": "Python",
-      "line": 33,
-      "kind": "class",
-      "docstring": null
-    },
-    {
-      "_type": "tag",
-      "name": "setUp",
-      "path": "./tooling/test_symbol_map_generator.py",
-      "language": "Python",
-      "line": 35,
-      "kind": "function",
-      "docstring": "Set up a temporary directory structure for testing."
-    },
-    {
-      "_type": "tag",
-      "name": "tearDown",
-      "path": "./tooling/test_symbol_map_generator.py",
-      "language": "Python",
-      "line": 50,
-      "kind": "function",
-      "docstring": "Clean up the temporary directory."
-    },
-    {
-      "_type": "tag",
-      "name": "test_generate_with_ctags_success",
-      "path": "./tooling/test_symbol_map_generator.py",
-      "language": "Python",
-      "line": 56,
-      "kind": "function",
-      "docstring": "Test successful symbol generation using a mocked ctags call."
-    },
-    {
-      "_type": "tag",
-      "name": "test_generate_with_ast_fallback",
-      "path": "./tooling/test_symbol_map_generator.py",
-      "language": "Python",
-      "line": 89,
-      "kind": "function",
-      "docstring": "Test the AST-based fallback for Python files."
-    },
-    {
-      "_type": "tag",
-      "name": "test_main_with_ast_fallback",
-      "path": "./tooling/test_symbol_map_generator.py",
-      "language": "Python",
-      "line": 116,
-      "kind": "function",
-      "docstring": "Test that main function uses the AST fallback when ctags is not present."
-    },
-    {
-      "_type": "tag",
-      "name": "side_effect",
-      "path": "./tooling/test_symbol_map_generator.py",
-      "language": "Python",
-      "line": 60,
-      "kind": "function",
-      "docstring": null
-    },
-    {
-      "_type": "tag",
-      "name": "load_lessons",
-      "path": "./tooling/self_correction_orchestrator.py",
-      "language": "Python",
-      "line": 18,
-      "kind": "function",
-      "docstring": "Loads all lessons from the JSONL file."
-    },
-    {
-      "_type": "tag",
-      "name": "save_lessons",
-      "path": "./tooling/self_correction_orchestrator.py",
-      "language": "Python",
-      "line": 27,
-      "kind": "function",
-      "docstring": "Saves a list of lessons back to the JSONL file, overwriting it."
-    },
-    {
-      "_type": "tag",
-      "name": "run_command",
-      "path": "./tooling/self_correction_orchestrator.py",
-      "language": "Python",
-      "line": 34,
-      "kind": "function",
-      "docstring": "Runs a command and returns True on success, False on failure."
-    },
-    {
-      "_type": "tag",
-      "name": "apply_merge_diff",
-      "path": "./tooling/self_correction_orchestrator.py",
-      "language": "Python",
-      "line": 46,
-      "kind": "function",
-      "docstring": "Applies a git-style merge diff to a file."
-    },
-    {
-      "_type": "tag",
-      "name": "process_lessons",
-      "path": "./tooling/self_correction_orchestrator.py",
-      "language": "Python",
-      "line": 82,
-      "kind": "function",
-      "docstring": "Processes all pending lessons, applies them, and updates their status.\nReturns True if any changes were made, False otherwise."
-    },
-    {
-      "_type": "tag",
-      "name": "main",
-      "path": "./tooling/self_correction_orchestrator.py",
-      "language": "Python",
-      "line": 222,
-      "kind": "function",
-      "docstring": "Main function to run the self-correction workflow."
-    },
-    {
-      "_type": "tag",
-      "name": "summarize_build_commands",
-      "path": "./tooling/master_agents_md_generator.py",
-      "language": "Python",
-      "line": 43,
-      "kind": "function",
-      "docstring": "Reads the build configuration and creates a summary of available commands."
-    },
-    {
-      "_type": "tag",
-      "name": "generate_enriched_protocols",
-      "path": "./tooling/master_agents_md_generator.py",
-      "language": "Python",
-      "line": 66,
-      "kind": "function",
-      "docstring": "Parses the integrated knowledge graph and generates a formatted string\nof protocols, rules, and DBPedia links."
-    },
-    {
-      "_type": "tag",
-      "name": "main",
-      "path": "./tooling/master_agents_md_generator.py",
-      "language": "Python",
-      "line": 113,
-      "kind": "function",
-      "docstring": null
-    },
-    {
-      "_type": "tag",
-      "name": "generate_command_from_plan_step",
-      "path": "./tooling/autonomous_agent_logic.py",
-      "language": "Python",
-      "line": 1,
-      "kind": "function",
-      "docstring": "Generates a command to be executed from a plan step."
-    },
-    {
-      "_type": "tag",
-      "name": "TestNewResearchPlanner",
-      "path": "./tooling/test_research_planner.py",
-      "language": "Python",
-      "line": 7,
-      "kind": "class",
-      "docstring": "Tests for the refactored, FSM-compliant research planner that uses templates."
-    },
-    {
-      "_type": "tag",
-      "name": "setUp",
-      "path": "./tooling/test_research_planner.py",
-      "language": "Python",
-      "line": 12,
-      "kind": "function",
-      "docstring": "Create dummy template files for testing."
-    },
-    {
-      "_type": "tag",
-      "name": "tearDown",
-      "path": "./tooling/test_research_planner.py",
-      "language": "Python",
-      "line": 27,
-      "kind": "function",
-      "docstring": "Remove dummy template files."
-    },
-    {
-      "_type": "tag",
-      "name": "test_plan_deep_research_uses_templates_correctly",
-      "path": "./tooling/test_research_planner.py",
-      "language": "Python",
-      "line": 37,
-      "kind": "function",
-      "docstring": "Verify that plan_deep_research generates a plan that correctly\npopulates and creates files from the templates."
-    },
-    {
-      "_type": "tag",
-      "name": "is_lexer_like",
-      "path": "./tooling/refactor_cf_to_r.py",
-      "language": "Python",
-      "line": 10,
-      "kind": "function",
-      "docstring": "Determines if a function definition node is lexer-like.\nA function is considered lexer-like if it iterates over a string and\nyields tokens."
-    },
-    {
-      "_type": "tag",
-      "name": "main",
-      "path": "./tooling/refactor_cf_to_r.py",
-      "language": "Python",
-      "line": 29,
-      "kind": "function",
-      "docstring": null
-    },
-    {
-      "_type": "tag",
-      "name": "TestState",
-      "path": "./tooling/test_state.py",
-      "language": "Python",
-      "line": 6,
-      "kind": "class",
-      "docstring": null
-    },
-    {
-      "_type": "tag",
-      "name": "test_agent_state_initialization",
-      "path": "./tooling/test_state.py",
-      "language": "Python",
-      "line": 8,
-      "kind": "function",
-      "docstring": "Tests the initialization of an AgentState object."
-    },
-    {
-      "_type": "tag",
-      "name": "test_plan_context_initialization",
-      "path": "./tooling/test_state.py",
-      "language": "Python",
-      "line": 15,
-      "kind": "function",
-      "docstring": "Tests the initialization of a PlanContext object."
-    },
-    {
-      "_type": "tag",
-      "name": "test_agent_state_to_json",
-      "path": "./tooling/test_state.py",
-      "language": "Python",
-      "line": 23,
-      "kind": "function",
-      "docstring": "Tests the to_json method of AgentState."
-    },
-    {
-      "_type": "tag",
-      "name": "TestReorientationManager",
-      "path": "./tooling/test_reorientation_manager.py",
-      "language": "Python",
-      "line": 8,
-      "kind": "class",
-      "docstring": null
-    },
-    {
-      "_type": "tag",
-      "name": "setUp",
-      "path": "./tooling/test_reorientation_manager.py",
-      "language": "Python",
-      "line": 10,
-      "kind": "function",
-      "docstring": "Set up test files and cleanup afterwards."
-    },
-    {
-      "_type": "tag",
-      "name": "tearDown",
-      "path": "./tooling/test_reorientation_manager.py",
-      "language": "Python",
-      "line": 20,
-      "kind": "function",
-      "docstring": "Clean up created files after tests."
-    },
-    {
-      "_type": "tag",
-      "name": "cleanup_files",
-      "path": "./tooling/test_reorientation_manager.py",
-      "language": "Python",
-      "line": 24,
-      "kind": "function",
-      "docstring": null
-    },
-    {
-      "_type": "tag",
-      "name": "test_temporal_orientation_triggered",
-      "path": "./tooling/test_reorientation_manager.py",
-      "language": "Python",
-      "line": 43,
-      "kind": "function",
-      "docstring": "Test that temporal orientation is triggered for new concepts."
-    },
-    {
-      "_type": "tag",
-      "name": "test_deep_research_triggered",
-      "path": "./tooling/test_reorientation_manager.py",
-      "language": "Python",
-      "line": 81,
-      "kind": "function",
-      "docstring": "Test that deep research is triggered for significant new concepts."
-    },
-    {
-      "_type": "tag",
-      "name": "test_no_changes_detected",
-      "path": "./tooling/test_reorientation_manager.py",
-      "language": "Python",
-      "line": 119,
-      "kind": "function",
-      "docstring": "Test that no action is taken when there are no new concepts."
-    },
-    {
-      "_type": "tag",
-      "name": "main",
-      "path": "./tooling/master_control_cli.py",
-      "language": "Python",
-      "line": 18,
-      "kind": "function",
-      "docstring": "The main entry point for the agent.\n\nThis script parses the task description and invokes the agent shell."
-    },
-    {
-      "_type": "tag",
-      "name": "TestHDLProver",
-      "path": "./tooling/test_hdl_prover.py",
-      "language": "Python",
-      "line": 7,
-      "kind": "class",
-      "docstring": null
-    },
-    {
-      "_type": "tag",
-      "name": "test_prove_sequent_axiom",
-      "path": "./tooling/test_hdl_prover.py",
-      "language": "Python",
-      "line": 8,
-      "kind": "function",
-      "docstring": null
-    },
-    {
-      "_type": "tag",
-      "name": "test_prove_sequent_implication",
-      "path": "./tooling/test_hdl_prover.py",
-      "language": "Python",
-      "line": 13,
-      "kind": "function",
-      "docstring": null
-    },
-    {
-      "_type": "tag",
-      "name": "test_prove_sequent_fail",
-      "path": "./tooling/test_hdl_prover.py",
-      "language": "Python",
-      "line": 18,
-      "kind": "function",
-      "docstring": null
-    },
-    {
-      "_type": "tag",
-      "name": "run_appl_file",
-      "path": "./tooling/appl_runner.py",
-      "language": "Python",
-      "line": 14,
-      "kind": "function",
-      "docstring": "Executes an APPL file using the run.py interpreter.\n\nArgs:\n    filepath: The path to the .appl file to execute.\n\nReturns:\n    The output from the APPL interpreter."
-    },
-    {
-      "_type": "tag",
-      "name": "main",
-      "path": "./tooling/appl_runner.py",
-      "language": "Python",
-      "line": 46,
-      "kind": "function",
-      "docstring": "Main function to run the APPL runner from the command line."
-    },
-    {
-      "_type": "tag",
-      "name": "main",
-      "path": "./tooling/temporal_orienter.py",
-      "language": "Python",
-      "line": 8,
-      "kind": "function",
-      "docstring": null
-    },
-    {
-      "_type": "tag",
-      "name": "is_pure",
-      "path": "./tooling/refactor_cs_to_cf.py",
-      "language": "Python",
-      "line": 10,
-      "kind": "function",
-      "docstring": "Determines if a function definition node is pure.\nA function is considered pure if it does not perform any side effects."
-    },
-    {
-      "_type": "tag",
-      "name": "main",
-      "path": "./tooling/refactor_cs_to_cf.py",
-      "language": "Python",
-      "line": 25,
-      "kind": "function",
-      "docstring": null
-    },
-    {
-      "_type": "tag",
-      "name": "main",
-      "path": "./tooling/aura_to_lfi_ill.py",
-      "language": "Python",
-      "line": 20,
-      "kind": "function",
-      "docstring": null
-    },
-    {
-      "_type": "tag",
-      "name": "create_log_entry",
-      "path": "./tooling/fdc_cli_logic.py",
-      "language": "Python",
-      "line": 25,
-      "kind": "function",
-      "docstring": "Creates a structured log entry dictionary."
-    },
-    {
-      "_type": "tag",
-      "name": "analyze_plan_content",
-      "path": "./tooling/fdc_cli_logic.py",
-      "language": "Python",
-      "line": 41,
-      "kind": "function",
-      "docstring": "Analyzes the content of a plan file to determine its complexity class and modality."
-    },
-    {
-      "_type": "tag",
-<<<<<<< HEAD
-      "name": "TestDependencyGraphGenerator",
-      "path": "./tooling/test_dependency_graph_generator.py",
-=======
-      "name": "TestMethodologyIdentification",
-      "path": "./tests/test_language_theory_modules.py",
-      "language": "Python",
-      "line": 16,
-      "kind": "class",
-      "docstring": null
-    },
-    {
-      "_type": "tag",
-      "name": "TestTaskExecutionEngine",
-      "path": "./tests/test_language_theory_modules.py",
-      "language": "Python",
-      "line": 61,
-      "kind": "class",
-      "docstring": null
-    },
-    {
-      "_type": "tag",
-      "name": "test_identify_ddd_with_bounded_contexts",
-      "path": "./tests/test_language_theory_modules.py",
-      "language": "Python",
-      "line": 18,
-      "kind": "function",
-      "docstring": "Should detect a Bounded Context with domain and application layers."
-    },
-    {
-      "_type": "tag",
-      "name": "test_identify_ddd_with_ubiquitous_language_doc",
-      "path": "./tests/test_language_theory_modules.py",
-      "language": "Python",
-      "line": 35,
-      "kind": "function",
-      "docstring": null
-    },
-    {
-      "_type": "tag",
-      "name": "test_identify_tdd_with_high_test_ratio",
-      "path": "./tests/test_language_theory_modules.py",
-      "language": "Python",
-      "line": 40,
-      "kind": "function",
-      "docstring": null
-    },
-    {
-      "_type": "tag",
-      "name": "test_identify_devops_with_ci_cd",
-      "path": "./tests/test_language_theory_modules.py",
-      "language": "Python",
-      "line": 45,
-      "kind": "function",
-      "docstring": null
-    },
-    {
-      "_type": "tag",
-      "name": "test_identify_devops_with_dockerfile",
-      "path": "./tests/test_language_theory_modules.py",
-      "language": "Python",
-      "line": 50,
-      "kind": "function",
-      "docstring": null
-    },
-    {
-      "_type": "tag",
-      "name": "test_identify_devops_with_terraform",
-      "path": "./tests/test_language_theory_modules.py",
-      "language": "Python",
-      "line": 55,
-      "kind": "function",
-      "docstring": null
-    },
-    {
-      "_type": "tag",
-      "name": "test_ddd_warning",
-      "path": "./tests/test_language_theory_modules.py",
-      "language": "Python",
-      "line": 76,
-      "kind": "function",
-      "docstring": "Engine should issue a critical warning for tasks in a DDD core domain."
-    },
-    {
-      "_type": "tag",
-      "name": "test_tdd_protocol_application",
-      "path": "./tests/test_language_theory_modules.py",
-      "language": "Python",
-      "line": 96,
-      "kind": "function",
-      "docstring": "Engine should apply TDD protocol for a new feature."
-    },
-    {
-      "_type": "tag",
-      "name": "test_dbpedia_integration",
-      "path": "./tests/test_language_theory_modules.py",
-      "language": "Python",
-      "line": 108,
-      "kind": "function",
-      "docstring": "Engine should call the dbpedia client with keywords from the task."
-    },
-    {
-      "_type": "tag",
-      "name": "TestDbpediaClientDDT",
-      "path": "./tests/test_top_100_dbpedia.py",
->>>>>>> 0c541eb5
-      "language": "Python",
-      "line": 9,
-      "kind": "class",
-      "docstring": null
-    },
-    {
-      "_type": "tag",
-<<<<<<< HEAD
-      "name": "test_parse_package_json_content",
-      "path": "./tooling/test_dependency_graph_generator.py",
-=======
-      "name": "TestDbpediaClient",
-      "path": "./tests/test_top_100_dbpedia.py",
-      "language": "Python",
-      "line": 49,
-      "kind": "class",
-      "docstring": null
-    },
-    {
-      "_type": "tag",
-      "name": "setUp",
-      "path": "./tests/test_top_100_dbpedia.py",
->>>>>>> 0c541eb5
-      "language": "Python",
-      "line": 10,
-      "kind": "function",
-      "docstring": null
-    },
-    {
-      "_type": "tag",
-      "name": "test_parse_requirements_txt_content",
-      "path": "./tooling/test_dependency_graph_generator.py",
-      "language": "Python",
-      "line": 23,
-      "kind": "function",
-      "docstring": null
-    },
-    {
-      "_type": "tag",
-<<<<<<< HEAD
-      "name": "test_generate_dependency_graph_from_projects",
-      "path": "./tooling/test_dependency_graph_generator.py",
-=======
-      "name": "setUp",
-      "path": "./tests/test_top_100_dbpedia.py",
-      "language": "Python",
-      "line": 50,
-      "kind": "function",
-      "docstring": null
-    },
-    {
-      "_type": "tag",
-      "name": "test_get_resource_type",
-      "path": "./tests/test_top_100_dbpedia.py",
-      "language": "Python",
-      "line": 54,
-      "kind": "function",
-      "docstring": "Tests that the DBPedia client can fetch the rdf:type for a resource."
-    },
-    {
-      "_type": "tag",
-      "name": "TestAuraInterpreter",
-      "path": "./tests/test_aura_interpreter.py",
->>>>>>> 0c541eb5
-      "language": "Python",
-      "line": 32,
-      "kind": "function",
-      "docstring": null
-    },
-    {
-      "_type": "tag",
-      "name": "parse_package_json_content",
-      "path": "./tooling/dependency_graph_generator_logic.py",
-      "language": "Python",
-      "line": 6,
-      "kind": "function",
-      "docstring": "Parses the content of a package.json file to extract its name and dependencies."
-    },
-    {
-      "_type": "tag",
-      "name": "parse_requirements_txt_content",
-      "path": "./tooling/dependency_graph_generator_logic.py",
-      "language": "Python",
-      "line": 29,
-      "kind": "function",
-      "docstring": "Parses the content of a requirements.txt file to extract its dependencies."
-    },
-    {
-      "_type": "tag",
-      "name": "generate_dependency_graph_from_projects",
-      "path": "./tooling/dependency_graph_generator_logic.py",
-      "language": "Python",
-      "line": 60,
-      "kind": "function",
-      "docstring": "Generates a dependency graph from a list of projects."
-    },
-    {
-      "_type": "tag",
-      "name": "analyze_python_file",
-      "path": "./tooling/context_awareness_scanner_logic.py",
-      "language": "Python",
-      "line": 5,
-      "kind": "function",
-      "docstring": "Analyzes the content of a Python file to find defined and imported symbols."
-    },
-    {
-      "_type": "tag",
-      "name": "generate_report",
-      "path": "./tooling/context_awareness_scanner_logic.py",
-      "language": "Python",
-      "line": 41,
-      "kind": "function",
-      "docstring": "Generates the report for the context awareness scanner."
-    },
-    {
-      "_type": "tag",
-      "name": "main",
-      "path": "./tooling/capability_verifier.py",
-      "language": "Python",
-      "line": 32,
-      "kind": "function",
-      "docstring": "A tool to verify that the agent can monotonically improve its capabilities.\n\nThis tool works by:\n1. Running a target test file that is known to fail, confirming the agent lacks a capability.\n2. Invoking the agent's self-correction mechanism to learn the new capability.\n3. Running the target test again to confirm it now passes.\n4. Running the full test suite to ensure no existing capabilities were lost."
-    },
-    {
-      "_type": "tag",
-      "name": "TestCodeSuggester",
-      "path": "./tooling/test_code_suggester.py",
-      "language": "Python",
-      "line": 8,
-      "kind": "class",
-      "docstring": null
-    },
-    {
-      "_type": "tag",
-      "name": "setUp",
-      "path": "./tooling/test_code_suggester.py",
-      "language": "Python",
-      "line": 10,
-      "kind": "function",
-      "docstring": null
-    },
-    {
-      "_type": "tag",
-      "name": "tearDown",
-      "path": "./tooling/test_code_suggester.py",
-      "language": "Python",
-      "line": 19,
-      "kind": "function",
-      "docstring": null
-    },
-    {
-      "_type": "tag",
-      "name": "test_generate_suggestion_plan",
-      "path": "./tooling/test_code_suggester.py",
-      "language": "Python",
-      "line": 22,
-      "kind": "function",
-      "docstring": "Tests the generation of a suggestion plan file."
-    },
-    {
-      "_type": "tag",
-      "name": "test_main_flow",
-      "path": "./tooling/test_code_suggester.py",
-      "language": "Python",
-      "line": 57,
-      "kind": "function",
-      "docstring": "Tests the main function of the code suggester."
-    },
-    {
-      "_type": "tag",
-      "name": "has_ctags",
-      "path": "./tooling/symbol_map_generator.py",
-      "language": "Python",
-      "line": 37,
-      "kind": "function",
-      "docstring": "Check if Universal Ctags is installed and available in the PATH."
-    },
-    {
-      "_type": "tag",
-      "name": "generate_symbols_with_ctags",
-      "path": "./tooling/symbol_map_generator.py",
-      "language": "Python",
-      "line": 46,
-      "kind": "function",
-      "docstring": "Generates a symbol map using Universal Ctags."
-    },
-    {
-      "_type": "tag",
-      "name": "generate_symbols_with_ast",
-      "path": "./tooling/symbol_map_generator.py",
-      "language": "Python",
-      "line": 88,
-      "kind": "function",
-      "docstring": "Fallback to generate a symbol map for Python files using the AST module."
-    },
-    {
-      "_type": "tag",
-      "name": "main",
-      "path": "./tooling/symbol_map_generator.py",
-      "language": "Python",
-<<<<<<< HEAD
-      "line": 122,
-      "kind": "function",
-      "docstring": "Main function to generate and save the symbol map."
-=======
-      "line": 21,
-      "kind": "class",
-      "docstring": null
->>>>>>> 0c541eb5
-    },
-    {
-      "_type": "tag",
-      "name": "analyze_planning_efficiency",
-      "path": "./tooling/self_improvement_cli.py",
-      "language": "Python",
-<<<<<<< HEAD
-      "line": 30,
-      "kind": "function",
-      "docstring": "Analyzes the log file to find tasks with multiple plan revisions.\n\nArgs:\n    log_file (str): Path to the activity log file.\n\nReturns:\n    dict: A dictionary mapping task IDs to the number of plan updates."
-=======
-      "line": 22,
-      "kind": "class",
-      "docstring": null
->>>>>>> 0c541eb5
-    },
-    {
-      "_type": "tag",
-      "name": "analyze_error_rates",
-      "path": "./tooling/self_improvement_cli.py",
-      "language": "Python",
-<<<<<<< HEAD
-      "line": 62,
-      "kind": "function",
-      "docstring": "Analyzes the log file to calculate action success/failure rates.\n\nArgs:\n    log_file (str): Path to the activity log file.\n\nReturns:\n    dict: A dictionary containing total counts, success/failure counts,\n          and a breakdown of failures by action type."
-=======
-      "line": 23,
-      "kind": "class",
-      "docstring": null
->>>>>>> 0c541eb5
-    },
-    {
-      "_type": "tag",
-      "name": "analyze_protocol_violations",
-      "path": "./tooling/self_improvement_cli.py",
-      "language": "Python",
-<<<<<<< HEAD
-      "line": 102,
-      "kind": "function",
-      "docstring": "Scans the log file for critical protocol violations, such as the\nunauthorized use of `reset_all`.\n\nThis function checks for two conditions:\n1. A `SYSTEM_FAILURE` log explicitly blaming `reset_all`.\n2. A `TOOL_EXEC` log where the command contains \"reset_all\".\n\nArgs:\n    log_file (str): Path to the activity log file.\n\nReturns:\n    list: A list of unique task IDs where `reset_all` was used."
-=======
-      "line": 25,
-      "kind": "class",
-      "docstring": null
->>>>>>> 0c541eb5
-    },
-    {
-      "_type": "tag",
-      "name": "main",
-      "path": "./tooling/self_improvement_cli.py",
-      "language": "Python",
-<<<<<<< HEAD
-      "line": 155,
-      "kind": "function",
-      "docstring": "Main function to run the self-improvement analysis CLI."
-=======
-      "line": 29,
-      "kind": "class",
-      "docstring": null
->>>>>>> 0c541eb5
-    },
-    {
-      "_type": "tag",
-      "name": "TestHDLParser",
-      "path": "./tooling/test_hdl_parser.py",
-      "language": "Python",
-<<<<<<< HEAD
-      "line": 7,
-=======
-      "line": 33,
->>>>>>> 0c541eb5
-      "kind": "class",
-      "docstring": null
-    },
-    {
-      "_type": "tag",
-<<<<<<< HEAD
-      "name": "test_parse_sequent_simple",
-      "path": "./tooling/test_hdl_parser.py",
-      "language": "Python",
-      "line": 8,
-=======
-      "name": "_placeholder_agent_call_tool",
-      "path": "./aura_lang/interpreter.py",
-      "language": "Python",
-      "line": 47,
-      "kind": "function",
-      "docstring": "Placeholder for calling the agent's real tools.\nThis will be replaced by a real implementation provided by the executor."
-    },
-    {
-      "_type": "tag",
-      "name": "evaluate",
-      "path": "./aura_lang/interpreter.py",
-      "language": "Python",
-      "line": 65,
->>>>>>> 0c541eb5
-      "kind": "function",
-      "docstring": null
-    },
-    {
-      "_type": "tag",
-      "name": "test_parse_sequent_with_implication",
-      "path": "./tooling/test_hdl_parser.py",
-      "language": "Python",
-<<<<<<< HEAD
-      "line": 14,
-=======
-      "line": 99,
->>>>>>> 0c541eb5
-      "kind": "function",
-      "docstring": null
-    },
-    {
-      "_type": "tag",
-      "name": "test_parse_sequent_with_tensor",
-      "path": "./tooling/test_hdl_parser.py",
-      "language": "Python",
-<<<<<<< HEAD
-      "line": 20,
-=======
-      "line": 106,
->>>>>>> 0c541eb5
-      "kind": "function",
-      "docstring": null
-    },
-    {
-      "_type": "tag",
-      "name": "main",
-      "path": "./tooling/protocol_migration_tool.py",
-      "language": "Python",
-<<<<<<< HEAD
-      "line": 25,
-=======
-      "line": 113,
->>>>>>> 0c541eb5
-      "kind": "function",
-      "docstring": "Main function to run the protocol migration."
-    },
-    {
-      "_type": "tag",
-      "name": "execute_build",
-      "path": "./tooling/builder.py",
-      "language": "Python",
-<<<<<<< HEAD
-      "line": 42,
-=======
-      "line": 134,
->>>>>>> 0c541eb5
-      "kind": "function",
-      "docstring": "Executes the build process for a specific target."
-    },
-    {
-      "_type": "tag",
-      "name": "main",
-      "path": "./tooling/builder.py",
-      "language": "Python",
-<<<<<<< HEAD
-      "line": 103,
-=======
-      "line": 141,
->>>>>>> 0c541eb5
-      "kind": "function",
-      "docstring": "Main function to parse arguments and drive the build process."
-    },
-    {
-      "_type": "tag",
-      "name": "scan_documents",
-      "path": "./tooling/document_scanner.py",
-      "language": "Python",
-      "line": 30,
-      "kind": "function",
-      "docstring": "Scans a directory for PDF, Markdown, and text files and extracts their content."
-    },
-    {
-      "_type": "tag",
-      "name": "TestDocBuilder",
-      "path": "./tooling/test_doc_builder.py",
-      "language": "Python",
-      "line": 12,
-      "kind": "class",
-      "docstring": null
-    },
-    {
-      "_type": "tag",
-      "name": "test_parse_file_for_docs",
-      "path": "./tooling/test_doc_builder.py",
-      "language": "Python",
-      "line": 13,
-      "kind": "function",
-      "docstring": null
-    },
-    {
-      "_type": "tag",
-      "name": "TestMasterControlRedesigned",
-      "path": "./tooling/test_master_control.py",
-      "language": "Python",
-      "line": 25,
-      "kind": "class",
-      "docstring": "Validates the FSM workflow in a single-threaded, deterministic manner."
-    },
-    {
-      "_type": "tag",
-      "name": "setUp",
-      "path": "./tooling/test_master_control.py",
-      "language": "Python",
-      "line": 30,
-      "kind": "function",
-      "docstring": null
-    },
-    {
-      "_type": "tag",
-      "name": "tearDown",
-      "path": "./tooling/test_master_control.py",
-      "language": "Python",
-      "line": 138,
-      "kind": "function",
-      "docstring": null
-    },
-    {
-      "_type": "tag",
-      "name": "test_do_orientation",
-      "path": "./tooling/test_master_control.py",
-      "language": "Python",
-      "line": 147,
-      "kind": "function",
-      "docstring": null
-    },
-    {
-      "_type": "tag",
-      "name": "test_do_planning_with_file_path",
-      "path": "./tooling/test_master_control.py",
-      "language": "Python",
-      "line": 167,
-      "kind": "function",
-      "docstring": null
-    },
-    {
-      "_type": "tag",
-<<<<<<< HEAD
-      "name": "test_do_execution",
-      "path": "./tooling/test_master_control.py",
-      "language": "Python",
-      "line": 176,
-=======
-      "name": "inspect",
-      "path": "./aura_lang/interpreter.py",
-      "language": "Python",
-      "line": 12,
-      "kind": "function",
-      "docstring": null
-    },
-    {
-      "_type": "tag",
-      "name": "__init__",
-      "path": "./aura_lang/interpreter.py",
-      "language": "Python",
-      "line": 26,
->>>>>>> 0c541eb5
-      "kind": "function",
-      "docstring": null
-    },
-    {
-      "_type": "tag",
-      "name": "test_do_execution_to_generate_code",
-      "path": "./tooling/test_master_control.py",
-      "language": "Python",
-<<<<<<< HEAD
-      "line": 191,
-=======
-      "line": 30,
->>>>>>> 0c541eb5
-      "kind": "function",
-      "docstring": null
-    },
-    {
-      "_type": "tag",
-      "name": "test_validate_plan_with_invalid_transition",
-      "path": "./tooling/test_master_control.py",
-      "language": "Python",
-<<<<<<< HEAD
-      "line": 205,
-=======
-      "line": 34,
->>>>>>> 0c541eb5
-      "kind": "function",
-      "docstring": null
-    },
-    {
-      "_type": "tag",
-      "name": "test_do_finalizing",
-      "path": "./tooling/test_master_control.py",
-      "language": "Python",
-<<<<<<< HEAD
-      "line": 213,
-=======
-      "line": 36,
->>>>>>> 0c541eb5
-      "kind": "function",
-      "docstring": null
-    },
-    {
-      "_type": "tag",
-      "name": "test_do_finalizing_with_missing_postmortem",
-      "path": "./tooling/test_master_control.py",
-      "language": "Python",
-<<<<<<< HEAD
-      "line": 251,
-=======
-      "line": 39,
->>>>>>> 0c541eb5
-      "kind": "function",
-      "docstring": null
-    },
-    {
-      "_type": "tag",
-      "name": "test_do_finalizing_with_no_logs",
-      "path": "./tooling/test_master_control.py",
-      "language": "Python",
-      "line": 275,
-      "kind": "function",
-      "docstring": null
-    },
-    {
-      "_type": "tag",
-      "name": "PlanContext",
-      "path": "./tooling/state.py",
-      "language": "Python",
-      "line": 27,
-      "kind": "class",
-      "docstring": "Represents the execution context of a single plan file within the plan stack.\n\nThis class holds the state of a specific plan being executed, including its\nfile path, its content (as a list of parsed Command objects), and a pointer\nto the current step being executed."
-    },
-    {
-      "_type": "tag",
-      "name": "AgentState",
-      "path": "./tooling/state.py",
-      "language": "Python",
-      "line": 43,
-      "kind": "class",
-      "docstring": "Represents the complete, serializable state of the agent's workflow.\n\nThis dataclass acts as a central container for all information related to the\nagent's current task. It is designed to be passed between the different states\nof the `MasterControlGraph` FSM, ensuring that context is maintained\nthroughout the lifecycle of a task.\n\nAttributes:\n    task: A string describing the overall objective.\n    plan_path: The file path to the root plan for the current task.\n    plan_stack: A list of `PlanContext` objects, forming the execution\n        stack for the CFDC. The plan at the top of the stack is the one\n        currently being executed.\n    messages: A history of messages, typically for interaction with an LLM.\n    orientation_complete: A flag indicating if the initial orientation\n        phase has been successfully completed.\n    vm_capability_report: A string summarizing the results of the\n        environmental probe.\n    research_findings: A dictionary to store the results of research tasks.\n    draft_postmortem_path: The file path to the draft post-mortem report\n        generated during the AWAITING_ANALYSIS state.\n    final_report: A string containing a summary of the final, completed\n        post-mortem report.\n    error: An optional string that holds an error message if the FSM\n        enters an error state, providing a clear reason for the failure."
-    },
-    {
-      "_type": "tag",
-      "name": "to_dict",
-      "path": "./tooling/state.py",
-      "language": "Python",
-      "line": 97,
-      "kind": "function",
-      "docstring": null
-    },
-    {
-      "_type": "tag",
-      "name": "from_dict",
-      "path": "./tooling/state.py",
-      "language": "Python",
-      "line": 126,
-      "kind": "function",
-      "docstring": null
-    },
-    {
-      "_type": "tag",
-      "name": "main",
-      "path": "./tooling/guardian.py",
-      "language": "Python",
-      "line": 5,
-      "kind": "function",
-      "docstring": "Validates a review document to ensure it complies with the Guardian Protocol."
-    },
-    {
-      "_type": "tag",
-      "name": "ApplToLfiIllCompiler",
-      "path": "./tooling/appl_to_lfi_ill_logic.py",
-      "language": "Python",
-      "line": 5,
-      "kind": "class",
-      "docstring": null
-    },
-    {
-      "_type": "tag",
-      "name": "__init__",
-      "path": "./tooling/appl_to_lfi_ill_logic.py",
-      "language": "Python",
-      "line": 6,
-      "kind": "function",
-      "docstring": null
-    },
-    {
-      "_type": "tag",
-      "name": "compile",
-      "path": "./tooling/appl_to_lfi_ill_logic.py",
-      "language": "Python",
-      "line": 9,
-      "kind": "function",
-      "docstring": "Recursively walks the APPL AST and translates it to an LFI ILL AST."
-    },
-    {
-      "_type": "tag",
-      "name": "compile_type",
-      "path": "./tooling/appl_to_lfi_ill_logic.py",
-      "language": "Python",
-      "line": 82,
-      "kind": "function",
-      "docstring": "Translates APPL types to LFI ILL types."
-    },
-    {
-      "_type": "tag",
-      "name": "TestContextAwarenessScanner",
-      "path": "./tooling/test_context_awareness_scanner.py",
-      "language": "Python",
-      "line": 5,
-      "kind": "class",
-      "docstring": null
-    },
-    {
-      "_type": "tag",
-      "name": "test_analyze_python_file",
-      "path": "./tooling/test_context_awareness_scanner.py",
-      "language": "Python",
-      "line": 6,
-      "kind": "function",
-      "docstring": null
-    },
-    {
-      "_type": "tag",
-      "name": "TestKnowledgeCompiler",
-      "path": "./tooling/test_knowledge_compiler.py",
-      "language": "Python",
-      "line": 18,
-      "kind": "class",
-      "docstring": null
-    },
-    {
-      "_type": "tag",
-      "name": "TestKnowledgeCompilerAdvanced",
-      "path": "./tooling/test_knowledge_compiler.py",
-      "language": "Python",
-      "line": 110,
-      "kind": "class",
-      "docstring": null
-    },
-    {
-      "_type": "tag",
-      "name": "setUp",
-      "path": "./tooling/test_knowledge_compiler.py",
-      "language": "Python",
-      "line": 20,
-      "kind": "function",
-      "docstring": "Set up a temporary directory with mock files."
-    },
-    {
-      "_type": "tag",
-      "name": "tearDown",
-      "path": "./tooling/test_knowledge_compiler.py",
-      "language": "Python",
-      "line": 58,
-      "kind": "function",
-      "docstring": "Clean up the temporary directory and restore original state."
-    },
-    {
-      "_type": "tag",
-      "name": "test_knowledge_compiler_end_to_end",
-      "path": "./tooling/test_knowledge_compiler.py",
-      "language": "Python",
-      "line": 68,
-      "kind": "function",
-      "docstring": "Verify that the compiler correctly parses a post-mortem and\ngenerates a structured lessons.jsonl file with both machine-readable\nand placeholder commands."
-    },
-    {
-      "_type": "tag",
-      "name": "setUp",
-      "path": "./tooling/test_knowledge_compiler.py",
-      "language": "Python",
-<<<<<<< HEAD
-      "line": 112,
-=======
-      "line": 121,
->>>>>>> 0c541eb5
       "kind": "function",
       "docstring": "Set up a temporary directory for advanced parsing tests."
     },
