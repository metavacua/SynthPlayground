--- conflicted
+++ resolved
@@ -3695,11 +3695,7 @@
       "name": "generate_root_agents_md",
       "path": "./tooling/protocol_compiler.py",
       "language": "Python",
-<<<<<<< HEAD
-      "line": 195,
-=======
       "line": 190,
->>>>>>> dabd7de2
       "kind": "function",
       "docstring": "Generates the root AGENTS.md file, linking to all successfully compiled child modules."
     },
@@ -3708,11 +3704,7 @@
       "name": "main_orchestrator",
       "path": "./tooling/protocol_compiler.py",
       "language": "Python",
-<<<<<<< HEAD
-      "line": 243,
-=======
       "line": 238,
->>>>>>> dabd7de2
       "kind": "function",
       "docstring": "Main function to find and run all local build scripts in parallel."
     },
