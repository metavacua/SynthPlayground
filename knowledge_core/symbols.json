--- conflicted
+++ resolved
@@ -1565,9 +1565,6 @@
       "name": "test_end_to_end_report_generation",
       "path": "./tooling/test_protocol_auditor.py",
       "language": "Python",
-<<<<<<< HEAD
-      "line": 83,
-=======
       "line": 84,
       "kind": "function"
     },
@@ -1593,7 +1590,6 @@
       "path": "./tooling/test_protocol_auditor.py",
       "language": "Python",
       "line": 104,
->>>>>>> 206a8191
       "kind": "function"
     },
     {
