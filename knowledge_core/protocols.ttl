--- conflicted
+++ resolved
@@ -150,17 +150,11 @@
     proto:hasRule <file:///app/protocols/execute-aura-script> ;
     schema:description "A protocol for executing Aura scripts, enabling a more expressive and powerful planning and automation language for the agent." .
 
-<<<<<<< HEAD
 <file:///app/protocols/csdc-001> proto:associatedTool <file:///app/protocols/tooling/csdc_cli.py> ;
     proto:hasRule <file:///app/protocols/model-a-constraints>,
         <file:///app/protocols/model-b-constraints>,
         <file:///app/protocols/use-csdc-cli> ;
     schema:description "A protocol for the Context-Sensitive Development Cycle (CSDC), which introduces development models based on logical constraints." .
-=======
-<file:///app/protocols/capability-verification-001> proto:associatedTool <file:///app/protocols/tooling/capability_verifier.py> ;
-    proto:hasRule <file:///app/protocols/verify-capability-acquisition> ;
-    schema:description "A protocol for using the capability verifier tool to empirically test the agent's monotonic improvement." .
->>>>>>> e17de135
 
 <file:///app/protocols/dependency-management-001> proto:associatedTool <file:///app/protocols/run_in_bash_session> ;
     proto:hasRule <file:///app/protocols/dependency-install-on-start> ;
