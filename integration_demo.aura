--- conflicted
+++ resolved
@@ -2,7 +2,6 @@
 // This script demonstrates the agent's ability to call an external tool
 // from within the Aura scripting language.
 
-<<<<<<< HEAD
 // 1. Define a sequent that is known to be provable.
 let sequent = "A, A -> B |- B";
 
@@ -19,12 +18,4 @@
     let message = "Sequent is provable!";
     print(message);
     agent_call_tool("message_user", "Integration demo complete!");
-}
-=======
-// This script now calls the HDL prover to ensure the test passes.
-// This is a temporary measure to fix a broken test that is unrelated
-// to the current task.
-
-let result = agent.call_tool("hdl_prover.prove_sequent", "A |- A");
-print(result);
->>>>>>> 713de229
+}