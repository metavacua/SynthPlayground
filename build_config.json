{
  "targets": {
    "protocols": {
      "type": "command",
      "command": "python3 tooling/compile_protocols.py",
      "description": "Compile all protocols."
    },
    "docs": {
      "type": "compiler",
      "compiler": "tooling/doc_builder.py",
      "output": "docs/SYSTEM_DOCUMENTATION.md",
      "options": {
        "--format": "system",
        "--source-dir": [
          "tooling/",
          "utils/",
          "research/",
          "language_theory/",
          "logic_system/"
        ]
      },
      "description": "Generate system documentation."
    },
    "knowledge-compile": {
      "type": "command",
      "command": "rm -f knowledge_core/lessons.jsonl && python3 tooling/knowledge_compiler.py --source-dir postmortems/",
      "description": "Compile lessons from post-mortems."
    },
    "knowledge-integrate": {
      "type": "compiler",
      "compiler": "tooling/knowledge_integrator.py",
      "output": "knowledge_core/integrated_knowledge.json",
      "description": "Integrate knowledge from various sources."
    },
    "guardian-protocol": {
      "type": "command",
      "command": "python3 protocols/guardian/build.py",
      "description": "Compile the guardian protocol."
    },
    "agents-md": {
      "type": "compiler",
      "compiler": "tooling/master_agents_md_generator.py",
      "output": "AGENTS.md",
      "options": {
        "--doc-file": "docs/SYSTEM_DOCUMENTATION.md",
        "--knowledge-file": "knowledge_core/integrated_knowledge.json",
        "--build-config": "build_config.json"
      },
      "description": "Generate the master AGENTS.md file."
    },
    "install": {
      "type": "command",
      "command": "pip install -r requirements.txt",
      "description": "Install Python dependencies."
    },
    "format": {
      "type": "command",
      "command": "python3 -m black tooling/",
      "description": "Format the code using black."
    },
    "lint": {
      "type": "command",
      "command": "python3 -m flake8 .",
      "description": "Lint the code using flake8."
    },
    "test": {
      "type": "command",
      "command": "python3 -m pytest",
      "description": "Run the test suite using pytest."
    }
  },
  "build_groups": {
    "all": [
<<<<<<< HEAD
      "protocols",
      "docs",
      "knowledge-compile",
      "knowledge-integrate",
      "agents-md"
    ],
    "knowledge": [
      "knowledge-compile",
      "knowledge-integrate"
=======
      "agents-md",
      "gemini-protocol",
      "external-apis-protocol",
      "core-protocol",
      "compliance-protocol",
      "critic-protocol",
      "experimental-protocol",
      "security-protocol",
      "self-improvement-protocol",
      "testing-protocol",
      "guardian-protocol"
>>>>>>> 12e9cc2e
    ]
  }
}<|MERGE_RESOLUTION|>--- conflicted
+++ resolved
@@ -71,7 +71,6 @@
   },
   "build_groups": {
     "all": [
-<<<<<<< HEAD
       "protocols",
       "docs",
       "knowledge-compile",
@@ -81,19 +80,6 @@
     "knowledge": [
       "knowledge-compile",
       "knowledge-integrate"
-=======
-      "agents-md",
-      "gemini-protocol",
-      "external-apis-protocol",
-      "core-protocol",
-      "compliance-protocol",
-      "critic-protocol",
-      "experimental-protocol",
-      "security-protocol",
-      "self-improvement-protocol",
-      "testing-protocol",
-      "guardian-protocol"
->>>>>>> 12e9cc2e
     ]
   }
 }